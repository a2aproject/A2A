--- conflicted
+++ resolved
@@ -119,17 +119,6 @@
   /**
    * The transport protocol supported at this URL.
    *
-<<<<<<< HEAD
-   * Core A2A transports:
-   * - 'JSONRPC': JSON-RPC 2.0 over HTTP (mandatory for compliance)
-   * - 'GRPC': gRPC over HTTP/2 (optional)
-   * - 'HTTP+JSON': REST-style HTTP with JSON (optional)
-   *
-   * Additional transport protocols may be specified for future extensions,
-   * but must not conflict with core protocol functionality.
-   *
-=======
->>>>>>> e834347c
    * @TJS-examples ["JSONRPC", "GRPC", "HTTP+JSON"]
    */
   transport: TransportProtocol | string;
@@ -163,12 +152,7 @@
   description: string;
   /**
    * The preferred endpoint URL for interacting with the agent.
-<<<<<<< HEAD
-   * This URL MUST support the transport specified by 'preferredTransport' (or JSON-RPC if preferredTransport is omitted).
-   * Since JSON-RPC is mandatory, this URL MUST support JSON-RPC either as the primary or one of multiple available transports.
-=======
    * This URL MUST support the transport specified by 'preferredTransport'.
->>>>>>> e834347c
    *
    * @TJS-format uri
    * @TJS-examples ["https://api.example.com/a2a/v1"]
@@ -176,11 +160,7 @@
   url: string;
   /**
    * The transport protocol for the preferred endpoint (the main 'url' field).
-<<<<<<< HEAD
-   * If not specified, defaults to 'JSONRPC' since all agents must support JSON-RPC transport.
-=======
    * If not specified, defaults to 'JSONRPC'.
->>>>>>> e834347c
    *
    * IMPORTANT: The transport specified here MUST be available at the main 'url'.
    * This creates a binding between the main URL and its supported transport protocol.
