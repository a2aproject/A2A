--- conflicted
+++ resolved
@@ -251,13 +251,9 @@
   metadata?: {
     [key: string]: any;
   };
-<<<<<<< HEAD
-  /** list of tasks referenced as context by this message.*/
+  /** List of tasks referenced as context by this message.*/
   referenceTaskIds?: string[];
-  /** identifier created by the message creator*/
-=======
   /** Identifier created by the message creator*/
->>>>>>> 2d386d49
   messageId: string;
   /** Identifier of task the message is related to */
   taskId?: string;
