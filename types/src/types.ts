--- conflicted
+++ resolved
@@ -142,6 +142,7 @@
   /**
    * The OpenID Connect Discovery URL for the OIDC provider's metadata.
    * @see {@link https://openid.net/specs/openid-connect-discovery-1_0.html}
+   * @format uri
    */
   openIdConnectUrl: string;
 }
@@ -171,16 +172,19 @@
   /**
    * The authorization URL to be used for this flow.
    * This MUST be a URL and use TLS.
+   * @format uri
    */
   authorizationUrl: string;
   /**
    * The token URL to be used for this flow.
    * This MUST be a URL and use TLS.
+   * @format uri
    */
   tokenUrl: string;
   /**
    * The URL to be used for obtaining refresh tokens.
    * This MUST be a URL and use TLS.
+   * @format uri
    */
   refreshUrl?: string;
   /**
@@ -198,10 +202,12 @@
 export interface ClientCredentialsOAuthFlow {
   /**
    * The token URL to be used for this flow. This MUST be a URL.
+   * @format uri
    */
   tokenUrl: string;
   /**
    * The URL to be used for obtaining refresh tokens. This MUST be a URL.
+   * @format uri
    */
   refreshUrl?: string;
   /**
@@ -219,10 +225,12 @@
 export interface ImplicitOAuthFlow {
   /**
    * The authorization URL to be used for this flow. This MUST be a URL.
+   * @format uri
    */
   authorizationUrl: string;
   /**
    * The URL to be used for obtaining refresh tokens. This MUST be a URL.
+   * @format uri
    */
   refreshUrl?: string;
   /**
@@ -240,10 +248,12 @@
 export interface PasswordOAuthFlow {
   /**
    * The token URL to be used for this flow. This MUST be a URL.
+   * @format uri
    */
   tokenUrl: string;
   /**
    * The URL to be used for obtaining refresh tokens. This MUST be a URL.
+   * @format uri
    */
   refreshUrl?: string;
   /**
@@ -311,13 +321,10 @@
  */
 export interface AgentInterface {
   /**
-<<<<<<< HEAD
-   * The URL where this interface is available.
-   * @format uri
-=======
    * The URL where this interface is available. Must be a valid absolute HTTPS URL in production.
+   *
+   * @format uri
    * @TJS-examples ["https://api.example.com/a2a/v1", "https://grpc.example.com/a2a", "https://rest.example.com/v1"]
->>>>>>> a1019c8e
    */
   url: string;
   /**
@@ -374,13 +381,10 @@
   description: string;
   /**
    * The preferred endpoint URL for interacting with the agent.
-<<<<<<< HEAD
-   * @format uri
-=======
    * This URL MUST support the transport specified by 'preferredTransport'.
    *
+   * @format uri
    * @TJS-examples ["https://api.example.com/a2a/v1"]
->>>>>>> a1019c8e
    */
   url: string;
   /**
@@ -876,212 +880,6 @@
 }
 // --8<-- [end:TaskPushNotificationConfig]
 
-<<<<<<< HEAD
-// --8<-- [start:SecurityScheme]
-/**
- * Defines a security scheme that can be used to secure an agent's endpoints.
- * This is a discriminated union type based on the OpenAPI 3.0 Security Scheme Object.
- *
- * @see {@link https://swagger.io/specification/#security-scheme-object}
- */
-export type SecurityScheme =
-  | APIKeySecurityScheme
-  | HTTPAuthSecurityScheme
-  | OAuth2SecurityScheme
-  | OpenIdConnectSecurityScheme;
-// --8<-- [end:SecurityScheme]
-
-// --8<-- [start:SecuritySchemeBase]
-/**
- * Defines base properties shared by all security scheme objects.
- */
-export interface SecuritySchemeBase {
-  /** An optional description for the security scheme. */
-  description?: string;
-}
-// --8<-- [end:SecuritySchemeBase]
-
-// --8<-- [start:APIKeySecurityScheme]
-/**
- * Defines a security scheme using an API key.
- */
-export interface APIKeySecurityScheme extends SecuritySchemeBase {
-  /** The type of the security scheme. Must be 'apiKey'. */
-  readonly type: "apiKey";
-  /** The location of the API key. */
-  readonly in: "query" | "header" | "cookie";
-  /** The name of the header, query, or cookie parameter to be used. */
-  name: string;
-}
-// --8<-- [end:APIKeySecurityScheme]
-
-// --8<-- [start:HTTPAuthSecurityScheme]
-/**
- * Defines a security scheme using HTTP authentication.
- */
-export interface HTTPAuthSecurityScheme extends SecuritySchemeBase {
-  /** The type of the security scheme. Must be 'http'. */
-  readonly type: "http";
-  /**
-   * The name of the HTTP Authentication scheme to be used in the Authorization header,
-   * as defined in RFC7235 (e.g., "Bearer").
-   * This value should be registered in the IANA Authentication Scheme registry.
-   */
-  scheme: string;
-  /**
-   * A hint to the client to identify how the bearer token is formatted (e.g., "JWT").
-   * This is primarily for documentation purposes.
-   */
-  bearerFormat?: string;
-}
-// --8<-- [end:HTTPAuthSecurityScheme]
-
-// --8<-- [start:OAuth2SecurityScheme]
-/**
- * Defines a security scheme using OAuth 2.0.
- */
-export interface OAuth2SecurityScheme extends SecuritySchemeBase {
-  /** The type of the security scheme. Must be 'oauth2'. */
-  readonly type: "oauth2";
-  /** An object containing configuration information for the supported OAuth 2.0 flows. */
-  flows: OAuthFlows;
-}
-// --8<-- [end:OAuth2SecurityScheme]
-
-// --8<-- [start:OpenIdConnectSecurityScheme]
-/**
- * Defines a security scheme using OpenID Connect.
- */
-export interface OpenIdConnectSecurityScheme extends SecuritySchemeBase {
-  /** The type of the security scheme. Must be 'openIdConnect'. */
-  readonly type: "openIdConnect";
-  /**
-   * The OpenID Connect Discovery URL for the OIDC provider's metadata.
-   * @see {@link https://openid.net/specs/openid-connect-discovery-1_0.html}
-   * @format uri
-   */
-  openIdConnectUrl: string;
-}
-// --8<-- [end:OpenIdConnectSecurityScheme]
-
-// --8<-- [start:OAuthFlows]
-/**
- * Defines the configuration for the supported OAuth 2.0 flows.
- */
-export interface OAuthFlows {
-  /** Configuration for the OAuth Authorization Code flow. Previously called accessCode in OpenAPI 2.0. */
-  authorizationCode?: AuthorizationCodeOAuthFlow;
-  /** Configuration for the OAuth Client Credentials flow. Previously called application in OpenAPI 2.0. */
-  clientCredentials?: ClientCredentialsOAuthFlow;
-  /** Configuration for the OAuth Implicit flow. */
-  implicit?: ImplicitOAuthFlow;
-  /** Configuration for the OAuth Resource Owner Password flow. */
-  password?: PasswordOAuthFlow;
-}
-// --8<-- [end:OAuthFlows]
-
-// --8<-- [start:AuthorizationCodeOAuthFlow]
-/**
- * Defines configuration details for the OAuth 2.0 Authorization Code flow.
- */
-export interface AuthorizationCodeOAuthFlow {
-  /**
-   * The authorization URL to be used for this flow.
-   * This MUST be a URL and use TLS.
-   * @format uri
-   */
-  authorizationUrl: string;
-  /**
-   * The token URL to be used for this flow.
-   * This MUST be a URL and use TLS.
-   * @format uri
-   */
-  tokenUrl: string;
-  /**
-   * The URL to be used for obtaining refresh tokens.
-   * This MUST be a URL and use TLS.
-   * @format uri
-   */
-  refreshUrl?: string;
-  /**
-   * The available scopes for the OAuth2 security scheme. A map between the scope
-   * name and a short description for it.
-   */
-  scopes: { [name: string]: string };
-}
-// --8<-- [end:AuthorizationCodeOAuthFlow]
-
-// --8<-- [start:ClientCredentialsOAuthFlow]
-/**
- * Defines configuration details for the OAuth 2.0 Client Credentials flow.
- */
-export interface ClientCredentialsOAuthFlow {
-  /**
-   * The token URL to be used for this flow. This MUST be a URL.
-   * @format uri
-   */
-  tokenUrl: string;
-  /**
-   * The URL to be used for obtaining refresh tokens. This MUST be a URL.
-   * @format uri
-   */
-  refreshUrl?: string;
-  /**
-   * The available scopes for the OAuth2 security scheme. A map between the scope
-   * name and a short description for it.
-   */
-  scopes: { [name: string]: string };
-}
-// --8<-- [end:ClientCredentialsOAuthFlow]
-
-// --8<-- [start:ImplicitOAuthFlow]
-/**
- * Defines configuration details for the OAuth 2.0 Implicit flow.
- */
-export interface ImplicitOAuthFlow {
-  /**
-   * The authorization URL to be used for this flow. This MUST be a URL.
-   * @format uri
-   */
-  authorizationUrl: string;
-  /**
-   * The URL to be used for obtaining refresh tokens. This MUST be a URL.
-   * @format uri
-   */
-  refreshUrl?: string;
-  /**
-   * The available scopes for the OAuth2 security scheme. A map between the scope
-   * name and a short description for it.
-   */
-  scopes: { [name: string]: string };
-}
-// --8<-- [end:ImplicitOAuthFlow]
-
-// --8<-- [start:PasswordOAuthFlow]
-/**
- * Defines configuration details for the OAuth 2.0 Resource Owner Password flow.
- */
-export interface PasswordOAuthFlow {
-  /**
-   * The token URL to be used for this flow. This MUST be a URL.
-   * @format uri
-   */
-  tokenUrl: string;
-  /**
-   * The URL to be used for obtaining refresh tokens. This MUST be a URL.
-   * @format uri
-   */
-  refreshUrl?: string;
-  /**
-   * The available scopes for the OAuth2 security scheme. A map between the scope
-   * name and a short description for it.
-   */
-  scopes: { [name: string]: string };
-}
-// --8<-- [end:PasswordOAuthFlow]
-
-=======
->>>>>>> a1019c8e
 // --8<-- [start:JSONRPCMessage]
 /**
  * Defines the base structure for any JSON-RPC 2.0 request, response, or notification.
