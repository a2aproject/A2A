--- conflicted
+++ resolved
@@ -50,9 +50,9 @@
 version = "0.1.0"
 source = { editable = "../../samples/python" }
 dependencies = [
-<<<<<<< HEAD
     { name = "dashscope" },
     { name = "google-adk" },
+    { name = "a2a-sdk" },
     { name = "httpx" },
     { name = "httpx-sse" },
     { name = "jwcrypto" },
@@ -60,12 +60,6 @@
     { name = "langchain-google-vertexai" },
     { name = "langchain-openai" },
     { name = "litellm" },
-=======
-    { name = "a2a-sdk" },
-    { name = "httpx" },
-    { name = "httpx-sse" },
-    { name = "jwcrypto" },
->>>>>>> b2fd9876
     { name = "pydantic" },
     { name = "pyjwt" },
     { name = "pysocks" },
@@ -78,9 +72,9 @@
 
 [package.metadata]
 requires-dist = [
-<<<<<<< HEAD
     { name = "dashscope", specifier = ">=1.23.1" },
     { name = "google-adk", specifier = ">=0.0.3" },
+    { name = "a2a-sdk", specifier = ">=0.2.1" },
     { name = "httpx", specifier = ">=0.28.1" },
     { name = "httpx-sse", specifier = ">=0.4.0" },
     { name = "jwcrypto", specifier = ">=1.5.6" },
@@ -88,12 +82,6 @@
     { name = "langchain-google-vertexai", specifier = ">=2.0.20" },
     { name = "langchain-openai", specifier = ">=0.2.14" },
     { name = "litellm", specifier = ">=1.65.0" },
-=======
-    { name = "a2a-sdk", specifier = ">=0.2.1" },
-    { name = "httpx", specifier = ">=0.28.1" },
-    { name = "httpx-sse", specifier = ">=0.4.0" },
-    { name = "jwcrypto", specifier = ">=1.5.6" },
->>>>>>> b2fd9876
     { name = "pydantic", specifier = ">=2.10.6" },
     { name = "pyjwt", specifier = ">=2.10.1" },
     { name = "pysocks", specifier = ">=1.7.1" },
@@ -131,7 +119,15 @@
 ]
 
 [[package]]
-<<<<<<< HEAD
+name = "absl-py"
+version = "2.2.1"
+source = { registry = "https://pypi.org/simple" }
+sdist = { url = "https://files.pythonhosted.org/packages/40/17/fa94446133df730f1a30f89ed9f3967d62ac0c0e535522ea4d46288924a5/absl_py-2.2.1.tar.gz", hash = "sha256:4c7bc50d42d021c12d4f31b7001167925e0bd71ade853069f64af410f5565ff9", size = 243555 }
+wheels = [
+    { url = "https://files.pythonhosted.org/packages/98/5e/34ccb5bfb8dae555045c2dd13375e01ac8e2c1f200a4e4051e95fb9addf0/absl_py-2.2.1-py3-none-any.whl", hash = "sha256:ca8209abd5005ae6e700ef36e2edc84ad5338678f95625a3f15275410a89ffbc", size = 277287 },
+]
+
+[[package]]
 name = "aiohappyeyeballs"
 version = "2.6.1"
 source = { registry = "https://pypi.org/simple" }
@@ -183,14 +179,6 @@
 sdist = { url = "https://files.pythonhosted.org/packages/ba/b5/6d55e80f6d8a08ce22b982eafa278d823b541c925f11ee774b0b9c43473d/aiosignal-1.3.2.tar.gz", hash = "sha256:a8c255c66fafb1e499c9351d0bf32ff2d8a0321595ebac3b93713656d2436f54", size = 19424 }
 wheels = [
     { url = "https://files.pythonhosted.org/packages/ec/6a/bc7e17a3e87a2985d3e8f4da4cd0f481060eb78fb08596c42be62c90a4d9/aiosignal-1.3.2-py2.py3-none-any.whl", hash = "sha256:45cde58e409a301715980c2b01d0c28bdde3770d8290b5eb2173759d9acb31a5", size = 7597 },
-=======
-name = "absl-py"
-version = "2.2.1"
-source = { registry = "https://pypi.org/simple" }
-sdist = { url = "https://files.pythonhosted.org/packages/40/17/fa94446133df730f1a30f89ed9f3967d62ac0c0e535522ea4d46288924a5/absl_py-2.2.1.tar.gz", hash = "sha256:4c7bc50d42d021c12d4f31b7001167925e0bd71ade853069f64af410f5565ff9", size = 243555 }
-wheels = [
-    { url = "https://files.pythonhosted.org/packages/98/5e/34ccb5bfb8dae555045c2dd13375e01ac8e2c1f200a4e4051e95fb9addf0/absl_py-2.2.1-py3-none-any.whl", hash = "sha256:ca8209abd5005ae6e700ef36e2edc84ad5338678f95625a3f15275410a89ffbc", size = 277287 },
->>>>>>> b2fd9876
 ]
 
 [[package]]
@@ -446,7 +434,6 @@
 ]
 
 [[package]]
-<<<<<<< HEAD
 name = "filelock"
 version = "3.18.0"
 source = { registry = "https://pypi.org/simple" }
@@ -456,8 +443,6 @@
 ]
 
 [[package]]
-=======
->>>>>>> b2fd9876
 name = "flask"
 version = "3.1.0"
 source = { registry = "https://pypi.org/simple" }
@@ -474,7 +459,6 @@
 ]
 
 [[package]]
-<<<<<<< HEAD
 name = "frozenlist"
 version = "1.5.0"
 source = { registry = "https://pypi.org/simple" }
@@ -508,8 +492,6 @@
 ]
 
 [[package]]
-=======
->>>>>>> b2fd9876
 name = "google-adk"
 version = "0.0.3"
 source = { registry = "https://pypi.org/simple" }
@@ -998,7 +980,6 @@
 ]
 
 [[package]]
-<<<<<<< HEAD
 name = "jiter"
 version = "0.9.0"
 source = { registry = "https://pypi.org/simple" }
@@ -1070,8 +1051,6 @@
 ]
 
 [[package]]
-=======
->>>>>>> b2fd9876
 name = "jwcrypto"
 version = "1.5.6"
 source = { registry = "https://pypi.org/simple" }
@@ -1085,7 +1064,6 @@
 ]
 
 [[package]]
-<<<<<<< HEAD
 name = "langchain"
 version = "0.3.23"
 source = { registry = "https://pypi.org/simple" }
@@ -1229,8 +1207,6 @@
 ]
 
 [[package]]
-=======
->>>>>>> b2fd9876
 name = "markupsafe"
 version = "3.0.2"
 source = { registry = "https://pypi.org/simple" }
@@ -1328,7 +1304,6 @@
 ]
 
 [[package]]
-<<<<<<< HEAD
 name = "multidict"
 version = "6.4.3"
 source = { registry = "https://pypi.org/simple" }
@@ -1381,8 +1356,6 @@
 ]
 
 [[package]]
-=======
->>>>>>> b2fd9876
 name = "numpy"
 version = "2.2.4"
 source = { registry = "https://pypi.org/simple" }
@@ -1509,7 +1482,6 @@
 ]
 
 [[package]]
-<<<<<<< HEAD
 name = "orjson"
 version = "3.10.16"
 source = { registry = "https://pypi.org/simple" }
@@ -1532,8 +1504,6 @@
 ]
 
 [[package]]
-=======
->>>>>>> b2fd9876
 name = "packaging"
 version = "24.2"
 source = { registry = "https://pypi.org/simple" }
@@ -1570,7 +1540,6 @@
 ]
 
 [[package]]
-<<<<<<< HEAD
 name = "propcache"
 version = "0.3.1"
 source = { registry = "https://pypi.org/simple" }
@@ -1612,8 +1581,6 @@
 ]
 
 [[package]]
-=======
->>>>>>> b2fd9876
 name = "proto-plus"
 version = "1.26.1"
 source = { registry = "https://pypi.org/simple" }
@@ -1800,7 +1767,6 @@
 ]
 
 [[package]]
-<<<<<<< HEAD
 name = "referencing"
 version = "0.36.2"
 source = { registry = "https://pypi.org/simple" }
@@ -1837,8 +1803,6 @@
 ]
 
 [[package]]
-=======
->>>>>>> b2fd9876
 name = "requests"
 version = "2.32.3"
 source = { registry = "https://pypi.org/simple" }
@@ -1972,7 +1936,6 @@
 dependencies = [
     { name = "anyio" },
 ]
-<<<<<<< HEAD
 sdist = { url = "https://files.pythonhosted.org/packages/04/1b/52b27f2e13ceedc79a908e29eac426a63465a1a01248e5f24aa36a62aeb3/starlette-0.46.1.tar.gz", hash = "sha256:3c88d58ee4bd1bb807c0d1acb381838afc7752f9ddaec81bbe4383611d833230", size = 2580102 }
 wheels = [
     { url = "https://files.pythonhosted.org/packages/a0/4b/528ccf7a982216885a1ff4908e886b8fb5f19862d1962f56a3fce2435a70/starlette-0.46.1-py3-none-any.whl", hash = "sha256:77c74ed9d2720138b25875133f3a2dae6d854af2ec37dceb56aef370c1d8a227", size = 71995 },
@@ -2013,7 +1976,9 @@
     { name = "huggingface-hub" },
 ]
 sdist = { url = "https://files.pythonhosted.org/packages/92/76/5ac0c97f1117b91b7eb7323dcd61af80d72f790b4df71249a7850c195f30/tokenizers-0.21.1.tar.gz", hash = "sha256:a1bb04dc5b448985f86ecd4b05407f5a8d97cb2c0532199b2a302a604a0165ab", size = 343256 }
-wheels = [
+sdist = { url = "https://files.pythonhosted.org/packages/ce/20/08dfcd9c983f6a6f4a1000d934b9e6d626cff8d2eeb77a89a68eef20a2b7/starlette-0.46.2.tar.gz", hash = "sha256:7f7361f34eed179294600af672f565727419830b54b7b084efe44bb82d2fccd5", size = 2580846 }
+wheels = [
+    { url = "https://files.pythonhosted.org/packages/8b/0c/9d30a4ebeb6db2b25a841afbb80f6ef9a854fc3b41be131d249a977b4959/starlette-0.46.2-py3-none-any.whl", hash = "sha256:595633ce89f8ffa71a015caed34a5b2dc1c0cdb3f0f1fbd1e69339cf2abeec35", size = 72037 },
     { url = "https://files.pythonhosted.org/packages/a5/1f/328aee25f9115bf04262e8b4e5a2050b7b7cf44b59c74e982db7270c7f30/tokenizers-0.21.1-cp39-abi3-macosx_10_12_x86_64.whl", hash = "sha256:e78e413e9e668ad790a29456e677d9d3aa50a9ad311a40905d6861ba7692cf41", size = 2780767 },
     { url = "https://files.pythonhosted.org/packages/ae/1a/4526797f3719b0287853f12c5ad563a9be09d446c44ac784cdd7c50f76ab/tokenizers-0.21.1-cp39-abi3-macosx_11_0_arm64.whl", hash = "sha256:cd51cd0a91ecc801633829fcd1fda9cf8682ed3477c6243b9a095539de4aecf3", size = 2650555 },
     { url = "https://files.pythonhosted.org/packages/4d/7a/a209b29f971a9fdc1da86f917fe4524564924db50d13f0724feed37b2a4d/tokenizers-0.21.1-cp39-abi3-manylinux_2_17_aarch64.manylinux2014_aarch64.whl", hash = "sha256:28da6b72d4fb14ee200a1bd386ff74ade8992d7f725f2bde2c495a9a98cf4d9f", size = 2937541 },
@@ -2040,11 +2005,6 @@
 sdist = { url = "https://files.pythonhosted.org/packages/a8/4b/29b4ef32e036bb34e4ab51796dd745cdba7ed47ad142a9f4a1eb8e0c744d/tqdm-4.67.1.tar.gz", hash = "sha256:f8aef9c52c08c13a65f30ea34f4e5aac3fd1a34959879d7e59e63027286627f2", size = 169737 }
 wheels = [
     { url = "https://files.pythonhosted.org/packages/d0/30/dc54f88dd4a2b5dc8a0279bdd7270e735851848b762aeb1c1184ed1f6b14/tqdm-4.67.1-py3-none-any.whl", hash = "sha256:26445eca388f82e72884e0d580d5464cd801a3ea01e63e5601bdff9ba6a48de2", size = 78540 },
-=======
-sdist = { url = "https://files.pythonhosted.org/packages/ce/20/08dfcd9c983f6a6f4a1000d934b9e6d626cff8d2eeb77a89a68eef20a2b7/starlette-0.46.2.tar.gz", hash = "sha256:7f7361f34eed179294600af672f565727419830b54b7b084efe44bb82d2fccd5", size = 2580846 }
-wheels = [
-    { url = "https://files.pythonhosted.org/packages/8b/0c/9d30a4ebeb6db2b25a841afbb80f6ef9a854fc3b41be131d249a977b4959/starlette-0.46.2-py3-none-any.whl", hash = "sha256:595633ce89f8ffa71a015caed34a5b2dc1c0cdb3f0f1fbd1e69339cf2abeec35", size = 72037 },
->>>>>>> b2fd9876
 ]
 
 [[package]]
@@ -2236,7 +2196,6 @@
 ]
 
 [[package]]
-<<<<<<< HEAD
 name = "yarl"
 version = "1.20.0"
 source = { registry = "https://pypi.org/simple" }
@@ -2285,8 +2244,6 @@
 ]
 
 [[package]]
-=======
->>>>>>> b2fd9876
 name = "zipp"
 version = "3.21.0"
 source = { registry = "https://pypi.org/simple" }
