--- conflicted
+++ resolved
@@ -3,18 +3,12 @@
 import os
 import threading
 import uuid
-<<<<<<< HEAD
 from fastapi import APIRouter
 from fastapi import Request, Response
 from common.types import Message, FilePart, FileContent
 from .in_memory_manager import InMemoryFakeAgentManager
 from .application_manager import ApplicationManager
 from .adk_host_manager import ADKHostManager #, get_message_id
-=======
-
-from common.types import FileContent, FilePart, Message
-from fastapi import APIRouter, Request, Response
->>>>>>> 70276bdd
 from service.types import (
     CreateConversationResponse,
     GetEventResponse,
@@ -34,8 +28,7 @@
 
 
 class ConversationServer:
-<<<<<<< HEAD
-  """ConversationServer is the backend to serve the agent interactions in the UI
+    """ConversationServer is the backend to serve the agent interactions in the UI
 
   This defines the interface that is used by the Mesop system to interact with
   agents and provide details about the executions.
@@ -55,55 +48,15 @@
     self._file_cache = {} # dict[str, FilePart] maps file id to message data
     self._message_to_cache = {} # dict[str, str] maps message id to cache id
 
-    router.add_api_route(
-        "/conversation/create",
-        self._create_conversation,
-        methods=["POST"])
-    router.add_api_route(
-        "/conversation/list",
-        self._list_conversation,
-        methods=["POST"])
-    router.add_api_route(
-        "/message/send",
-        self._send_message,
-        methods=["POST"])
-    router.add_api_route(
-        "/events/get",
-        self._get_events,
-        methods=["POST"])
-    router.add_api_route(
-        "/message/list",
-        self._list_messages,
-        methods=["POST"])
-    router.add_api_route(
-        "/message/pending",
-        self._pending_messages,
-        methods=["POST"])
-    router.add_api_route(
-        "/task/list",
-        self._list_tasks,
-        methods=["POST"])
-    router.add_api_route(
-        "/agent/register",
-        self._register_agent,
-        methods=["POST"])
-    router.add_api_route(
-        "/agent/list",
-        self._list_agents,
-        methods=["POST"])
-    router.add_api_route(
-        "/message/file/{file_id}",
-        self._files,
-        methods=["GET"])
-    router.add_api_route(
-        "/api_key/update",
-        self._update_api_key,
-        methods=["POST"])
-
-  # Update API key in manager
-  def update_api_key(self, api_key: str):
-    if isinstance(self.manager, ADKHostManager):
-      self.manager.update_api_key(api_key)
+    def __init__(self, router: APIRouter):
+        agent_manager = os.environ.get('A2A_HOST', 'ADK')
+        self.manager: ApplicationManager
+
+        # Get API key from environment
+        api_key = os.environ.get('GOOGLE_API_KEY', '')
+        uses_vertex_ai = (
+            os.environ.get('GOOGLE_GENAI_USE_VERTEXAI', '').upper() == 'TRUE'
+        )
 
   def _create_conversation(self):
     c = self.manager.create_conversation()
@@ -145,28 +98,15 @@
         message_part_id = f"{message_id}:{i}"
         if message_part_id in self._message_to_cache:
           cache_id = self._message_to_cache[message_part_id]
-=======
-    """ConversationServer is the backend to serve the agent interactions in the UI
-
-    This defines the interface that is used by the Mesop system to interact with
-    agents and provide details about the executions.
-    """
-
-    def __init__(self, router: APIRouter):
-        agent_manager = os.environ.get('A2A_HOST', 'ADK')
-        self.manager: ApplicationManager
-
-        # Get API key from environment
-        api_key = os.environ.get('GOOGLE_API_KEY', '')
-        uses_vertex_ai = (
-            os.environ.get('GOOGLE_GENAI_USE_VERTEXAI', '').upper() == 'TRUE'
-        )
-
-        if agent_manager.upper() == 'ADK':
-            self.manager = ADKHostManager(
-                api_key=api_key, uses_vertex_ai=uses_vertex_ai
+        else:
+          cache_id = str(uuid.uuid4())
+          self._message_to_cache[message_part_id] = cache_id
+        # Replace the part data with a url reference
+        new_parts.append(FilePart(
+            file=FileContent(
+                mimeType=part.file.mimeType,
+                uri=f"/message/file/{cache_id}",
             )
->>>>>>> 70276bdd
         else:
             self.manager = InMemoryFakeAgentManager()
         self._file_cache = {}  # dict[str, FilePart] maps file id to message data
@@ -269,67 +209,6 @@
             rval.append(m)
         return rval
 
-    async def _pending_messages(self):
-        return PendingMessageResponse(
-            result=self.manager.get_pending_messages()
-        )
-
-    def _list_conversation(self):
-        return ListConversationResponse(result=self.manager.conversations)
-
-    def _get_events(self):
-        return GetEventResponse(result=self.manager.events)
-
-    def _list_tasks(self):
-        return ListTaskResponse(result=self.manager.tasks)
-
-    async def _register_agent(self, request: Request):
-        message_data = await request.json()
-        url = message_data['params']
-        self.manager.register_agent(url)
-        return RegisterAgentResponse()
-
-    async def _list_agents(self):
-        return ListAgentResponse(result=self.manager.agents)
-
-    def _files(self, file_id):
-        if file_id not in self._file_cache:
-            raise Exception('file not found')
-        part = self._file_cache[file_id]
-        if 'image' in part.file.mimeType:
-            return Response(
-                content=base64.b64decode(part.file.bytes),
-                media_type=part.file.mimeType,
-            )
-<<<<<<< HEAD
-        ))
-        if cache_id not in self._file_cache:
-          self._file_cache[cache_id] = part
-      m.parts = new_parts
-      rval.append(m)
-    return rval
-
-  async def _pending_messages(self):
-    return PendingMessageResponse(result=self.manager.get_pending_messages())
-
-  def _list_conversation(self):
-    return ListConversationResponse(result=self.manager.conversations)
-
-  def _get_events(self):
-    return GetEventResponse(result=self.manager.events)
-
-  def _list_tasks(self):
-    return ListTaskResponse(result=self.manager.tasks)
-
-  async def _register_agent(self, request: Request):
-    message_data = await request.json()
-    url = message_data['params']
-    self.manager.register_agent(url)
-    return RegisterAgentResponse()
-
-  async def _list_agents(self):
-    return ListAgentResponse(result=self.manager.agents)
-
   def _files(self, file_id):
     if file_id not in self._file_cache:
       raise Exception("file not found")
@@ -352,21 +231,4 @@
             return {"status": "success"}
         return {"status": "error", "message": "No API key provided"}
     except Exception as e:
-        return {"status": "error", "message": str(e)}
-=======
-        return Response(content=part.file.bytes, media_type=part.file.mimeType)
-
-    async def _update_api_key(self, request: Request):
-        """Update the API key"""
-        try:
-            data = await request.json()
-            api_key = data.get('api_key', '')
-
-            if api_key:
-                # Update in the manager
-                self.update_api_key(api_key)
-                return {'status': 'success'}
-            return {'status': 'error', 'message': 'No API key provided'}
-        except Exception as e:
-            return {'status': 'error', 'message': str(e)}
->>>>>>> 70276bdd
+        return {"status": "error", "message": str(e)}