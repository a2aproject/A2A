import asyncio
import datetime
import uuid

from common.types import (
    AgentCard,
    Artifact,
    DataPart,
    Message,
    Task,
    TaskState,
    TaskStatus,
    TextPart,
)
from service.server import test_image
from service.server.application_manager import ApplicationManager
from service.types import Conversation, Event
from utils.agent_card import get_agent_card



class InMemoryFakeAgentManager(ApplicationManager):
<<<<<<< HEAD
  """An implementation of memory based management with fake agent actions

  This implements the interface of the ApplicationManager to plug into
  the AgentServer. This acts as the service contract that the Mesop app
  uses to send messages to the agent and provide information for the frontend.
  """
  _conversations: list[Conversation]
  _messages: list[Message]
  _tasks: list[Task]
  _events: list[Event]
  _pending_message_ids: list[str]
  _next_message_idx: int
  _agents: list[AgentCard]

  def __init__(self):
    self._conversations = []
    self._messages = []
    self._tasks = []
    self._events = []
    self._pending_message_ids = []
    self._next_message_idx = 0
    self._agents = []
    self._task_map = {}

  def create_conversation(self) -> Conversation:
    conversation_id = str(uuid.uuid4())
    c = Conversation(conversation_id=conversation_id, is_active=True)
    self._conversations.append(c)
    return c

  def sanitize_message(self, message: Message) -> Message:
    if message.contextId:
      conversation = self.get_conversation(message.contextId)
      # Check if the last event in the conversation was tied to a task.
      if conversation.messages:
        if (conversation.messages[-1].taskId and
            task_still_open(next(
                filter(lambda x: x.id == conversation.messages[-1].taskId,
                       self._tasks), None))):
          message.taskId = conversation.messages[-1].taskId

    return message

  async def process_message(self, message: Message):
    self._messages.append(message)
    message_id = message.messageId
    if message_id:
      self._pending_message_ids.append(message_id)
    context_id = message.contextId
    conversation = self.get_conversation(context_id)
    if conversation:
      conversation.messages.append(message)
    self._events.append(Event(
        id=str(uuid.uuid4()),
        actor="host",
        content=message,
        timestamp=datetime.datetime.utcnow().timestamp(),
    ))
    # Now actually process the message. If the response is async, return None
    # for the message response and the updated message information for the
    # incoming message (with ids attached).
    task_id = message.taskId
    task = Task(
              id=task_id,
              sessionId=conversation_id,
              status=TaskStatus(
                  state=TaskState.SUBMITTED,
                  message=message,
              ),
              history=[message],
          )
    if self._next_message_idx != 0:
      self.add_task(task)
    await asyncio.sleep(self._next_message_idx)
    response = self.next_message()
    if conversation:
      conversation.messages.append(response)
    self._events.append(Event(
        id=str(uuid.uuid4()),
        actor="host",
        content=response,
        timestamp=datetime.datetime.utcnow().timestamp(),
    ))
    self._pending_message_ids.remove(message_id)
    # Now clean up the task
    if task:
      task.status.state = TaskState.COMPLETED
      task.artifacts = [Artifact(name="response", parts=response.parts)]
      task.history.append(response)
      self.update_task(task)

  def add_task(self, task: Task):
    self._tasks.append(task)

  def update_task(self, task: Task):
    for i, t in enumerate(self._tasks):
      if t.id == task.id:
        self._tasks[i] = task
        return

  def add_event(self, event: Event):
    self._events.append(event)

  def next_message(self) -> Message:
    message = _message_queue[self._next_message_idx]
    self._next_message_idx = (self._next_message_idx + 1) % len(_message_queue)
    return message

  def get_conversation(
      self,
      conversation_id: Optional[str]
  ) -> Optional[Conversation]:
    if not conversation_id:
      return None
    return next(
        filter(lambda c: c.conversation_id == conversation_id,
               self._conversations), None)

  def get_pending_messages(self) -> list[Tuple[str,str]]:
    rval = []
    for message_id in self._pending_message_ids:
      if message_id in self._task_map:
        task_id = self._task_map[message_id]
        task = next(filter(lambda x: x.id == task_id, self._tasks), None)
        if not task:
          rval.append((message_id, ""))
        elif task.history and task.history[-1].parts:
          if len(task.history) == 1:
            rval.append((message_id, "Working..."))
          else:
            part = task.history[-1].parts[0]
            rval.append((
                message_id,
                part.text if part.type == "text" else "Working..."))
      else:
        rval.append((message_id, ""))
      return rval
    return self._pending_message_ids

  def register_agent(self, url):
    agent_data = get_agent_card(url)
    if not agent_data.url:
      agent_data.url = url
    self._agents.append(agent_data)

  @property
  def agents(self) -> list[AgentCard]:
    return self._agents

  @property
  def conversations(self) -> list[Conversation]:
    return self._conversations

  @property
  def tasks(self) -> list[Task]:
    return self._tasks

  @property
  def events(self) -> list[Event]:
    return self._events

_contextId = str(uuid.uuid4())

# This represents the precanned responses that will be returned in order.
# Extend this list to test more functionality of the UI
_message_queue: list[Message] = [
    Message(
        role="agent",
        parts=[TextPart(text="Hello")],
        contextId=_contextId,
        messageId=str(uuid.uuid4())
    ),
    Message(
        role="agent",
=======
    """An implementation of memory based management with fake agent actions

    This implements the interface of the ApplicationManager to plug into
    the AgentServer. This acts as the service contract that the Mesop app
    uses to send messages to the agent and provide information for the frontend.
    """

    _conversations: list[Conversation]
    _messages: list[Message]
    _tasks: list[Task]
    _events: list[Event]
    _pending_message_ids: list[str]
    _next_message_idx: int
    _agents: list[AgentCard]

    def __init__(self):
        self._conversations = []
        self._messages = []
        self._tasks = []
        self._events = []
        self._pending_message_ids = []
        self._next_message_idx = 0
        self._agents = []
        self._task_map = {}

    def create_conversation(self) -> Conversation:
        conversation_id = str(uuid.uuid4())
        c = Conversation(conversation_id=conversation_id, is_active=True)
        self._conversations.append(c)
        return c

    def sanitize_message(self, message: Message) -> Message:
        if not message.metadata:
            message.metadata = {}
        message.metadata.update({'message_id': str(uuid.uuid4())})
        return message

    async def process_message(self, message: Message):
        self._messages.append(message)
        message_id = message.metadata['message_id']
        self._pending_message_ids.append(message_id)
        conversation_id = (
            message.metadata['conversation_id']
            if 'conversation_id' in message.metadata
            else None
        )
        # Now check the conversation and attach the message id.
        conversation = self.get_conversation(conversation_id)
        if conversation:
            conversation.messages.append(message)
        self._events.append(
            Event(
                id=str(uuid.uuid4()),
                actor='host',
                content=message,
                timestamp=datetime.datetime.now(datetime.UTC).timestamp(),
            )
        )
        # Now actually process the message. If the response is async, return None
        # for the message response and the updated message information for the
        # incoming message (with ids attached).
        task_id = str(uuid.uuid4())
        task = Task(
            id=task_id,
            sessionId=conversation_id,
            status=TaskStatus(
                state=TaskState.SUBMITTED,
                message=message,
            ),
            history=[message],
        )
        if self._next_message_idx != 0:
            self._task_map[message_id] = task_id
            self.add_task(task)
        await asyncio.sleep(self._next_message_idx)
        response = self.next_message()
        response.metadata = {
            **message.metadata,
            'message_id': str(uuid.uuid4()),
        }
        if conversation:
            conversation.messages.append(response)
        self._events.append(
            Event(
                id=str(uuid.uuid4()),
                actor='host',
                content=response,
                timestamp=datetime.datetime.now(datetime.UTC).timestamp(),
            )
        )
        self._pending_message_ids.remove(message.metadata['message_id'])
        # Now clean up the task
        if task:
            task.status.state = TaskState.COMPLETED
            task.artifacts = [Artifact(name='response', parts=response.parts)]
            task.history.append(response)
            self.update_task(task)

    def add_task(self, task: Task):
        self._tasks.append(task)

    def update_task(self, task: Task):
        for i, t in enumerate(self._tasks):
            if t.id == task.id:
                self._tasks[i] = task
                return

    def add_event(self, event: Event):
        self._events.append(event)

    def next_message(self) -> Message:
        message = _message_queue[self._next_message_idx]
        self._next_message_idx = (self._next_message_idx + 1) % len(
            _message_queue
        )
        return message

    def get_conversation(
        self, conversation_id: str | None
    ) -> Conversation | None:
        if not conversation_id:
            return None
        return next(
            filter(
                lambda c: c.conversation_id == conversation_id,
                self._conversations,
            ),
            None,
        )

    def get_pending_messages(self) -> list[tuple[str, str]]:
        rval = []
        for message_id in self._pending_message_ids:
            if message_id in self._task_map:
                task_id = self._task_map[message_id]
                task = next(
                    filter(lambda x: x.id == task_id, self._tasks), None
                )
                if not task:
                    rval.append((message_id, ''))
                elif task.history and task.history[-1].parts:
                    if len(task.history) == 1:
                        rval.append((message_id, 'Working...'))
                    else:
                        part = task.history[-1].parts[0]
                        rval.append(
                            (
                                message_id,
                                part.text
                                if part.type == 'text'
                                else 'Working...',
                            )
                        )
            else:
                rval.append((message_id, ''))
            return rval
        return self._pending_message_ids

    def register_agent(self, url):
        agent_data = get_agent_card(url)
        if not agent_data.url:
            agent_data.url = url
        self._agents.append(agent_data)

    @property
    def agents(self) -> list[AgentCard]:
        return self._agents

    @property
    def conversations(self) -> list[Conversation]:
        return self._conversations

    @property
    def tasks(self) -> list[Task]:
        return self._tasks

    @property
    def events(self) -> list[Event]:
        return self._events


# This represents the pre-canned responses that will be returned in order.
# Extend this list to test more functionality of the UI
_message_queue: list[Message] = [
    Message(role='agent', parts=[TextPart(text='Hello')]),
    Message(
        role='agent',
>>>>>>> 70276bdd
        parts=[
            DataPart(
                data={
                    'type': 'form',
                    'form': {
                        'type': 'object',
                        'properties': {
                            'name': {
                                'type': 'string',
                                'description': 'Enter your name',
                                'title': 'Name',
                            },
                            'date': {
                                'type': 'string',
                                'format': 'date',
                                'description': 'Birthday',
                                'title': 'Birthday',
                            },
                        },
                        'required': ['date'],
                    },
                    'form_data': {
                        'name': 'John Smith',
                    },
<<<<<<< HEAD
                    'instructions': "Please provide your birthday and name",
                }
            ),
        ],
        contextId=_contextId,
        messageId=str(uuid.uuid4()),
    ),
    Message(
        role="agent",
        parts=[TextPart(text="I like cats")],
        contextId=_contextId,
        messageId=str(uuid.uuid4()),
    ),
    test_image.make_test_image(_contextId),
    Message(
        role="agent",
        parts=[TextPart(text="And I like dogs")],
        contextId=_contextId,
        messageId=str(uuid.uuid4()),
    ),
=======
                    'instructions': 'Please provide your birthday and name',
                }
            ),
        ],
    ),
    Message(role='agent', parts=[TextPart(text='I like cats')]),
    test_image.test_image,
    Message(role='agent', parts=[TextPart(text='And I like dogs')]),
>>>>>>> 70276bdd
]<|MERGE_RESOLUTION|>--- conflicted
+++ resolved
@@ -20,36 +20,30 @@
 
 
 class InMemoryFakeAgentManager(ApplicationManager):
-<<<<<<< HEAD
-  """An implementation of memory based management with fake agent actions
-
-  This implements the interface of the ApplicationManager to plug into
-  the AgentServer. This acts as the service contract that the Mesop app
-  uses to send messages to the agent and provide information for the frontend.
-  """
-  _conversations: list[Conversation]
-  _messages: list[Message]
-  _tasks: list[Task]
-  _events: list[Event]
-  _pending_message_ids: list[str]
-  _next_message_idx: int
-  _agents: list[AgentCard]
-
-  def __init__(self):
-    self._conversations = []
-    self._messages = []
-    self._tasks = []
-    self._events = []
-    self._pending_message_ids = []
-    self._next_message_idx = 0
-    self._agents = []
-    self._task_map = {}
-
-  def create_conversation(self) -> Conversation:
-    conversation_id = str(uuid.uuid4())
-    c = Conversation(conversation_id=conversation_id, is_active=True)
-    self._conversations.append(c)
-    return c
+    """An implementation of memory based management with fake agent actions
+
+    This implements the interface of the ApplicationManager to plug into
+    the AgentServer. This acts as the service contract that the Mesop app
+    uses to send messages to the agent and provide information for the frontend.
+    """
+
+    _conversations: list[Conversation]
+    _messages: list[Message]
+    _tasks: list[Task]
+    _events: list[Event]
+    _pending_message_ids: list[str]
+    _next_message_idx: int
+    _agents: list[AgentCard]
+
+    def __init__(self):
+        self._conversations = []
+        self._messages = []
+        self._tasks = []
+        self._events = []
+        self._pending_message_ids = []
+        self._next_message_idx = 0
+        self._agents = []
+        self._task_map = {}
 
   def sanitize_message(self, message: Message) -> Message:
     if message.contextId:
@@ -112,127 +106,6 @@
       task.history.append(response)
       self.update_task(task)
 
-  def add_task(self, task: Task):
-    self._tasks.append(task)
-
-  def update_task(self, task: Task):
-    for i, t in enumerate(self._tasks):
-      if t.id == task.id:
-        self._tasks[i] = task
-        return
-
-  def add_event(self, event: Event):
-    self._events.append(event)
-
-  def next_message(self) -> Message:
-    message = _message_queue[self._next_message_idx]
-    self._next_message_idx = (self._next_message_idx + 1) % len(_message_queue)
-    return message
-
-  def get_conversation(
-      self,
-      conversation_id: Optional[str]
-  ) -> Optional[Conversation]:
-    if not conversation_id:
-      return None
-    return next(
-        filter(lambda c: c.conversation_id == conversation_id,
-               self._conversations), None)
-
-  def get_pending_messages(self) -> list[Tuple[str,str]]:
-    rval = []
-    for message_id in self._pending_message_ids:
-      if message_id in self._task_map:
-        task_id = self._task_map[message_id]
-        task = next(filter(lambda x: x.id == task_id, self._tasks), None)
-        if not task:
-          rval.append((message_id, ""))
-        elif task.history and task.history[-1].parts:
-          if len(task.history) == 1:
-            rval.append((message_id, "Working..."))
-          else:
-            part = task.history[-1].parts[0]
-            rval.append((
-                message_id,
-                part.text if part.type == "text" else "Working..."))
-      else:
-        rval.append((message_id, ""))
-      return rval
-    return self._pending_message_ids
-
-  def register_agent(self, url):
-    agent_data = get_agent_card(url)
-    if not agent_data.url:
-      agent_data.url = url
-    self._agents.append(agent_data)
-
-  @property
-  def agents(self) -> list[AgentCard]:
-    return self._agents
-
-  @property
-  def conversations(self) -> list[Conversation]:
-    return self._conversations
-
-  @property
-  def tasks(self) -> list[Task]:
-    return self._tasks
-
-  @property
-  def events(self) -> list[Event]:
-    return self._events
-
-_contextId = str(uuid.uuid4())
-
-# This represents the precanned responses that will be returned in order.
-# Extend this list to test more functionality of the UI
-_message_queue: list[Message] = [
-    Message(
-        role="agent",
-        parts=[TextPart(text="Hello")],
-        contextId=_contextId,
-        messageId=str(uuid.uuid4())
-    ),
-    Message(
-        role="agent",
-=======
-    """An implementation of memory based management with fake agent actions
-
-    This implements the interface of the ApplicationManager to plug into
-    the AgentServer. This acts as the service contract that the Mesop app
-    uses to send messages to the agent and provide information for the frontend.
-    """
-
-    _conversations: list[Conversation]
-    _messages: list[Message]
-    _tasks: list[Task]
-    _events: list[Event]
-    _pending_message_ids: list[str]
-    _next_message_idx: int
-    _agents: list[AgentCard]
-
-    def __init__(self):
-        self._conversations = []
-        self._messages = []
-        self._tasks = []
-        self._events = []
-        self._pending_message_ids = []
-        self._next_message_idx = 0
-        self._agents = []
-        self._task_map = {}
-
-    def create_conversation(self) -> Conversation:
-        conversation_id = str(uuid.uuid4())
-        c = Conversation(conversation_id=conversation_id, is_active=True)
-        self._conversations.append(c)
-        return c
-
-    def sanitize_message(self, message: Message) -> Message:
-        if not message.metadata:
-            message.metadata = {}
-        message.metadata.update({'message_id': str(uuid.uuid4())})
-        return message
-
     async def process_message(self, message: Message):
         self._messages.append(message)
         message_id = message.metadata['message_id']
@@ -372,18 +245,19 @@
     def tasks(self) -> list[Task]:
         return self._tasks
 
-    @property
-    def events(self) -> list[Event]:
-        return self._events
-
-
-# This represents the pre-canned responses that will be returned in order.
+_contextId = str(uuid.uuid4())
+
+# This represents the precanned responses that will be returned in order.
 # Extend this list to test more functionality of the UI
 _message_queue: list[Message] = [
-    Message(role='agent', parts=[TextPart(text='Hello')]),
     Message(
-        role='agent',
->>>>>>> 70276bdd
+        role="agent",
+        parts=[TextPart(text="Hello")],
+        contextId=_contextId,
+        messageId=str(uuid.uuid4())
+    ),
+    Message(
+        role="agent",
         parts=[
             DataPart(
                 data={
@@ -408,7 +282,6 @@
                     'form_data': {
                         'name': 'John Smith',
                     },
-<<<<<<< HEAD
                     'instructions': "Please provide your birthday and name",
                 }
             ),
@@ -429,14 +302,4 @@
         contextId=_contextId,
         messageId=str(uuid.uuid4()),
     ),
-=======
-                    'instructions': 'Please provide your birthday and name',
-                }
-            ),
-        ],
-    ),
-    Message(role='agent', parts=[TextPart(text='I like cats')]),
-    test_image.test_image,
-    Message(role='agent', parts=[TextPart(text='And I like dogs')]),
->>>>>>> 70276bdd
 ]