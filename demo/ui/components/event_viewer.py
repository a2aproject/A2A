--- conflicted
+++ resolved
@@ -1,18 +1,11 @@
 import asyncio
-<<<<<<< HEAD
 from typing import Tuple
-=======
->>>>>>> 70276bdd
 
 import mesop as me
 import pandas as pd
 
-<<<<<<< HEAD
 from state.host_agent_service import GetEvents
 from state.host_agent_service import convert_event_to_state
-=======
-from state.host_agent_service import GetEvents, convert_event_to_state
->>>>>>> 70276bdd
 
 
 def flatten_content(content: list[tuple[str, str]]) -> str:
@@ -28,7 +21,6 @@
 
 @me.component
 def event_list():
-<<<<<<< HEAD
   """Events list component"""
   df_data = {
       "Conversation ID": [],
@@ -70,30 +62,6 @@
             "Content": me.TableColumn(sticky=True),
         },
     )
-=======
-    """Events list component"""
-    df_data = {
-        'Conversation ID': [],
-        'Actor': [],
-        'Role': [],
-        'Id': [],
-        'Content': [],
-    }
-    events = asyncio.run(GetEvents())
-    for e in events:
-        event = convert_event_to_state(e)
-        df_data['Conversation ID'].append(event.conversation_id)
-        df_data['Role'].append(event.role)
-        df_data['Id'].append(event.id)
-        df_data['Content'].append(flatten_content(event.content))
-        df_data['Actor'].append(event.actor)
-    if not df_data['Conversation ID']:
-        me.text('No events found')
-        return
-    df = pd.DataFrame(
-        pd.DataFrame(df_data),
-        columns=['Conversation ID', 'Actor', 'Role', 'Id', 'Content'],
-    )
     with me.box(
         style=me.Style(
             display='flex',
@@ -111,5 +79,4 @@
                 'Id': me.TableColumn(sticky=True),
                 'Content': me.TableColumn(sticky=True),
             },
-        )
->>>>>>> 70276bdd
+        )