import dataclasses
import json
import uuid

from typing import Any, Literal

import mesop as me

from common.types import DataPart, Message, TextPart
from state.host_agent_service import SendMessage
from state.state import AppState, StateMessage


ROW_GAP = 15
BOX_PADDING = 20


@dataclasses.dataclass
class FormElement:
    """FormElement is a declarative structure for the form rendering"""

    name: str = ''
    label: str = ''
    value: str = ''
    formType: Literal[
        'color',
        'date',
        'datetime-local',
        'email',
        'month',
        'number',
        'password',
        'search',
        'tel',
        'text',
        'time',
        'url',
        'week',
        # These are custom types that dictate non input elements.
        'radio',
        'checkbox',
        'date-picker',
    ] = 'text'
    required: bool = False
    formDetails: dict[str, str] = dataclasses.field(default_factory=dict)


@dataclasses.dataclass
class FormState:
    message_id: str
    data: dict[str, str]
    errors: dict[str, str]
    elements: list[FormElement]

    def __post_init__(self):
        # Parse each element as FormElement. Clean up for non-recursive dict parse
        for i, element_dict in enumerate(self.elements):
            if isinstance(element_dict, dict):
                self.elements[i] = FormElement(**element_dict)


@me.stateclass
class State:
    """This contains the data in the form"""

    # forms: dict[str, FormState]
    forms: dict[str, str]


def is_form(message: StateMessage) -> bool:
    """Returns whether the message indicates a form should be rendered"""
    if any([x[1] == 'form' for x in message.content]):
        return True
    return False


def form_sent(message: StateMessage, app_state: AppState) -> bool:
    return message.message_id in app_state.form_responses


def render_form(message: StateMessage, app_state: AppState):
<<<<<<< HEAD
  """Renders the form or the data entered in a submitted form"""
  # Check if the form was completed, if so, render the content as a card
  if message.message_id in app_state.completed_forms:
    render_form_card(message, app_state.completed_forms[message.message_id])
    return
  # Otherwise, get the form structure.
  instructions, form_structure = generate_form_elements(message)

  data = {}
  # Initialize the state data
  for element in form_structure:
    data[element.name] = element.value

  state = me.state(State)
  if message.message_id not in state.forms:
    form = FormState(
        message_id=message.message_id,
        data=data,
        errors={},
        elements=form_structure,
    )
    try:
      state.forms[message.message_id] = form_state_to_string(form)
    except Exception as e:
      print("Failed to serialize form", e, form)
  render_structure(
      message.message_id, message.task_id, form_structure, instructions)

def render_form_card(message: StateMessage, data: dict[str, Any] | None):
  """Renders the result of a previous form as a card"""
  with me.box(
    style=me.Style(
      padding=me.Padding.all(BOX_PADDING),
      max_width="75vw",
      background=me.theme_var("surface"),
      border_radius=15,
      margin=me.Margin(top=5, bottom=20, left=5, right=5),
      justify_content=(
          "end" if message.role == "agent" else "space-between"
      ),
      box_shadow=("0 1px 2px 0 rgba(60, 64, 67, 0.3), "
                  "0 1px 3px 1px rgba(60, 64, 67, 0.15)"),
    )
  ):
    if data:
      # Build markdown result
      lines = []
      for k, v in data.items():
        lines.append(f"**{k}**: {v}  ") # end with 2 spaces to force newline

      me.markdown('\n'.join(lines).rstrip())
    else:
      me.text("Form canceled")


def generate_form_elements(message: StateMessage) -> Tuple[str, list[FormElement]]:
  """Returns a declarative structure for a form to generate"""
  # Get the message part with the form information.
  form_content = next(filter(lambda x: x[1] == 'form', message.content), None)
  if not form_content:
    return []
  form_info = form_content[0]
  if not isinstance(form_info, dict):
    return []
  return instructions_for_form(form_info), make_form_elements(form_info)
=======
    """Renders the form or the data entered in a submitted form"""
    # Check if the form was completed, if so, render the content as a card
    if message.message_id in app_state.completed_forms:
        render_form_card(message, app_state.completed_forms[message.message_id])
        return
    # Otherwise, get the form structure.
    instructions, form_structure = generate_form_elements(message)

    data = {}
    # Initialize the state data
    for element in form_structure:
        data[element.name] = element.value

    state = me.state(State)
    if message.message_id not in state.forms:
        form = FormState(
            message_id=message.message_id,
            data=data,
            errors={},
            elements=form_structure,
        )
        try:
            state.forms[message.message_id] = form_state_to_string(form)
        except Exception as e:
            print('Failed to serialize form', e, form)
    render_structure(message.message_id, form_structure, instructions)


def render_form_card(message: StateMessage, data: dict[str, Any] | None):
    """Renders the result of a previous form as a card"""
    with me.box(
        style=me.Style(
            padding=me.Padding.all(BOX_PADDING),
            max_width='75vw',
            background=me.theme_var('surface'),
            border_radius=15,
            margin=me.Margin(top=5, bottom=20, left=5, right=5),
            justify_content=(
                'end' if message.role == 'agent' else 'space-between'
            ),
            box_shadow=(
                '0 1px 2px 0 rgba(60, 64, 67, 0.3), '
                '0 1px 3px 1px rgba(60, 64, 67, 0.15)'
            ),
        )
    ):
        if data:
            # Build markdown result
            lines = []
            for k, v in data.items():
                lines.append(
                    f'**{k}**: {v}  '
                )  # end with 2 spaces to force newline

            me.markdown('\n'.join(lines).rstrip())
        else:
            me.text('Form canceled')


def generate_form_elements(
    message: StateMessage,
) -> tuple[str, list[FormElement]]:
    """Returns a declarative structure for a form to generate"""
    # Get the message part with the form information.
    form_content = next(filter(lambda x: x[1] == 'form', message.content), None)
    if not form_content:
        return []
    form_info = form_content[0]
    if not isinstance(form_info, dict):
        return []
    return instructions_for_form(form_info), make_form_elements(form_info)

>>>>>>> 70276bdd

def make_form_elements(form_info: dict[str, Any]) -> list[FormElement]:
    if 'form' not in form_info or 'properties' not in form_info['form']:
        return []
    # This is the key, value pairs of field names -> field info. Now we need to
    # supplement it.
    fields = form_info['form']['properties']
    if 'required' in form_info['form'] and isinstance(
        form_info['form']['required'], list
    ):
        for field in form_info['form']['required']:
            if field in fields:
                fields[field]['required'] = True
    if 'form_data' in form_info and isinstance(form_info['form_data'], dict):
        for field, value in form_info['form_data'].items():
            fields[field]['value'] = value
    # Now convert the dictionary to FormElements
    elements = []
    for key, info in fields.items():
        elements.append(
            FormElement(
                name=key,
                label=info['title'] if 'title' in info else key,
                value=info['value'] if 'value' in info else '',
                required=info['required'] if 'required' in info else False,
                formType=info['format'] if 'format' in info else 'text',
                # TODO more details for input like validation rules
                formDetails={},
            )
        )
    return elements


def instructions_for_form(form_info: dict[str, Any]) -> str:
    if 'instructions' in form_info:
        return form_info['instructions']
    return ''


<<<<<<< HEAD
def render_structure(
    id: str, task_id: str, elements: list[FormElement], instructions: str):
  with me.box(
    style=me.Style(
      padding=me.Padding.all(BOX_PADDING),
      max_width="75vw",
      background=me.theme_var("surface"),
      border_radius=15,
      margin=me.Margin(top=5, bottom=20, left=5, right=5),
      box_shadow=("0 1px 2px 0 rgba(60, 64, 67, 0.3), "
                  "0 1px 3px 1px rgba(60, 64, 67, 0.15)"),
    )
  ):
    if instructions:
      me.text(
        instructions,
        type="headline-4",
        style=me.Style(margin=me.Margin(bottom=10)),
      )
    for element in elements:
      with form_group():
        input_field(id=id, element=element)
    with me.box():
      me.button(
          "Cancel", type="flat",
          on_click=cancel_form, key="_".join([id, task_id])
      )
      me.button(
          "Submit", type="flat",
          on_click=submit_form, key="_".join([id, task_id]))
=======
def render_structure(id: str, elements: list[FormElement], instructions: str):
    with me.box(
        style=me.Style(
            padding=me.Padding.all(BOX_PADDING),
            max_width='75vw',
            background=me.theme_var('surface'),
            border_radius=15,
            margin=me.Margin(top=5, bottom=20, left=5, right=5),
            box_shadow=(
                '0 1px 2px 0 rgba(60, 64, 67, 0.3), '
                '0 1px 3px 1px rgba(60, 64, 67, 0.15)'
            ),
        )
    ):
        if instructions:
            me.text(
                instructions,
                type='headline-4',
                style=me.Style(margin=me.Margin(bottom=10)),
            )
        for element in elements:
            with form_group():
                input_field(id=id, element=element)
        with me.box():
            me.button('Cancel', type='flat', on_click=cancel_form, key=id)
            me.button('Submit', type='flat', on_click=submit_form, key=id)

>>>>>>> 70276bdd

def input_field(
    *,
    id: str,
    element: FormElement,
    width: str | int = '100%',
):
    """Renders an individual form input field"""
    state = me.state(State)
    form = FormState(**json.loads(state.forms[id]))
    key = (
        element.name
        if element.name
        else element.label.lower().replace(' ', '_')
    )
    value = element.value
    if form.data.get(key):
        value = form.data[key]
    with me.box(style=me.Style(flex_grow=1, width=width)):
        me.input(
            key=f'{id}_{key}',
            label=element.label,
            value=value,
            appearance='outline',
            color='warn' if key in form.errors else 'primary',
            style=me.Style(width=width),
            type=element.formType,
            on_blur=on_blur,
        )
        if key in form.errors:
            me.text(
                form.errors[key],
                style=me.Style(
                    margin=me.Margin(top=-13, left=15, bottom=15),
                    color=me.theme_var('error'),
                    font_size=13,
                ),
            )


@me.content_component
def form_group(flex_direction: Literal['row', 'column'] = 'row'):
    """Groups input fields together visually"""
    with me.box(
        style=me.Style(
            display='flex',
            flex_direction=flex_direction,
            gap=ROW_GAP,
            width='100%',
        )
    ):
        me.slot()


def on_change(e: me.RadioChangeEvent):
    state = me.state(State)
    key_parts = e.key.split('_')
    id = key_parts[0]
    field = '_'.join(key_parts[1:])
    form = FormState(**json.loads(state.forms[id]))
    form.data[field] = e.value
    state.forms[id] = form_state_to_string(form)


def on_blur(e: me.InputBlurEvent):
    state = me.state(State)
    key_parts = e.key.split('_')
    id = key_parts[0]
    field = '_'.join(key_parts[1:])
    form = FormState(**json.loads(state.forms[id]))
    form.data[field] = e.value
    state.forms[id] = form_state_to_string(form)


async def cancel_form(e: me.ClickEvent):
<<<<<<< HEAD
  message_id = str(uuid.uuid4())
  app_state = me.state(AppState)
  key_parts = e.key.split("_")
  form_message_id, task_id = key_parts[0], key_parts[1]
  app_state.form_responses[message_id] = form_message_id
  app_state.background_tasks[message_id] = ""
  app_state.completed_forms[form_message_id] = None
  request = Message(
      messageId=message_id,
      taskId=task_id,
      contextId=app_state.current_conversation_id,
      role="user",
      parts=[TextPart(text="rejected form entry")],
  )
  response = await SendMessage(request)

async def send_response(
    id: str, task_id: str, state: State, app_state: AppState):
  message_id = str(uuid.uuid4())
  app_state.background_tasks[message_id] = ""
  app_state.form_responses[message_id] = id
  form = FormState(**json.loads(state.forms[id]))
  request = Message(
      messageId=message_id,
      taskId=task_id,
      contextId=app_state.current_conversation_id,
      role="user",
      parts=[DataPart(data=form.data)],
  )
  await SendMessage(request)

async def submit_form(e: me.ClickEvent):
  try:
    state = me.state(State)
    key_parts = e.key.split("_")
    id, task_id = key_parts[0], key_parts[1]
    form = FormState(**json.loads(state.forms[id]))
    # Replace with real validation logic.
    errors = {}
    for element in form.elements:
      if element.name == "error":
        continue
      if not form.data[element.name] and element.required:
        errors[element.name] = f"{element.name.replace('_', ' ').capitalize()} is required"
    form.errors = errors
    state.forms[id] = form_state_to_string(form)
    # Replace with form processing logic.
    if errors:
      return
    app_state = me.state(AppState)
    app_state.completed_forms[id] = form.data
    await send_response(id, task_id, state, app_state)
  except Exception as e:
    print("Failed to submit form", e)
=======
    message_id = str(uuid.uuid4())
    app_state = me.state(AppState)
    app_state.form_responses[message_id] = e.key
    app_state.background_tasks[message_id] = ''
    app_state.completed_forms[e.key] = None
    request = Message(
        id=message_id,
        role='user',
        parts=[TextPart(text='rejected form entry')],
        metadata={
            'conversation_id': app_state.current_conversation_id,
            'message_id': message_id,
        },
    )
    response = await SendMessage(request)


async def send_response(id: str, state: State, app_state: AppState):
    message_id = str(uuid.uuid4())
    app_state.background_tasks[message_id] = ''
    app_state.form_responses[message_id] = id
    form = FormState(**json.loads(state.forms[id]))
    request = Message(
        id=message_id,
        role='user',
        parts=[DataPart(data=form.data)],
        metadata={
            'conversation_id': app_state.current_conversation_id,
            'message_id': message_id,
        },
    )
    response = await SendMessage(request)


async def submit_form(e: me.ClickEvent):
    try:
        state = me.state(State)
        id = e.key
        form = FormState(**json.loads(state.forms[id]))
        # Replace with real validation logic.
        errors = {}
        for element in form.elements:
            if element.name == 'error':
                continue
            if not form.data[element.name] and element.required:
                errors[element.name] = (
                    f'{element.name.replace("_", " ").capitalize()} is required'
                )
        form.errors = errors
        state.forms[id] = form_state_to_string(form)
        # Replace with form processing logic.
        if errors:
            return
        app_state = me.state(AppState)
        app_state.completed_forms[id] = form.data
        await send_response(id, state, app_state)
    except Exception as e:
        print('Failed to submit form', e)

>>>>>>> 70276bdd

# There is some issue with mesop serialization. Instead we use raw string
# in the server state and interpret it as needed.
def form_state_to_string(form: FormState) -> str:
    form_dict = dataclasses.asdict(form)
    return json.dumps(form_dict)<|MERGE_RESOLUTION|>--- conflicted
+++ resolved
@@ -79,19 +79,32 @@
 
 
 def render_form(message: StateMessage, app_state: AppState):
-<<<<<<< HEAD
-  """Renders the form or the data entered in a submitted form"""
-  # Check if the form was completed, if so, render the content as a card
-  if message.message_id in app_state.completed_forms:
-    render_form_card(message, app_state.completed_forms[message.message_id])
-    return
-  # Otherwise, get the form structure.
-  instructions, form_structure = generate_form_elements(message)
-
-  data = {}
-  # Initialize the state data
-  for element in form_structure:
-    data[element.name] = element.value
+    """Renders the form or the data entered in a submitted form"""
+    # Check if the form was completed, if so, render the content as a card
+    if message.message_id in app_state.completed_forms:
+        render_form_card(message, app_state.completed_forms[message.message_id])
+        return
+    # Otherwise, get the form structure.
+    instructions, form_structure = generate_form_elements(message)
+
+    data = {}
+    # Initialize the state data
+    for element in form_structure:
+        data[element.name] = element.value
+
+    state = me.state(State)
+    if message.message_id not in state.forms:
+        form = FormState(
+            message_id=message.message_id,
+            data=data,
+            errors={},
+            elements=form_structure,
+        )
+        try:
+            state.forms[message.message_id] = form_state_to_string(form)
+        except Exception as e:
+            print('Failed to serialize form', e, form)
+    render_structure(message.message_id, form_structure, instructions)
 
   state = me.state(State)
   if message.message_id not in state.forms:
@@ -107,72 +120,6 @@
       print("Failed to serialize form", e, form)
   render_structure(
       message.message_id, message.task_id, form_structure, instructions)
-
-def render_form_card(message: StateMessage, data: dict[str, Any] | None):
-  """Renders the result of a previous form as a card"""
-  with me.box(
-    style=me.Style(
-      padding=me.Padding.all(BOX_PADDING),
-      max_width="75vw",
-      background=me.theme_var("surface"),
-      border_radius=15,
-      margin=me.Margin(top=5, bottom=20, left=5, right=5),
-      justify_content=(
-          "end" if message.role == "agent" else "space-between"
-      ),
-      box_shadow=("0 1px 2px 0 rgba(60, 64, 67, 0.3), "
-                  "0 1px 3px 1px rgba(60, 64, 67, 0.15)"),
-    )
-  ):
-    if data:
-      # Build markdown result
-      lines = []
-      for k, v in data.items():
-        lines.append(f"**{k}**: {v}  ") # end with 2 spaces to force newline
-
-      me.markdown('\n'.join(lines).rstrip())
-    else:
-      me.text("Form canceled")
-
-
-def generate_form_elements(message: StateMessage) -> Tuple[str, list[FormElement]]:
-  """Returns a declarative structure for a form to generate"""
-  # Get the message part with the form information.
-  form_content = next(filter(lambda x: x[1] == 'form', message.content), None)
-  if not form_content:
-    return []
-  form_info = form_content[0]
-  if not isinstance(form_info, dict):
-    return []
-  return instructions_for_form(form_info), make_form_elements(form_info)
-=======
-    """Renders the form or the data entered in a submitted form"""
-    # Check if the form was completed, if so, render the content as a card
-    if message.message_id in app_state.completed_forms:
-        render_form_card(message, app_state.completed_forms[message.message_id])
-        return
-    # Otherwise, get the form structure.
-    instructions, form_structure = generate_form_elements(message)
-
-    data = {}
-    # Initialize the state data
-    for element in form_structure:
-        data[element.name] = element.value
-
-    state = me.state(State)
-    if message.message_id not in state.forms:
-        form = FormState(
-            message_id=message.message_id,
-            data=data,
-            errors={},
-            elements=form_structure,
-        )
-        try:
-            state.forms[message.message_id] = form_state_to_string(form)
-        except Exception as e:
-            print('Failed to serialize form', e, form)
-    render_structure(message.message_id, form_structure, instructions)
-
 
 def render_form_card(message: StateMessage, data: dict[str, Any] | None):
     """Renders the result of a previous form as a card"""
@@ -205,20 +152,16 @@
             me.text('Form canceled')
 
 
-def generate_form_elements(
-    message: StateMessage,
-) -> tuple[str, list[FormElement]]:
-    """Returns a declarative structure for a form to generate"""
-    # Get the message part with the form information.
-    form_content = next(filter(lambda x: x[1] == 'form', message.content), None)
-    if not form_content:
-        return []
-    form_info = form_content[0]
-    if not isinstance(form_info, dict):
-        return []
-    return instructions_for_form(form_info), make_form_elements(form_info)
-
->>>>>>> 70276bdd
+def generate_form_elements(message: StateMessage) -> Tuple[str, list[FormElement]]:
+  """Returns a declarative structure for a form to generate"""
+  # Get the message part with the form information.
+  form_content = next(filter(lambda x: x[1] == 'form', message.content), None)
+  if not form_content:
+    return []
+  form_info = form_content[0]
+  if not isinstance(form_info, dict):
+    return []
+  return instructions_for_form(form_info), make_form_elements(form_info)
 
 def make_form_elements(form_info: dict[str, Any]) -> list[FormElement]:
     if 'form' not in form_info or 'properties' not in form_info['form']:
@@ -258,7 +201,6 @@
     return ''
 
 
-<<<<<<< HEAD
 def render_structure(
     id: str, task_id: str, elements: list[FormElement], instructions: str):
   with me.box(
@@ -289,35 +231,6 @@
       me.button(
           "Submit", type="flat",
           on_click=submit_form, key="_".join([id, task_id]))
-=======
-def render_structure(id: str, elements: list[FormElement], instructions: str):
-    with me.box(
-        style=me.Style(
-            padding=me.Padding.all(BOX_PADDING),
-            max_width='75vw',
-            background=me.theme_var('surface'),
-            border_radius=15,
-            margin=me.Margin(top=5, bottom=20, left=5, right=5),
-            box_shadow=(
-                '0 1px 2px 0 rgba(60, 64, 67, 0.3), '
-                '0 1px 3px 1px rgba(60, 64, 67, 0.15)'
-            ),
-        )
-    ):
-        if instructions:
-            me.text(
-                instructions,
-                type='headline-4',
-                style=me.Style(margin=me.Margin(bottom=10)),
-            )
-        for element in elements:
-            with form_group():
-                input_field(id=id, element=element)
-        with me.box():
-            me.button('Cancel', type='flat', on_click=cancel_form, key=id)
-            me.button('Submit', type='flat', on_click=submit_form, key=id)
-
->>>>>>> 70276bdd
 
 def input_field(
     *,
@@ -393,7 +306,6 @@
 
 
 async def cancel_form(e: me.ClickEvent):
-<<<<<<< HEAD
   message_id = str(uuid.uuid4())
   app_state = me.state(AppState)
   key_parts = e.key.split("_")
@@ -448,67 +360,6 @@
     await send_response(id, task_id, state, app_state)
   except Exception as e:
     print("Failed to submit form", e)
-=======
-    message_id = str(uuid.uuid4())
-    app_state = me.state(AppState)
-    app_state.form_responses[message_id] = e.key
-    app_state.background_tasks[message_id] = ''
-    app_state.completed_forms[e.key] = None
-    request = Message(
-        id=message_id,
-        role='user',
-        parts=[TextPart(text='rejected form entry')],
-        metadata={
-            'conversation_id': app_state.current_conversation_id,
-            'message_id': message_id,
-        },
-    )
-    response = await SendMessage(request)
-
-
-async def send_response(id: str, state: State, app_state: AppState):
-    message_id = str(uuid.uuid4())
-    app_state.background_tasks[message_id] = ''
-    app_state.form_responses[message_id] = id
-    form = FormState(**json.loads(state.forms[id]))
-    request = Message(
-        id=message_id,
-        role='user',
-        parts=[DataPart(data=form.data)],
-        metadata={
-            'conversation_id': app_state.current_conversation_id,
-            'message_id': message_id,
-        },
-    )
-    response = await SendMessage(request)
-
-
-async def submit_form(e: me.ClickEvent):
-    try:
-        state = me.state(State)
-        id = e.key
-        form = FormState(**json.loads(state.forms[id]))
-        # Replace with real validation logic.
-        errors = {}
-        for element in form.elements:
-            if element.name == 'error':
-                continue
-            if not form.data[element.name] and element.required:
-                errors[element.name] = (
-                    f'{element.name.replace("_", " ").capitalize()} is required'
-                )
-        form.errors = errors
-        state.forms[id] = form_state_to_string(form)
-        # Replace with form processing logic.
-        if errors:
-            return
-        app_state = me.state(AppState)
-        app_state.completed_forms[id] = form.data
-        await send_response(id, state, app_state)
-    except Exception as e:
-        print('Failed to submit form', e)
-
->>>>>>> 70276bdd
 
 # There is some issue with mesop serialization. Instead we use raw string
 # in the server state and interpret it as needed.
