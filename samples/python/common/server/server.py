--- conflicted
+++ resolved
@@ -20,31 +20,22 @@
     InternalError,
     InvalidRequestError,
     JSONParseError,
-<<<<<<< HEAD
     GetTaskRequest,
     CancelTaskRequest,
     SendTaskRequest,  # deprecated
-=======
-    JSONRPCResponse,
-    SendTaskRequest,
-    SendTaskStreamingRequest,
->>>>>>> 70276bdd
     SetTaskPushNotificationRequest,
+    GetTaskPushNotificationRequest,
+    InternalError,
+    AgentCard,
     TaskResubscriptionRequest,
-<<<<<<< HEAD
     SendTaskStreamingRequest,  # deprecated
     SendMessageRequest,
     SendMessageStreamRequest,
-=======
->>>>>>> 70276bdd
 )
 
-<<<<<<< HEAD
 import logging
 import traceback
 import sys
-=======
->>>>>>> 70276bdd
 
 logger = logging.getLogger(__name__)
 
@@ -162,11 +153,6 @@
             return EventSourceResponse(event_generator(result))
         if isinstance(result, JSONRPCResponse):
             return JSONResponse(result.model_dump(exclude_none=True))
-<<<<<<< HEAD
         else:
             logger.error(f'Unexpected result type: {type(result)}')
-            raise ValueError(f'Unexpected result type: {type(result)}')
-=======
-        logger.error(f'Unexpected result type: {type(result)}')
-        raise ValueError(f'Unexpected result type: {type(result)}')
->>>>>>> 70276bdd
+            raise ValueError(f'Unexpected result type: {type(result)}')