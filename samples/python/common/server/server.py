import json
import logging

from collections.abc import AsyncIterable
from typing import Any

from pydantic import ValidationError
from sse_starlette.sse import EventSourceResponse
from starlette.applications import Starlette
from starlette.requests import Request
from starlette.responses import JSONResponse

from common.server.task_manager import TaskManager
from common.types import (
    A2ARequest,
    AgentCard,
    CancelTaskRequest,
    GetTaskPushNotificationRequest,
    GetTaskRequest,
    InternalError,
    InvalidRequestError,
    JSONParseError,
    JSONRPCResponse,
    SendTaskRequest,
    SendTaskStreamingRequest,
    SetTaskPushNotificationRequest,
    TaskResubscriptionRequest,
)


logger = logging.getLogger(__name__)


class A2AServer:
    def __init__(
        self,
        host='0.0.0.0',
        port=5000,
<<<<<<< HEAD
=======
        endpoint='/',
        agent_card: AgentCard = None,
        task_manager: TaskManager = None,
>>>>>>> 70276bdd
    ):
        self.host = host
        self.port = port
        self.agents = {}  # Dictionary to store agents and their endpoints
        self.app = Starlette()
<<<<<<< HEAD

    def register_agent(self, endpoint: str, agent_card: AgentCard, task_manager: TaskManager):
        if endpoint in self.agents:
            raise ValueError(f"Endpoint {endpoint} is already in use.")

        self.agents[endpoint] = {
            "agent_card": agent_card,
            "task_manager": task_manager,
        }
        self.app.add_route(endpoint, self._process_request(endpoint), methods=["POST"])
        self.app.add_route(
            f"{endpoint}/.well-known/agent.json", self._get_agent_card(endpoint), methods=["GET"]
        )

    def start(self):
        if not self.agents:
            raise ValueError("No agents registered.")
=======
        self.app.add_route(
            self.endpoint, self._process_request, methods=['POST']
        )
        self.app.add_route(
            '/.well-known/agent.json', self._get_agent_card, methods=['GET']
        )

    def start(self):
        if self.agent_card is None:
            raise ValueError('agent_card is not defined')

        if self.task_manager is None:
            raise ValueError('request_handler is not defined')
>>>>>>> 70276bdd

        import uvicorn

        uvicorn.run(self.app, host=self.host, port=self.port)

<<<<<<< HEAD
    def _get_agent_card(self, endpoint: str):
        async def handler(request: Request) -> JSONResponse:
            agent_card = self.agents[endpoint]["agent_card"]
            return JSONResponse(agent_card.model_dump(exclude_none=True))

        return handler

    def _process_request(self, endpoint: str):
        async def handler(request: Request):
            try:
                body = await request.json()
                json_rpc_request = A2ARequest.validate_python(body)
                task_manager = self.agents[endpoint]["task_manager"]

                if isinstance(json_rpc_request, GetTaskRequest):
                    result = await task_manager.on_get_task(json_rpc_request)
                elif isinstance(json_rpc_request, SendTaskRequest):
                    result = await task_manager.on_send_task(json_rpc_request)
                elif isinstance(json_rpc_request, SendTaskStreamingRequest):
                    result = await task_manager.on_send_task_subscribe(json_rpc_request)
                elif isinstance(json_rpc_request, CancelTaskRequest):
                    result = await task_manager.on_cancel_task(json_rpc_request)
                elif isinstance(json_rpc_request, SetTaskPushNotificationRequest):
                    result = await task_manager.on_set_task_push_notification(json_rpc_request)
                elif isinstance(json_rpc_request, GetTaskPushNotificationRequest):
                    result = await task_manager.on_get_task_push_notification(json_rpc_request)
                elif isinstance(json_rpc_request, TaskResubscriptionRequest):
                    result = await task_manager.on_resubscribe_to_task(json_rpc_request)
                else:
                    logger.warning(f"Unexpected request type: {type(json_rpc_request)}")
                    raise ValueError(f"Unexpected request type: {type(request)}")

                return self._create_response(result)

            except Exception as e:
                return self._handle_exception(e)

        return handler
=======
    def _get_agent_card(self, request: Request) -> JSONResponse:
        return JSONResponse(self.agent_card.model_dump(exclude_none=True))

    async def _process_request(self, request: Request):
        try:
            body = await request.json()
            json_rpc_request = A2ARequest.validate_python(body)

            if isinstance(json_rpc_request, GetTaskRequest):
                result = await self.task_manager.on_get_task(json_rpc_request)
            elif isinstance(json_rpc_request, SendTaskRequest):
                result = await self.task_manager.on_send_task(json_rpc_request)
            elif isinstance(json_rpc_request, SendTaskStreamingRequest):
                result = await self.task_manager.on_send_task_subscribe(
                    json_rpc_request
                )
            elif isinstance(json_rpc_request, CancelTaskRequest):
                result = await self.task_manager.on_cancel_task(
                    json_rpc_request
                )
            elif isinstance(json_rpc_request, SetTaskPushNotificationRequest):
                result = await self.task_manager.on_set_task_push_notification(
                    json_rpc_request
                )
            elif isinstance(json_rpc_request, GetTaskPushNotificationRequest):
                result = await self.task_manager.on_get_task_push_notification(
                    json_rpc_request
                )
            elif isinstance(json_rpc_request, TaskResubscriptionRequest):
                result = await self.task_manager.on_resubscribe_to_task(
                    json_rpc_request
                )
            else:
                logger.warning(
                    f'Unexpected request type: {type(json_rpc_request)}'
                )
                raise ValueError(f'Unexpected request type: {type(request)}')

            return self._create_response(result)

        except Exception as e:
            return self._handle_exception(e)
>>>>>>> 70276bdd

    def _handle_exception(self, e: Exception) -> JSONResponse:
        if isinstance(e, json.decoder.JSONDecodeError):
            json_rpc_error = JSONParseError()
        elif isinstance(e, ValidationError):
            json_rpc_error = InvalidRequestError(data=json.loads(e.json()))
        else:
            logger.error(f'Unhandled exception: {e}')
            json_rpc_error = InternalError()

        response = JSONRPCResponse(id=None, error=json_rpc_error)
        return JSONResponse(
            response.model_dump(exclude_none=True), status_code=400
        )

    def _create_response(
        self, result: Any
    ) -> JSONResponse | EventSourceResponse:
        if isinstance(result, AsyncIterable):

            async def event_generator(result) -> AsyncIterable[dict[str, str]]:
                async for item in result:
                    yield {'data': item.model_dump_json(exclude_none=True)}

            return EventSourceResponse(event_generator(result))
        if isinstance(result, JSONRPCResponse):
            return JSONResponse(result.model_dump(exclude_none=True))
        logger.error(f'Unexpected result type: {type(result)}')
        raise ValueError(f'Unexpected result type: {type(result)}')<|MERGE_RESOLUTION|>--- conflicted
+++ resolved
@@ -36,18 +36,11 @@
         self,
         host='0.0.0.0',
         port=5000,
-<<<<<<< HEAD
-=======
-        endpoint='/',
-        agent_card: AgentCard = None,
-        task_manager: TaskManager = None,
->>>>>>> 70276bdd
     ):
         self.host = host
         self.port = port
         self.agents = {}  # Dictionary to store agents and their endpoints
         self.app = Starlette()
-<<<<<<< HEAD
 
     def register_agent(self, endpoint: str, agent_card: AgentCard, task_manager: TaskManager):
         if endpoint in self.agents:
@@ -65,27 +58,11 @@
     def start(self):
         if not self.agents:
             raise ValueError("No agents registered.")
-=======
-        self.app.add_route(
-            self.endpoint, self._process_request, methods=['POST']
-        )
-        self.app.add_route(
-            '/.well-known/agent.json', self._get_agent_card, methods=['GET']
-        )
-
-    def start(self):
-        if self.agent_card is None:
-            raise ValueError('agent_card is not defined')
-
-        if self.task_manager is None:
-            raise ValueError('request_handler is not defined')
->>>>>>> 70276bdd
 
         import uvicorn
 
         uvicorn.run(self.app, host=self.host, port=self.port)
 
-<<<<<<< HEAD
     def _get_agent_card(self, endpoint: str):
         async def handler(request: Request) -> JSONResponse:
             agent_card = self.agents[endpoint]["agent_card"]
@@ -124,50 +101,6 @@
                 return self._handle_exception(e)
 
         return handler
-=======
-    def _get_agent_card(self, request: Request) -> JSONResponse:
-        return JSONResponse(self.agent_card.model_dump(exclude_none=True))
-
-    async def _process_request(self, request: Request):
-        try:
-            body = await request.json()
-            json_rpc_request = A2ARequest.validate_python(body)
-
-            if isinstance(json_rpc_request, GetTaskRequest):
-                result = await self.task_manager.on_get_task(json_rpc_request)
-            elif isinstance(json_rpc_request, SendTaskRequest):
-                result = await self.task_manager.on_send_task(json_rpc_request)
-            elif isinstance(json_rpc_request, SendTaskStreamingRequest):
-                result = await self.task_manager.on_send_task_subscribe(
-                    json_rpc_request
-                )
-            elif isinstance(json_rpc_request, CancelTaskRequest):
-                result = await self.task_manager.on_cancel_task(
-                    json_rpc_request
-                )
-            elif isinstance(json_rpc_request, SetTaskPushNotificationRequest):
-                result = await self.task_manager.on_set_task_push_notification(
-                    json_rpc_request
-                )
-            elif isinstance(json_rpc_request, GetTaskPushNotificationRequest):
-                result = await self.task_manager.on_get_task_push_notification(
-                    json_rpc_request
-                )
-            elif isinstance(json_rpc_request, TaskResubscriptionRequest):
-                result = await self.task_manager.on_resubscribe_to_task(
-                    json_rpc_request
-                )
-            else:
-                logger.warning(
-                    f'Unexpected request type: {type(json_rpc_request)}'
-                )
-                raise ValueError(f'Unexpected request type: {type(request)}')
-
-            return self._create_response(result)
-
-        except Exception as e:
-            return self._handle_exception(e)
->>>>>>> 70276bdd
 
     def _handle_exception(self, e: Exception) -> JSONResponse:
         if isinstance(e, json.decoder.JSONDecodeError):
