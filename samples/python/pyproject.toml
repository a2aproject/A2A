--- conflicted
+++ resolved
@@ -32,11 +32,8 @@
     "agents/semantickernel",
     "agents/mindsdb",
     "agents/ag2",
-<<<<<<< HEAD
     "agents/veo_videogen_google_adk",
-=======
     "agents/extended_agent_card_adk"
->>>>>>> fee590d8
 ]
 
 [build-system]
