--- conflicted
+++ resolved
@@ -14,7 +14,6 @@
     "starlette>=0.46.1",
     "typing-extensions>=4.12.2",
     "uvicorn>=0.34.0",
-<<<<<<< HEAD
     "google-adk>=0.0.3",
     "jwcrypto>=1.5.6",
     "pyjwt>=2.10.1",
@@ -25,8 +24,6 @@
     "pysocks>=1.7.1",
     "langchain-openai>=0.2.14",
     "litellm>=1.65.0",
-=======
->>>>>>> e3c65738
 ]
 
 [tool.hatch.build.targets.wheel]
