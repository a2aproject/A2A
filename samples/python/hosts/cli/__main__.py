import asyncio
import base64
import os
import urllib

from uuid import uuid4

<<<<<<< HEAD
from common.client import A2AClient, A2ACardResolver
from common.types import (
    TaskState,
    Task,
    Message,
    TaskStatusUpdateEvent,
    TaskArtifactUpdateEvent,
)
=======
import asyncclick as click

from common.client import A2ACardResolver, A2AClient
from common.types import TaskState
>>>>>>> 70276bdd
from common.utils.push_notification_auth import PushNotificationReceiverAuth


@click.command()
@click.option('--agent', default='http://localhost:10000')
@click.option('--session', default=0)
@click.option('--history', default=False)
@click.option('--use_push_notifications', default=False)
@click.option('--push_notification_receiver', default='http://localhost:5000')
async def cli(
    agent,
    session,
    history,
    use_push_notifications: bool,
    push_notification_receiver: str,
):
    card_resolver = A2ACardResolver(agent)
    card = card_resolver.get_agent_card()

    print('======= Agent Card ========')
    print(card.model_dump_json(exclude_none=True))

    notif_receiver_parsed = urllib.parse.urlparse(push_notification_receiver)
    notification_receiver_host = notif_receiver_parsed.hostname
    notification_receiver_port = notif_receiver_parsed.port

    if use_push_notifications:
        from hosts.cli.push_notification_listener import (
            PushNotificationListener,
        )

        notification_receiver_auth = PushNotificationReceiverAuth()
        await notification_receiver_auth.load_jwks(
            f'{agent}/.well-known/jwks.json'
        )

        push_notification_listener = PushNotificationListener(
            host=notification_receiver_host,
            port=notification_receiver_port,
            notification_receiver_auth=notification_receiver_auth,
        )
        push_notification_listener.start()

    client = A2AClient(agent_card=card)

    continue_loop = True
    streaming = card.capabilities.streaming

    while continue_loop:
<<<<<<< HEAD
        print('=========  starting a new task ======== ')
        continue_loop, contextId, taskId = await completeTask(
=======
        taskId = uuid4().hex
        print('=========  starting a new task ======== ')
        continue_loop = await completeTask(
>>>>>>> 70276bdd
            client,
            streaming,
            use_push_notifications,
            notification_receiver_host,
            notification_receiver_port,
<<<<<<< HEAD
            None,
            None,
=======
            taskId,
            sessionId,
>>>>>>> 70276bdd
        )

        if history and continue_loop:
            print('========= history ======== ')
            task_response = await client.get_task(
                {'id': taskId, 'historyLength': 10}
            )
            print(
                task_response.model_dump_json(
                    include={'result': {'history': True}}
                )
            )


async def completeTask(
    client: A2AClient,
    streaming,
    use_push_notifications: bool,
    notification_receiver_host: str,
    notification_receiver_port: int,
    taskId,
<<<<<<< HEAD
    contextId,
=======
    sessionId,
>>>>>>> 70276bdd
):
    prompt = click.prompt(
        '\nWhat do you want to send to the agent? (:q or quit to exit)'
    )
    if prompt == ':q' or prompt == 'quit':
<<<<<<< HEAD
        return False, None, None
=======
        return False
>>>>>>> 70276bdd

    message = {
        'role': 'user',
        'parts': [
            {
                'type': 'text',
                'text': prompt,
            }
        ],
<<<<<<< HEAD
        'messageId': str(uuid4()),
        'taskId': taskId,
        'contextId': contextId,
=======
>>>>>>> 70276bdd
    }

    file_path = click.prompt(
        'Select a file path to attach? (press enter to skip)',
        default='',
        show_default=False,
    )
    if file_path and file_path.strip() != '':
        with open(file_path, 'rb') as f:
            file_content = base64.b64encode(f.read()).decode('utf-8')
            file_name = os.path.basename(file_path)

        message['parts'].append(
            {
                'type': 'file',
                'file': {
                    'name': file_name,
                    'bytes': file_content,
                },
            }
        )

    payload = {
<<<<<<< HEAD
        'id': str(uuid4()),
        'message': message,
        'configuration': {
            'acceptedOutputModes': ['text'],
        },
=======
        'id': taskId,
        'sessionId': sessionId,
        'acceptedOutputModes': ['text'],
        'message': message,
>>>>>>> 70276bdd
    }

    if use_push_notifications:
        payload['pushNotification'] = {
            'url': f'http://{notification_receiver_host}:{notification_receiver_port}/notify',
            'authentication': {
                'schemes': ['bearer'],
            },
        }

    taskResult = None
    message = None
    if streaming:
        response_stream = client.send_message_stream(payload)
        async for result in response_stream:
<<<<<<< HEAD
            if result.error:
                print(
                    f'\nError sending message {result.model_dump_json(exclude_none=True)}'
                )
                continue
            event = result.result
            if (
                isinstance(event, Task)
                or isinstance(event, TaskStatusUpdateEvent)
                or isinstance(event, TaskArtifactUpdateEvent)
            ):
                taskId = event.id
                contextId = event.contextId
            elif isinstance(event, Message):
                contextId = event.contextId
                message = event
            print(
                f'stream event => {result.model_dump_json(exclude_none=True)}'
            )
        # Upon completion of the stream. Retrieve the full task if one was made.
        if taskId:
            taskResult = await client.get_task({'id': taskId})
    else:
        # For non-streaming, assume the response is a task or message.
        result = await client.send_message(payload)
        if result.error:
            print(
                f'\nError sending message {result.model_dump_json(exclude_none=True)}'
            )
        if isinstance(result.result, Task):
            taskId = result.id
            contextId = result.contextId
            taskResult = result
        elif isinstance(result.result, Message):
            contextId = result.result.contextId
            message = result.result

    if message:
        print(f'\n{message.model_dump_json(exclude_none=True)}')
        return True, contextId, taskId
    if taskResult:
        print(f'\n{taskResult.model_dump_json(exclude_none=True)}')
        ## if the result is that more input is required, loop again.
        state = TaskState(taskResult.result.status.state)
        if state.name == TaskState.INPUT_REQUIRED.name:
            return (
                await completeTask(
                    client,
                    streaming,
                    use_push_notifications,
                    notification_receiver_host,
                    notification_receiver_port,
                    taskId,
                    contextId,
                ),
                contextId,
                taskId,
            )
        ## task is complete
        return True, contextId, taskId
    ## Failure case, shouldn't reach
    return True, contextId, taskId
=======
            print(
                f'stream event => {result.model_dump_json(exclude_none=True)}'
            )
        taskResult = await client.get_task({'id': taskId})
    else:
        taskResult = await client.send_task(payload)
        print(f'\n{taskResult.model_dump_json(exclude_none=True)}')

    ## if the result is that more input is required, loop again.
    state = TaskState(taskResult.result.status.state)
    if state.name == TaskState.INPUT_REQUIRED.name:
        return await completeTask(
            client,
            streaming,
            use_push_notifications,
            notification_receiver_host,
            notification_receiver_port,
            taskId,
            sessionId,
        )
    ## task is complete
    return True
>>>>>>> 70276bdd


if __name__ == '__main__':
    asyncio.run(cli())<|MERGE_RESOLUTION|>--- conflicted
+++ resolved
@@ -5,7 +5,6 @@
 
 from uuid import uuid4
 
-<<<<<<< HEAD
 from common.client import A2AClient, A2ACardResolver
 from common.types import (
     TaskState,
@@ -14,12 +13,6 @@
     TaskStatusUpdateEvent,
     TaskArtifactUpdateEvent,
 )
-=======
-import asyncclick as click
-
-from common.client import A2ACardResolver, A2AClient
-from common.types import TaskState
->>>>>>> 70276bdd
 from common.utils.push_notification_auth import PushNotificationReceiverAuth
 
 
@@ -69,26 +62,15 @@
     streaming = card.capabilities.streaming
 
     while continue_loop:
-<<<<<<< HEAD
         print('=========  starting a new task ======== ')
         continue_loop, contextId, taskId = await completeTask(
-=======
-        taskId = uuid4().hex
-        print('=========  starting a new task ======== ')
-        continue_loop = await completeTask(
->>>>>>> 70276bdd
             client,
             streaming,
             use_push_notifications,
             notification_receiver_host,
             notification_receiver_port,
-<<<<<<< HEAD
             None,
             None,
-=======
-            taskId,
-            sessionId,
->>>>>>> 70276bdd
         )
 
         if history and continue_loop:
@@ -110,21 +92,13 @@
     notification_receiver_host: str,
     notification_receiver_port: int,
     taskId,
-<<<<<<< HEAD
     contextId,
-=======
-    sessionId,
->>>>>>> 70276bdd
 ):
     prompt = click.prompt(
         '\nWhat do you want to send to the agent? (:q or quit to exit)'
     )
     if prompt == ':q' or prompt == 'quit':
-<<<<<<< HEAD
         return False, None, None
-=======
-        return False
->>>>>>> 70276bdd
 
     message = {
         'role': 'user',
@@ -134,12 +108,9 @@
                 'text': prompt,
             }
         ],
-<<<<<<< HEAD
         'messageId': str(uuid4()),
         'taskId': taskId,
         'contextId': contextId,
-=======
->>>>>>> 70276bdd
     }
 
     file_path = click.prompt(
@@ -163,18 +134,11 @@
         )
 
     payload = {
-<<<<<<< HEAD
         'id': str(uuid4()),
         'message': message,
         'configuration': {
             'acceptedOutputModes': ['text'],
         },
-=======
-        'id': taskId,
-        'sessionId': sessionId,
-        'acceptedOutputModes': ['text'],
-        'message': message,
->>>>>>> 70276bdd
     }
 
     if use_push_notifications:
@@ -190,7 +154,6 @@
     if streaming:
         response_stream = client.send_message_stream(payload)
         async for result in response_stream:
-<<<<<<< HEAD
             if result.error:
                 print(
                     f'\nError sending message {result.model_dump_json(exclude_none=True)}'
@@ -253,30 +216,6 @@
         return True, contextId, taskId
     ## Failure case, shouldn't reach
     return True, contextId, taskId
-=======
-            print(
-                f'stream event => {result.model_dump_json(exclude_none=True)}'
-            )
-        taskResult = await client.get_task({'id': taskId})
-    else:
-        taskResult = await client.send_task(payload)
-        print(f'\n{taskResult.model_dump_json(exclude_none=True)}')
-
-    ## if the result is that more input is required, loop again.
-    state = TaskState(taskResult.result.status.state)
-    if state.name == TaskState.INPUT_REQUIRED.name:
-        return await completeTask(
-            client,
-            streaming,
-            use_push_notifications,
-            notification_receiver_host,
-            notification_receiver_port,
-            taskId,
-            sessionId,
-        )
-    ## task is complete
-    return True
->>>>>>> 70276bdd
 
 
 if __name__ == '__main__':
