--- conflicted
+++ resolved
@@ -8,10 +8,7 @@
 from starlette.responses import Response
 
 
-<<<<<<< HEAD
 
-=======
->>>>>>> 70276bdd
 class PushNotificationListener:
     def __init__(
         self,
@@ -76,19 +73,11 @@
                 request
             ):
                 print('push notification verification failed')
-<<<<<<< HEAD
                 return
         except Exception as e:
             print(f'error verifying push notification: {e}')
             print(traceback.format_exc())
             return
-=======
-                return None
-        except Exception as e:
-            print(f'error verifying push notification: {e}')
-            print(traceback.format_exc())
-            return None
->>>>>>> 70276bdd
 
         print(f'\npush notification received => \n{data}\n')
         return Response(status_code=200)