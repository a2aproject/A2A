--- conflicted
+++ resolved
@@ -218,28 +218,7 @@
         rval.append(convert_part(p, tool_context))
     return rval
 
-
 def convert_part(part: Part, tool_context: ToolContext):
-<<<<<<< HEAD
-  if part.type == "text":
-    return part.text
-  elif part.type == "data":
-    return part.data
-  elif part.type == "file":
-    # Repackage A2A FilePart to google.genai Blob
-    # Currently not considering plain text as files    
-    file_id = part.file.name
-    file_bytes = base64.b64decode(part.file.bytes)    
-    file_part = types.Part(
-      inline_data=types.Blob(
-        mime_type=part.file.mimeType,
-        data=file_bytes))
-    tool_context.save_artifact(file_id, file_part)
-    tool_context.actions.skip_summarization = True
-    tool_context.actions.escalate = True
-    return DataPart(data = {"artifact-file-id": file_id})
-  return f"Unknown type: {part.type}"
-=======
     if part.type == 'text':
         return part.text
     if part.type == 'data':
@@ -258,5 +237,4 @@
         tool_context.actions.skip_summarization = True
         tool_context.actions.escalate = True
         return DataPart(data={'artifact-file-id': file_id})
-    return f'Unknown type: {p.type}'
->>>>>>> 2dba8078
+    return f'Unknown type: {part.type}'