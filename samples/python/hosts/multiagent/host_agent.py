import base64
import json
import uuid

from typing import List

<<<<<<< HEAD
from google.adk import Agent
from google.adk.agents import LlmAgent
from google.adk.models.lite_llm import LiteLlm
from google.adk.agents.invocation_context import InvocationContext
from google.adk.agents.readonly_context import ReadonlyContext
from google.adk.agents.callback_context import CallbackContext
from google.adk.tools.tool_context import ToolContext
from .remote_agent_connection import (
    RemoteAgentConnections,
    TaskUpdateCallback
)
from common.client import A2ACardResolver
from common.types import (
=======
import httpx

from a2a.client import A2ACardResolver
from a2a.types import (
>>>>>>> b2fd9876
    AgentCard,
    DataPart,
    Message,
    MessageSendConfiguration,
    MessageSendParams,
    Part,
    Task,
    TaskState,
    TextPart,
)
<<<<<<< HEAD
class HostAgent:
  """The host agent.

  This is the agent responsible for choosing which remote agents to send
  tasks to and coordinate their work.
  """

  def __init__(
      self,
      remote_agent_addresses: List[str],
      task_callback: TaskUpdateCallback | None = None
  ):
    self.task_callback = task_callback
    self.remote_agent_connections: dict[str, RemoteAgentConnections] = {}
    self.cards: dict[str, AgentCard] = {}
    for address in remote_agent_addresses:
      card_resolver = A2ACardResolver(address)
      card = card_resolver.get_agent_card()
      remote_connection = RemoteAgentConnections(card)
      self.remote_agent_connections[card.name] = remote_connection
      self.cards[card.name] = card
    agent_info = []
    for ra in self.list_remote_agents():
      agent_info.append(json.dumps(ra))
    self.agents = '\n'.join(agent_info)

  def register_agent_card(self, card: AgentCard):
    remote_connection = RemoteAgentConnections(card)
    self.remote_agent_connections[card.name] = remote_connection
    self.cards[card.name] = card
    agent_info = []
    for ra in self.list_remote_agents():
      agent_info.append(json.dumps(ra))
    self.agents = '\n'.join(agent_info)

  def create_agent(self) -> Agent:
    return Agent(
        model=LiteLlm(
          model="github/gpt-4.1",
      ),
        name="host_agent",
        instruction=self.root_instruction,
        before_model_callback=self.before_model_callback,
        description=(
            "This agent orchestrates the decomposition of the user request into"
            " tasks that can be performed by the child agents."
        ),
        tools=[
            self.list_remote_agents,
            self.send_task,
        ],
    )

  def root_instruction(self, context: ReadonlyContext) -> str:
    current_agent = self.check_state(context)
    return f"""You are a expert delegator that can delegate the user request to the
=======
from google.adk import Agent
from google.adk.agents.callback_context import CallbackContext
from google.adk.agents.readonly_context import ReadonlyContext
from google.adk.tools.tool_context import ToolContext
from google.genai import types

from .remote_agent_connection import RemoteAgentConnections, TaskUpdateCallback


class HostAgent:
    """The host agent.

    This is the agent responsible for choosing which remote agents to send
    tasks to and coordinate their work.
    """

    def __init__(
        self,
        remote_agent_addresses: list[str],
        http_client: httpx.AsyncClient,
        task_callback: TaskUpdateCallback | None = None,
    ):
        self.task_callback = task_callback
        self.httpx_client = http_client
        self.remote_agent_connections: dict[str, RemoteAgentConnections] = {}
        self.cards: dict[str, AgentCard] = {}
        for address in remote_agent_addresses:
            card_resolver = A2ACardResolver(http_client, address)
            card = card_resolver.get_agent_card()
            remote_connection = RemoteAgentConnections(http_client, card)
            self.remote_agent_connections[card.name] = remote_connection
            self.cards[card.name] = card
        agent_info = []
        for ra in self.list_remote_agents():
            agent_info.append(json.dumps(ra))
        self.agents = '\n'.join(agent_info)

    def register_agent_card(self, card: AgentCard):
        remote_connection = RemoteAgentConnections(self.httpx_client, card)
        self.remote_agent_connections[card.name] = remote_connection
        self.cards[card.name] = card
        agent_info = []
        for ra in self.list_remote_agents():
            agent_info.append(json.dumps(ra))
        self.agents = '\n'.join(agent_info)

    def create_agent(self) -> Agent:
        return Agent(
            model='gemini-2.0-flash-001',
            name='host_agent',
            instruction=self.root_instruction,
            before_model_callback=self.before_model_callback,
            description=(
                'This agent orchestrates the decomposition of the user request into'
                ' tasks that can be performed by the child agents.'
            ),
            tools=[
                self.list_remote_agents,
                self.send_message,
            ],
        )

    def root_instruction(self, context: ReadonlyContext) -> str:
        current_agent = self.check_state(context)
        return f"""You are an expert delegator that can delegate the user request to the
>>>>>>> b2fd9876
appropriate remote agents.

Discovery:
- You can use `list_remote_agents` to list the available remote agents you
can use to delegate the task.

Execution:
- For actionable requests, you can use `send_message` to interact with remote agents to take action.

Be sure to include the remote agent name when you respond to the user.

Please rely on tools to address the request, and don't make up the response. If you are not sure, please ask the user for more details.
Focus on the most recent parts of the conversation primarily.

Agents:
{self.agents}

Current agent: {current_agent['active_agent']}
"""

    def check_state(self, context: ReadonlyContext):
        state = context.state
        if (
            'context_id' in state
            and 'session_active' in state
            and state['session_active']
            and 'agent' in state
        ):
            return {'active_agent': f'{state["agent"]}'}
        return {'active_agent': 'None'}

    def before_model_callback(
        self, callback_context: CallbackContext, llm_request
    ):
        state = callback_context.state
        if 'session_active' not in state or not state['session_active']:
            state['session_active'] = True

    def list_remote_agents(self):
        """List the available remote agents you can use to delegate the task."""
        if not self.remote_agent_connections:
            return []

        remote_agent_info = []
        for card in self.cards.values():
            remote_agent_info.append(
                {'name': card.name, 'description': card.description}
            )
        return remote_agent_info

    async def send_message(
        self, agent_name: str, message: str, tool_context: ToolContext
    ):
        """Sends a task either streaming (if supported) or non-streaming.

        This will send a message to the remote agent named agent_name.

        Args:
          agent_name: The name of the agent to send the task to.
          message: The message to send to the agent for the task.
          tool_context: The tool context this method runs in.

        Yields:
          A dictionary of JSON data.
        """
        if agent_name not in self.remote_agent_connections:
            raise ValueError(f'Agent {agent_name} not found')
        state = tool_context.state
        state['agent'] = agent_name
        client = self.remote_agent_connections[agent_name]
        if not client:
            raise ValueError(f'Client not available for {agent_name}')
        taskId = state.get('task_id', None)
        contextId = state.get('context_id', None)
        messageId = state.get('message_id', None)
        task: Task
        if not messageId:
            messageId = str(uuid.uuid4())
        request: MessageSendParams = MessageSendParams(
            id=str(uuid.uuid4()),
            message=Message(
                role='user',
                parts=[TextPart(text=message)],
                messageId=messageId,
                contextId=contextId,
                taskId=taskId,
            ),
            configuration=MessageSendConfiguration(
                acceptedOutputModes=['text', 'text/plain', 'image/png'],
            ),
        )
        response = await client.send_message(request, self.task_callback)
        if isinstance(response, Message):
            return await convert_parts(task.parts, tool_context)
        task: Task = response
        # Assume completion unless a state returns that isn't complete
        state['session_active'] = task.status.state not in [
            TaskState.completed,
            TaskState.canceled,
            TaskState.failed,
            TaskState.unknown,
        ]
        if task.contextId:
            state['context_id'] = task.contextId
        state['task_id'] = task.id
        if task.status.state == TaskState.input_required:
            # Force user input back
            tool_context.actions.skip_summarization = True
            tool_context.actions.escalate = True
        elif task.status.state == TaskState.canceled:
            # Open question, should we return some info for cancellation instead
            raise ValueError(f'Agent {agent_name} task {task.id} is cancelled')
        elif task.status.state == TaskState.failed:
            # Raise error for failure
            raise ValueError(f'Agent {agent_name} task {task.id} failed')
        response = []
        if task.status.message:
            # Assume the information is in the task message.
            response.extend(
                await convert_parts(task.status.message.parts, tool_context)
            )
        if task.artifacts:
            for artifact in task.artifacts:
                response.extend(
                    await convert_parts(artifact.parts, tool_context)
                )
        return response


async def convert_parts(parts: list[Part], tool_context: ToolContext):
    rval = []
    for p in parts:
        rval.append(await convert_part(p, tool_context))
    return rval


async def convert_part(part: Part, tool_context: ToolContext):
    if part.root.kind == 'text':
        return part.root.text
    elif part.root.kind == 'data':
        return part.root.data
    elif part.root.kind == 'file':
        # Repackage A2A FilePart to google.genai Blob
        # Currently not considering plain text as files
        file_id = part.root.file.name
        file_bytes = base64.b64decode(part.root.file.bytes)
        file_part = types.Part(
            inline_data=types.Blob(
                mime_type=part.root.file.mimeType, data=file_bytes
            )
        )
        tool_context.save_artifact(file_id, file_part)
        tool_context.actions.skip_summarization = True
        tool_context.actions.escalate = True
        return DataPart(data={'artifact-file-id': file_id})
    return f'Unknown type: {part.kind}'<|MERGE_RESOLUTION|>--- conflicted
+++ resolved
@@ -4,7 +4,10 @@
 
 from typing import List
 
-<<<<<<< HEAD
+import httpx
+
+from a2a.client import A2ACardResolver
+from a2a.types import (
 from google.adk import Agent
 from google.adk.agents import LlmAgent
 from google.adk.models.lite_llm import LiteLlm
@@ -18,12 +21,6 @@
 )
 from common.client import A2ACardResolver
 from common.types import (
-=======
-import httpx
-
-from a2a.client import A2ACardResolver
-from a2a.types import (
->>>>>>> b2fd9876
     AgentCard,
     DataPart,
     Message,
@@ -34,64 +31,6 @@
     TaskState,
     TextPart,
 )
-<<<<<<< HEAD
-class HostAgent:
-  """The host agent.
-
-  This is the agent responsible for choosing which remote agents to send
-  tasks to and coordinate their work.
-  """
-
-  def __init__(
-      self,
-      remote_agent_addresses: List[str],
-      task_callback: TaskUpdateCallback | None = None
-  ):
-    self.task_callback = task_callback
-    self.remote_agent_connections: dict[str, RemoteAgentConnections] = {}
-    self.cards: dict[str, AgentCard] = {}
-    for address in remote_agent_addresses:
-      card_resolver = A2ACardResolver(address)
-      card = card_resolver.get_agent_card()
-      remote_connection = RemoteAgentConnections(card)
-      self.remote_agent_connections[card.name] = remote_connection
-      self.cards[card.name] = card
-    agent_info = []
-    for ra in self.list_remote_agents():
-      agent_info.append(json.dumps(ra))
-    self.agents = '\n'.join(agent_info)
-
-  def register_agent_card(self, card: AgentCard):
-    remote_connection = RemoteAgentConnections(card)
-    self.remote_agent_connections[card.name] = remote_connection
-    self.cards[card.name] = card
-    agent_info = []
-    for ra in self.list_remote_agents():
-      agent_info.append(json.dumps(ra))
-    self.agents = '\n'.join(agent_info)
-
-  def create_agent(self) -> Agent:
-    return Agent(
-        model=LiteLlm(
-          model="github/gpt-4.1",
-      ),
-        name="host_agent",
-        instruction=self.root_instruction,
-        before_model_callback=self.before_model_callback,
-        description=(
-            "This agent orchestrates the decomposition of the user request into"
-            " tasks that can be performed by the child agents."
-        ),
-        tools=[
-            self.list_remote_agents,
-            self.send_task,
-        ],
-    )
-
-  def root_instruction(self, context: ReadonlyContext) -> str:
-    current_agent = self.check_state(context)
-    return f"""You are a expert delegator that can delegate the user request to the
-=======
 from google.adk import Agent
 from google.adk.agents.callback_context import CallbackContext
 from google.adk.agents.readonly_context import ReadonlyContext
@@ -138,26 +77,27 @@
             agent_info.append(json.dumps(ra))
         self.agents = '\n'.join(agent_info)
 
-    def create_agent(self) -> Agent:
-        return Agent(
-            model='gemini-2.0-flash-001',
-            name='host_agent',
-            instruction=self.root_instruction,
-            before_model_callback=self.before_model_callback,
-            description=(
-                'This agent orchestrates the decomposition of the user request into'
-                ' tasks that can be performed by the child agents.'
-            ),
-            tools=[
-                self.list_remote_agents,
-                self.send_message,
-            ],
-        )
+  def create_agent(self) -> Agent:
+    return Agent(
+        model=LiteLlm(
+          model="github/gpt-4.1",
+      ),
+        name="host_agent",
+        instruction=self.root_instruction,
+        before_model_callback=self.before_model_callback,
+        description=(
+            "This agent orchestrates the decomposition of the user request into"
+            " tasks that can be performed by the child agents."
+        ),
+        tools=[
+            self.list_remote_agents,
+            self.send_task,
+        ],
+    )
 
     def root_instruction(self, context: ReadonlyContext) -> str:
         current_agent = self.check_state(context)
         return f"""You are an expert delegator that can delegate the user request to the
->>>>>>> b2fd9876
 appropriate remote agents.
 
 Discovery:
