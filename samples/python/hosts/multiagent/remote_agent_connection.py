--- conflicted
+++ resolved
@@ -1,4 +1,3 @@
-<<<<<<< HEAD
 from typing import Callable
 from common.types import (
     AgentCard,
@@ -7,28 +6,12 @@
     MessageSendParams,
     TaskStatusUpdateEvent,
     TaskArtifactUpdateEvent,
-=======
-import uuid
-
-from collections.abc import Callable
-
-from common.client import A2AClient
-from common.types import (
-    AgentCard,
-    Task,
-    TaskArtifactUpdateEvent,
-    TaskSendParams,
-    TaskState,
-    TaskStatus,
-    TaskStatusUpdateEvent,
->>>>>>> 70276bdd
 )
 
 
 TaskCallbackArg = Task | TaskStatusUpdateEvent | TaskArtifactUpdateEvent
 TaskUpdateCallback = Callable[[TaskCallbackArg, AgentCard], Task]
 
-<<<<<<< HEAD
 
 class RemoteAgentConnections:
     """A class to hold the connections to the remote agents."""
@@ -75,96 +58,4 @@
 
             if task_callback:
                 task_callback(response.result, self.card)
-            return response.result
-=======
-
-class RemoteAgentConnections:
-    """A class to hold the connections to the remote agents."""
-
-    def __init__(self, agent_card: AgentCard):
-        self.agent_client = A2AClient(agent_card)
-        self.card = agent_card
-
-        self.conversation_name = None
-        self.conversation = None
-        self.pending_tasks = set()
-
-    def get_agent(self) -> AgentCard:
-        return self.card
-
-    async def send_task(
-        self,
-        request: TaskSendParams,
-        task_callback: TaskUpdateCallback | None,
-    ) -> Task | None:
-        if self.card.capabilities.streaming:
-            task = None
-            if task_callback:
-                task_callback(
-                    Task(
-                        id=request.id,
-                        sessionId=request.sessionId,
-                        status=TaskStatus(
-                            state=TaskState.SUBMITTED,
-                            message=request.message,
-                        ),
-                        history=[request.message],
-                    ),
-                    self.card,
-                )
-            async for response in self.agent_client.send_task_streaming(
-                request.model_dump()
-            ):
-                merge_metadata(response.result, request)
-                # For task status updates, we need to propagate metadata and provide
-                # a unique message id.
-                if (
-                    hasattr(response.result, 'status')
-                    and hasattr(response.result.status, 'message')
-                    and response.result.status.message
-                ):
-                    merge_metadata(
-                        response.result.status.message, request.message
-                    )
-                    m = response.result.status.message
-                    if not m.metadata:
-                        m.metadata = {}
-                    if 'message_id' in m.metadata:
-                        m.metadata['last_message_id'] = m.metadata['message_id']
-                    m.metadata['message_id'] = str(uuid.uuid4())
-                if task_callback:
-                    task = task_callback(response.result, self.card)
-                if hasattr(response.result, 'final') and response.result.final:
-                    break
-            return task
-        # Non-streaming
-        response = await self.agent_client.send_task(request.model_dump())
-        merge_metadata(response.result, request)
-        # For task status updates, we need to propagate metadata and provide
-        # a unique message id.
-        if (
-            hasattr(response.result, 'status')
-            and hasattr(response.result.status, 'message')
-            and response.result.status.message
-        ):
-            merge_metadata(response.result.status.message, request.message)
-            m = response.result.status.message
-            if not m.metadata:
-                m.metadata = {}
-            if 'message_id' in m.metadata:
-                m.metadata['last_message_id'] = m.metadata['message_id']
-            m.metadata['message_id'] = str(uuid.uuid4())
-
-        if task_callback:
-            task_callback(response.result, self.card)
-        return response.result
-
-
-def merge_metadata(target, source):
-    if not hasattr(target, 'metadata') or not hasattr(source, 'metadata'):
-        return
-    if target.metadata and source.metadata:
-        target.metadata.update(source.metadata)
-    elif source.metadata:
-        target.metadata = dict(**source.metadata)
->>>>>>> 70276bdd
+            return response.result