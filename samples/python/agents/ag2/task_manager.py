--- conflicted
+++ resolved
@@ -1,13 +1,5 @@
-import asyncio
-import logging
-import traceback
-
-from collections.abc import AsyncIterable
-
-from common.server import utils
-from common.server.task_manager import InMemoryTaskManager
+from typing import AsyncIterable
 from common.types import (
-<<<<<<< HEAD
     SendTaskRequest,  # deprecated
     TaskSendParams,  # deprecated
     Message,
@@ -27,7 +19,20 @@
     SendMessageStreamRequest,
     SendMessageStreamResponse,
     Task,
-=======
+)
+from common.server.task_manager import InMemoryTaskManager
+from .agent import YoutubeMCPAgent
+import common.server.utils as utils
+import asyncio
+import logging
+import traceback
+import uuid
+
+from collections.abc import AsyncIterable
+
+from common.server import utils
+from common.server.task_manager import InMemoryTaskManager
+from common.types import (
     Artifact,
     InternalError,
     JSONRPCResponse,
@@ -42,19 +47,10 @@
     TaskStatus,
     TaskStatusUpdateEvent,
     TextPart,
->>>>>>> 70276bdd
 )
 
 from .agent import YoutubeMCPAgent
-<<<<<<< HEAD
-import common.server.utils as utils
-import asyncio
-import logging
-import traceback
-import uuid
-=======
-
->>>>>>> 70276bdd
+
 
 logger = logging.getLogger(__name__)
 
@@ -72,12 +68,8 @@
 
     # deprecated
     async def on_send_task(self, request: SendTaskRequest) -> SendTaskResponse:
-<<<<<<< HEAD
         """
         Handle synchronous task requests.
-=======
-        """Handle synchronous task requests.
->>>>>>> 70276bdd
 
         This method processes one-time task requests and returns a complete response.
         Unlike streaming tasks, this waits for the full agent response before returning.
@@ -99,18 +91,13 @@
             agent_response = self.agent.invoke(
                 query, task_send_params.sessionId
             )
-<<<<<<< HEAD
             task = await self._handle_send_task(request, agent_response)
             return SendTaskResponse(id=request.id, result=task)
-=======
-            return await self._handle_send_task(request, agent_response)
->>>>>>> 70276bdd
         except Exception as e:
             logger.error(f'Error invoking agent: {e}')
             return SendTaskResponse(
                 id=request.id,
                 error=InternalError(
-<<<<<<< HEAD
                     message=f'Error during on_send_task: {str(e)}'
                 ),
             )
@@ -128,10 +115,6 @@
         if validation_error:
             return SendMessageResponse(
                 id=request.id, error=validation_error.error
-=======
-                    message=f'Error during on_send_task: {e!s}'
-                ),
->>>>>>> 70276bdd
             )
 
         task_id, context_id = self._extract_task_and_context(request.params)
@@ -162,12 +145,8 @@
     async def on_send_task_subscribe(
         self, request: SendTaskStreamingRequest
     ) -> AsyncIterable[SendTaskStreamingResponse] | JSONRPCResponse:
-<<<<<<< HEAD
         """
         Handle streaming task requests with SSE subscription.
-=======
-        """Handle streaming task requests with SSE subscription.
->>>>>>> 70276bdd
 
         This method initiates a streaming task and returns incremental updates
         to the client as they become available. It uses Server-Sent Events (SSE)
@@ -197,7 +176,6 @@
                 id=request.id,
                 error=InternalError(
                     message='An error occurred while streaming the response'
-<<<<<<< HEAD
                 ),
             )
 
@@ -235,8 +213,6 @@
                 id=request.id,
                 error=InternalError(
                     message='An error occurred while streaming the response'
-=======
->>>>>>> 70276bdd
                 ),
             )
 
@@ -245,18 +221,12 @@
     # -------------------------------------------------------------
 
     async def _handle_send_task(
-<<<<<<< HEAD
         self,
         request: SendTaskRequest | SendMessageRequest,
         agent_response: dict,
     ) -> Task:
         """
         Handle the 'tasks/send' JSON-RPC method by processing agent response.
-=======
-        self, request: SendTaskRequest, agent_response: dict
-    ) -> SendTaskResponse:
-        """Handle the 'tasks/send' JSON-RPC method by processing agent response.
->>>>>>> 70276bdd
 
         This method processes the synchronous (one-time) response from the agent,
         transforms it into the appropriate task status and artifacts, and
@@ -275,7 +245,6 @@
         if agent_response['require_user_input']:
             task_status = TaskStatus(
                 state=TaskState.INPUT_REQUIRED,
-<<<<<<< HEAD
                 message=Message(
                     role='agent',
                     parts=parts,
@@ -283,9 +252,6 @@
                     taskId=task_id,
                     messageId=str(uuid.uuid4()),
                 ),
-=======
-                message=Message(role='agent', parts=parts),
->>>>>>> 70276bdd
             )
         else:
             task_status = TaskStatus(state=TaskState.COMPLETED)
@@ -299,16 +265,10 @@
         return task_result
 
     async def _handle_send_task_streaming(
-<<<<<<< HEAD
         self, request: SendTaskStreamingRequest | SendMessageStreamRequest
     ):
         """
         Handle the 'tasks/sendSubscribe' JSON-RPC method for streaming responses.
-=======
-        self, request: SendTaskStreamingRequest
-    ):
-        """Handle the 'tasks/sendSubscribe' JSON-RPC method for streaming responses.
->>>>>>> 70276bdd
 
         This method processes streaming responses from the agent incrementally,
         converting each chunk into appropriate SSE events for real-time client updates.
@@ -319,13 +279,7 @@
         query = self._extract_user_query(request.params)
 
         try:
-<<<<<<< HEAD
             async for item in self.agent.stream(query, context_id):
-=======
-            async for item in self.agent.stream(
-                query, task_send_params.sessionId
-            ):
->>>>>>> 70276bdd
                 is_task_complete = item['is_task_complete']
                 require_user_input = item['require_user_input']
                 content = item['content']
@@ -342,7 +296,6 @@
                 if not is_task_complete and not require_user_input:
                     # Processing message - working state
                     task_state = TaskState.WORKING
-<<<<<<< HEAD
                     message = Message(
                         role='agent',
                         parts=parts,
@@ -350,14 +303,10 @@
                         contextId=context_id,
                         messageId=str(uuid.uuid4()),
                     )
-=======
-                    message = Message(role='agent', parts=parts)
->>>>>>> 70276bdd
                     logger.info('Sending WORKING status update')
                 elif require_user_input:
                     # Requires user input - input required state
                     task_state = TaskState.INPUT_REQUIRED
-<<<<<<< HEAD
                     message = Message(
                         role='agent',
                         parts=parts,
@@ -365,9 +314,6 @@
                         contextId=context_id,
                         messageId=str(uuid.uuid4()),
                     )
-=======
-                    message = Message(role='agent', parts=parts)
->>>>>>> 70276bdd
                     end_stream = True
                     logger.info('Sending INPUT_REQUIRED status update (final)')
                 else:
@@ -389,34 +335,17 @@
 
                 # First send artifact if we have one
                 if artifact:
-<<<<<<< HEAD
                     logger.info(f'Sending artifact event for task {task_id}')
-=======
-                    logger.info(
-                        f'Sending artifact event for task {task_send_params.id}'
-                    )
->>>>>>> 70276bdd
                     task_artifact_update_event = TaskArtifactUpdateEvent(
                         id=task_id, artifact=artifact
                     )
                     await self.enqueue_events_for_sse(
-<<<<<<< HEAD
                         task_id, task_artifact_update_event
-=======
-                        task_send_params.id, task_artifact_update_event
->>>>>>> 70276bdd
                     )
 
                 # Then send status update
                 logger.info(
-<<<<<<< HEAD
                     f'Sending status update for task {task_id}, state={task_state}, final={end_stream}'
-=======
-                    f'Sending status update for task {task_send_params.id}, state={task_state}, final={end_stream}'
-                )
-                task_update_event = TaskStatusUpdateEvent(
-                    id=task_send_params.id, status=task_status, final=end_stream
->>>>>>> 70276bdd
                 )
                 task_update_event = TaskStatusUpdateEvent(
                     id=task_id,
@@ -430,11 +359,7 @@
             logger.error(f'An error occurred while streaming the response: {e}')
             logger.error(traceback.format_exc())
             await self.enqueue_events_for_sse(
-<<<<<<< HEAD
                 task_id,
-=======
-                task_send_params.id,
->>>>>>> 70276bdd
                 InternalError(
                     message=f'An error occurred while streaming the response: {e}'
                 ),
@@ -451,12 +376,8 @@
         | SendMessageRequest
         | SendMessageStreamRequest,
     ) -> JSONRPCResponse | None:
-<<<<<<< HEAD
         """
         Validate task request parameters for compatibility with agent capabilities.
-=======
-        """Validate task request parameters for compatibility with agent capabilities.
->>>>>>> 70276bdd
 
         Ensures that the client's requested output modalities are compatible with
         what the agent can provide.
@@ -464,45 +385,10 @@
         Returns:
             JSONRPCResponse with an error if validation fails, None otherwise.
         """
-<<<<<<< HEAD
         invalidOutput = self._validate_output_modes(
             request, YoutubeMCPAgent.SUPPORTED_CONTENT_TYPES
         )
         if invalidOutput:
             logger.warning(invalidOutput.error)
             return invalidOutput
-        return None
-=======
-        task_send_params: TaskSendParams = request.params
-        if not utils.are_modalities_compatible(
-            task_send_params.acceptedOutputModes,
-            YoutubeMCPAgent.SUPPORTED_CONTENT_TYPES,
-        ):
-            logger.warning(
-                'Unsupported output mode. Received %s, Support %s',
-                task_send_params.acceptedOutputModes,
-                YoutubeMCPAgent.SUPPORTED_CONTENT_TYPES,
-            )
-            return utils.new_incompatible_types_error(request.id)
-        return None
-
-    def _extract_user_query(self, task_send_params: TaskSendParams) -> str:
-        """Extract the user's text query from the task parameters.
-
-        Extracts and returns the text content from the first part of the user's message.
-        Currently only supports text parts.
-
-        Args:
-            task_send_params: The parameters of the task containing the user's message.
-
-        Returns:
-            str: The extracted text query.
-
-        Raises:
-            ValueError: If the message part is not a TextPart.
-        """
-        part = task_send_params.message.parts[0]
-        if not isinstance(part, TextPart):
-            raise ValueError('Only text parts are supported')
-        return part.text
->>>>>>> 70276bdd
+        return None