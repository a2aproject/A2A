import json
import logging
import os
import traceback

from collections.abc import AsyncIterable
from typing import Any, Literal

from autogen import AssistantAgent, LLMConfig
from autogen.mcp import create_toolkit
from dotenv import load_dotenv
from mcp import ClientSession, StdioServerParameters
from mcp.client.stdio import stdio_client
from pydantic import BaseModel


logger = logging.getLogger(__name__)


class ResponseModel(BaseModel):
    """Response model for the YouTube MCP agent."""

    text_reply: str
    closed_captions: str | None
    status: Literal['TERMINATE', '']

    def format(self) -> str:
        """Format the response as a string."""
        if self.closed_captions is None:
            return self.text_reply
<<<<<<< HEAD
        else:
            return (
                f'{self.text_reply}\n\nClosed Captions:\n{self.closed_captions}'
            )
=======
        return f'{self.text_reply}\n\nClosed Captions:\n{self.closed_captions}'
>>>>>>> 70276bdd


def get_api_key() -> str:
    """Helper method to handle API Key."""
    load_dotenv()
    return os.getenv('OPENAI_API_KEY')


class YoutubeMCPAgent:
    """Agent to access a Youtube MCP Server to download closed captions"""

    SUPPORTED_CONTENT_TYPES = ['text', 'text/plain']

    def __init__(self):
        # Import AG2 dependencies here to isolate requirements
        try:
            # Set up LLM configuration with response format
            llm_config = LLMConfig(
                model='gpt-4o',
                api_key=get_api_key(),
                response_format=ResponseModel,
            )

            # Create the assistant agent that will use MCP tools
            self.agent = AssistantAgent(
                name='YoutubeMCPAgent',
                llm_config=llm_config,
                system_message=(
                    'You are a specialized assistant for processing YouTube videos. '
                    'You can use MCP tools to fetch captions and process YouTube content. '
                    'You can provide captions, summarize videos, or analyze content from YouTube. '
                    "If the user asks about anything not related to YouTube videos or doesn't provide a YouTube URL, "
                    'politely state that you can only help with tasks related to YouTube videos.\n\n'
                    'IMPORTANT: Always respond using the ResponseModel format with these fields:\n'
                    '- text_reply: Your main response text\n'
                    '- closed_captions: YouTube captions if available, null if not relevant\n'
                    "- status: Always use 'TERMINATE' for all responses \n\n"
                    'Example response:\n'
                    '{\n'
                    '  "text_reply": "Here\'s the information you requested...",\n'
                    '  "closed_captions": null,\n'
                    '  "status": "TERMINATE"\n'
                    '}'
                ),
            )

            self.initialized = True
            logger.info('MCP Agent initialized successfully')
        except ImportError as e:
            logger.error(f'Failed to import AG2 components: {e}')
            self.initialized = False

    def get_agent_response(self, response: str) -> dict[str, Any]:
        """Format agent response in a consistent structure."""
        try:
            # Try to parse the response as a ResponseModel JSON
            response_dict = json.loads(response)
            model = ResponseModel(**response_dict)

            # All final responses should be treated as complete
            return {
                'is_task_complete': True,
                'require_user_input': False,
                'content': model.format(),
            }
        except Exception as e:
            # Log but continue with best-effort fallback
            logger.error(f'Error parsing response: {e}, response: {response}')

            # Default to treating it as a completed response
            return {
                'is_task_complete': True,
                'require_user_input': False,
                'content': response,
            }

    async def stream(
        self, query: str, sessionId: str
    ) -> AsyncIterable[dict[str, Any]]:
        """Stream updates from the MCP agent."""
        if not self.initialized:
            yield {
                'is_task_complete': False,
                'require_user_input': True,
                'content': 'Agent initialization failed. Please check the dependencies and logs.',
            }
            return

        try:
            # Initial response to acknowledge the query
            yield {
                'is_task_complete': False,
                'require_user_input': False,
                'content': 'Processing request...',
            }

            logger.info(f'Processing query: {query[:50]}...')

            try:
                # Create stdio server parameters for mcp-youtube
                server_params = StdioServerParameters(
                    command='mcp-youtube',
                )

                # Connect to the MCP server using stdio client
                async with (
                    stdio_client(server_params) as (read, write),
                    ClientSession(read, write) as session,
                ):
                    # Initialize the connection
                    await session.initialize()

                    # Create toolkit and register tools
                    toolkit = await create_toolkit(session=session)
                    toolkit.register_for_llm(self.agent)

                    result = await self.agent.a_run(
                        message=query,
                        tools=toolkit.tools,
                        max_turns=2,  # Fixed at 2 turns to allow tool usage
                        user_input=False,
                    )

                    # Extract the content from the result
                    try:
                        # Process the result
                        await result.process()

                        # Get the summary which contains the output
                        response = await result.summary

                    except Exception as extraction_error:
                        logger.error(
                            f'Error extracting response: {extraction_error}'
                        )
                        traceback.print_exc()
                        response = (
<<<<<<< HEAD
                            f'Error processing request: {str(extraction_error)}'
=======
                            f'Error processing request: {extraction_error!s}'
>>>>>>> 70276bdd
                        )

                    # Final response
                    yield self.get_agent_response(response)

            except Exception as e:
                logger.error(
                    f'Error during processing: {traceback.format_exc()}'
                )
                yield {
                    'is_task_complete': False,
                    'require_user_input': True,
<<<<<<< HEAD
                    'content': f'Error processing request: {str(e)}',
=======
                    'content': f'Error processing request: {e!s}',
>>>>>>> 70276bdd
                }
        except Exception as e:
            logger.error(f'Error in streaming agent: {traceback.format_exc()}')
            yield {
                'is_task_complete': False,
                'require_user_input': True,
<<<<<<< HEAD
                'content': f'Error processing request: {str(e)}',
=======
                'content': f'Error processing request: {e!s}',
>>>>>>> 70276bdd
            }

    def invoke(self, query: str, sessionId: str) -> dict[str, Any]:
        """Synchronous invocation of the MCP agent."""
        raise NotImplementedError(
            'Synchronous invocation is not supported by this agent. Use the streaming endpoint (tasks/sendSubscribe) instead.'
        )<|MERGE_RESOLUTION|>--- conflicted
+++ resolved
@@ -28,14 +28,10 @@
         """Format the response as a string."""
         if self.closed_captions is None:
             return self.text_reply
-<<<<<<< HEAD
         else:
             return (
                 f'{self.text_reply}\n\nClosed Captions:\n{self.closed_captions}'
             )
-=======
-        return f'{self.text_reply}\n\nClosed Captions:\n{self.closed_captions}'
->>>>>>> 70276bdd
 
 
 def get_api_key() -> str:
@@ -173,11 +169,7 @@
                         )
                         traceback.print_exc()
                         response = (
-<<<<<<< HEAD
                             f'Error processing request: {str(extraction_error)}'
-=======
-                            f'Error processing request: {extraction_error!s}'
->>>>>>> 70276bdd
                         )
 
                     # Final response
@@ -190,22 +182,14 @@
                 yield {
                     'is_task_complete': False,
                     'require_user_input': True,
-<<<<<<< HEAD
                     'content': f'Error processing request: {str(e)}',
-=======
-                    'content': f'Error processing request: {e!s}',
->>>>>>> 70276bdd
                 }
         except Exception as e:
             logger.error(f'Error in streaming agent: {traceback.format_exc()}')
             yield {
                 'is_task_complete': False,
                 'require_user_input': True,
-<<<<<<< HEAD
                 'content': f'Error processing request: {str(e)}',
-=======
-                'content': f'Error processing request: {e!s}',
->>>>>>> 70276bdd
             }
 
     def invoke(self, query: str, sessionId: str) -> dict[str, Any]:
