--- conflicted
+++ resolved
@@ -1,8 +1,16 @@
 import base64
 import os
 
-from typing import Any
-
+from llama_index.core.llms import ChatMessage
+from llama_index.core.workflow import (
+    Context,
+    Event,
+    StartEvent,
+    StopEvent,
+    Workflow,
+    step,
+)
+from llama_index.llms.google_genai import GoogleGenAI
 from llama_cloud_services.parse import LlamaParse
 from llama_index.core.llms import ChatMessage
 from llama_index.core.workflow import (
@@ -75,11 +83,7 @@
 class ParseAndChat(Workflow):
     def __init__(
         self,
-<<<<<<< HEAD
         timeout: Optional[float] = None,
-=======
-        timeout: float | None = None,
->>>>>>> 70276bdd
         verbose: bool = False,
         **workflow_kwargs: Any,
     ):
@@ -111,12 +115,8 @@
             return ParseEvent(
                 attachment=ev.attachment, file_name=ev.file_name, msg=ev.msg
             )
-<<<<<<< HEAD
         else:
             return ChatEvent(msg=ev.msg)
-=======
-        return ChatEvent(msg=ev.msg)
->>>>>>> 70276bdd
 
     @step
     async def parse(self, ctx: Context, ev: ParseEvent) -> ChatEvent:
