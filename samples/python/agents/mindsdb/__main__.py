--- conflicted
+++ resolved
@@ -1,3 +1,14 @@
+from common.server import A2AServer
+from common.types import (
+    AgentCard,
+    AgentCapabilities,
+    AgentSkill,
+    MissingAPIKeyError,
+)
+from task_manager import AgentTaskManager
+from agent import MindsDBAgent
+import click
+import os
 import logging
 
 import click
@@ -5,13 +16,8 @@
 from agent import MindsDBAgent
 from common.server import A2AServer
 from common.types import (
-<<<<<<< HEAD
-    AgentCard,
-    AgentCapabilities,
-=======
     AgentCapabilities,
     AgentCard,
->>>>>>> 70276bdd
     AgentSkill,
     MissingAPIKeyError,
 )
