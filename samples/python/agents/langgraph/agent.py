--- conflicted
+++ resolved
@@ -84,11 +84,7 @@
         self.graph.invoke({'messages': [('user', query)]}, config)
         return self.get_agent_response(config)
 
-<<<<<<< HEAD
     async def stream(self, query, sessionId) -> AsyncIterable[Dict[str, Any]]:
-=======
-    async def stream(self, query, sessionId) -> AsyncIterable[dict[str, Any]]:
->>>>>>> 70276bdd
         inputs = {'messages': [('user', query)]}
         config = {'configurable': {'thread_id': sessionId}}
 
@@ -119,7 +115,6 @@
         if structured_response and isinstance(
             structured_response, ResponseFormat
         ):
-<<<<<<< HEAD
             if structured_response.status == 'input_required':
                 return {
                     'is_task_complete': False,
@@ -127,22 +122,12 @@
                     'content': structured_response.message,
                 }
             elif structured_response.status == 'error':
-=======
-            if (
-                structured_response.status == 'input_required'
-                or structured_response.status == 'error'
-            ):
->>>>>>> 70276bdd
                 return {
                     'is_task_complete': False,
                     'require_user_input': True,
                     'content': structured_response.message,
                 }
-<<<<<<< HEAD
             elif structured_response.status == 'completed':
-=======
-            if structured_response.status == 'completed':
->>>>>>> 70276bdd
                 return {
                     'is_task_complete': True,
                     'require_user_input': False,
