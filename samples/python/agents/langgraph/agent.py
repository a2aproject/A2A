<<<<<<< HEAD
from langchain_google_genai import ChatGoogleGenerativeAI
from langchain_google_vertexai import ChatVertexAI
from langchain_community.chat_models import ChatTongyi
#from langchain_deepseek import ChatDeepSeek
from langchain_core.tools import tool
from langgraph.prebuilt import create_react_agent
from langgraph.checkpoint.memory import MemorySaver
from langchain_core.messages import AIMessage, ToolMessage
=======
from collections.abc import AsyncIterable
from typing import Any, Literal, Dict

>>>>>>> b2fd9876
import httpx

from langchain_core.messages import AIMessage, ToolMessage
from langchain_core.tools import tool
from langchain_google_genai import ChatGoogleGenerativeAI
from pydantic import BaseModel
<<<<<<< HEAD
import json
from langchain_openai import ChatOpenAI
import os
=======

from langgraph.checkpoint.memory import MemorySaver
from langgraph.prebuilt import create_react_agent


>>>>>>> b2fd9876
memory = MemorySaver()

@tool
def get_exchange_rate(
    currency_from: str = 'USD',
    currency_to: str = 'EUR',
    currency_date: str = 'latest',
):
    """Use this to get current exchange rate.

    Args:
        currency_from: The currency to convert from (e.g., "USD").
        currency_to: The currency to convert to (e.g., "EUR").
        currency_date: The date for the exchange rate or "latest". Defaults to "latest".

    Returns:
        A dictionary containing the exchange rate data, or an error message if the request fails.
    """
    try:
        response = httpx.get(
            f'https://api.frankfurter.app/{currency_date}',
            params={'from': currency_from, 'to': currency_to},
        )
        response.raise_for_status()

        data = response.json()
        if 'rates' not in data:
            return {'error': 'Invalid API response format.'}
        return data
    except httpx.HTTPError as e:
        return {'error': f'API request failed: {e}'}
    except ValueError:
        return {'error': 'Invalid JSON response from API.'}


class ResponseFormat(BaseModel):
    """Respond to the user in this format."""

    status: Literal['input_required', 'completed', 'error'] = 'input_required'
    message: str


class CurrencyAgent:
    SYSTEM_INSTRUCTION = (
        'You are a specialized assistant for currency conversions. '
        "Your sole purpose is to use the 'get_exchange_rate' tool to answer questions about currency exchange rates. "
        'If the user asks about anything other than currency conversion or exchange rates, '
        'politely state that you cannot help with that topic and can only assist with currency-related queries. '
        'Do not attempt to answer unrelated questions or use tools for other purposes.'
        'Set response status to input_required if the user needs to provide more information.'
        'Set response status to error if there is an error while processing the request.'
        'Set response status to completed if the request is complete.'
    )

    def __init__(self):
<<<<<<< HEAD
        token = os.getenv("GITHUB_API_KEY")
        endpoint = "https://models.github.ai/inference"
        model_name = "openai/gpt-4.1"
        self.model = ChatOpenAI(
            model=model_name,
            base_url=endpoint,
            api_key=token,
        )
=======
        self.model = ChatGoogleGenerativeAI(model='gemini-2.0-flash')
>>>>>>> b2fd9876
        self.tools = [get_exchange_rate]

        self.graph = create_react_agent(
            self.model,
            tools=self.tools,
            checkpointer=memory,
            prompt=self.SYSTEM_INSTRUCTION,
            response_format=ResponseFormat,
        )

    def invoke(self, query, sessionId) -> str:
<<<<<<< HEAD
        config = {"configurable": {"thread_id": sessionId}}
        self.graph.invoke({"messages": [("user", query)]}, config)
=======
        config = {'configurable': {'thread_id': sessionId}}
        self.graph.invoke({'messages': [('user', query)]}, config)
>>>>>>> b2fd9876
        return self.get_agent_response(config)

    async def stream(self, query, sessionId) -> AsyncIterable[Dict[str, Any]]:
        inputs = {'messages': [('user', query)]}
        config = {'configurable': {'thread_id': sessionId}}

        for item in self.graph.stream(inputs, config, stream_mode='values'):
            message = item['messages'][-1]
            if (
                isinstance(message, AIMessage)
                and message.tool_calls
                and len(message.tool_calls) > 0
            ):
                yield {
                    'is_task_complete': False,
                    'require_user_input': False,
                    'content': 'Looking up the exchange rates...',
                }
            elif isinstance(message, ToolMessage):
                yield {
                    'is_task_complete': False,
                    'require_user_input': False,
                    'content': 'Processing the exchange rates..',
                }

        yield self.get_agent_response(config)

    def get_agent_response(self, config):
<<<<<<< HEAD
        print(config)
        current_state = self.graph.get_state(config)
        print(current_state)
        structured_response = current_state.values.get('structured_response')
        print(structured_response)
        if structured_response and isinstance(structured_response, ResponseFormat): 
            if structured_response.status == "input_required":
=======
        current_state = self.graph.get_state(config)
        structured_response = current_state.values.get('structured_response')
        if structured_response and isinstance(
            structured_response, ResponseFormat
        ):
            if structured_response.status == 'input_required':
>>>>>>> b2fd9876
                return {
                    'is_task_complete': False,
                    'require_user_input': True,
                    'content': structured_response.message,
                }
            elif structured_response.status == 'error':
                return {
                    'is_task_complete': False,
                    'require_user_input': True,
                    'content': structured_response.message,
                }
            elif structured_response.status == 'completed':
                return {
                    'is_task_complete': True,
                    'require_user_input': False,
                    'content': structured_response.message,
                }

        return {
            'is_task_complete': False,
            'require_user_input': True,
            'content': 'We are unable to process your request at the moment. Please try again.',
        }

    SUPPORTED_CONTENT_TYPES = ['text', 'text/plain']<|MERGE_RESOLUTION|>--- conflicted
+++ resolved
@@ -1,4 +1,3 @@
-<<<<<<< HEAD
 from langchain_google_genai import ChatGoogleGenerativeAI
 from langchain_google_vertexai import ChatVertexAI
 from langchain_community.chat_models import ChatTongyi
@@ -7,28 +6,23 @@
 from langgraph.prebuilt import create_react_agent
 from langgraph.checkpoint.memory import MemorySaver
 from langchain_core.messages import AIMessage, ToolMessage
-=======
 from collections.abc import AsyncIterable
 from typing import Any, Literal, Dict
 
->>>>>>> b2fd9876
 import httpx
 
 from langchain_core.messages import AIMessage, ToolMessage
 from langchain_core.tools import tool
 from langchain_google_genai import ChatGoogleGenerativeAI
 from pydantic import BaseModel
-<<<<<<< HEAD
 import json
 from langchain_openai import ChatOpenAI
 import os
-=======
 
 from langgraph.checkpoint.memory import MemorySaver
 from langgraph.prebuilt import create_react_agent
 
 
->>>>>>> b2fd9876
 memory = MemorySaver()
 
 @tool
@@ -84,7 +78,6 @@
     )
 
     def __init__(self):
-<<<<<<< HEAD
         token = os.getenv("GITHUB_API_KEY")
         endpoint = "https://models.github.ai/inference"
         model_name = "openai/gpt-4.1"
@@ -93,9 +86,6 @@
             base_url=endpoint,
             api_key=token,
         )
-=======
-        self.model = ChatGoogleGenerativeAI(model='gemini-2.0-flash')
->>>>>>> b2fd9876
         self.tools = [get_exchange_rate]
 
         self.graph = create_react_agent(
@@ -107,13 +97,8 @@
         )
 
     def invoke(self, query, sessionId) -> str:
-<<<<<<< HEAD
-        config = {"configurable": {"thread_id": sessionId}}
-        self.graph.invoke({"messages": [("user", query)]}, config)
-=======
         config = {'configurable': {'thread_id': sessionId}}
         self.graph.invoke({'messages': [('user', query)]}, config)
->>>>>>> b2fd9876
         return self.get_agent_response(config)
 
     async def stream(self, query, sessionId) -> AsyncIterable[Dict[str, Any]]:
@@ -142,22 +127,15 @@
         yield self.get_agent_response(config)
 
     def get_agent_response(self, config):
-<<<<<<< HEAD
         print(config)
         current_state = self.graph.get_state(config)
         print(current_state)
         structured_response = current_state.values.get('structured_response')
         print(structured_response)
-        if structured_response and isinstance(structured_response, ResponseFormat): 
-            if structured_response.status == "input_required":
-=======
-        current_state = self.graph.get_state(config)
-        structured_response = current_state.values.get('structured_response')
         if structured_response and isinstance(
             structured_response, ResponseFormat
         ):
             if structured_response.status == 'input_required':
->>>>>>> b2fd9876
                 return {
                     'is_task_complete': False,
                     'require_user_input': True,
