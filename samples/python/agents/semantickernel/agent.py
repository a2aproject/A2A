import asyncio
import logging
import os

from collections.abc import AsyncIterable
from typing import TYPE_CHECKING, Annotated, Any, Literal

import httpx

from dotenv import load_dotenv
from pydantic import BaseModel
from semantic_kernel.agents import ChatCompletionAgent, ChatHistoryAgentThread
from semantic_kernel.connectors.ai.open_ai import (
    OpenAIChatCompletion,
    OpenAIChatPromptExecutionSettings,
)
from semantic_kernel.contents import (
    FunctionCallContent,
    FunctionResultContent,
    StreamingChatMessageContent,
    StreamingTextContent,
)
from semantic_kernel.functions import KernelArguments, kernel_function


if TYPE_CHECKING:
    from semantic_kernel.contents import ChatMessageContent

logger = logging.getLogger(__name__)

load_dotenv()

# region Plugin


class CurrencyPlugin:
    """A simple currency plugin that leverages Frankfurter for exchange rates.

    The Plugin is used by the `currency_exchange_agent`.
    """

    @kernel_function(
        description='Retrieves exchange rate between currency_from and currency_to using Frankfurter API'
    )
    def get_exchange_rate(
        self,
        currency_from: Annotated[
            str, 'Currency code to convert from, e.g. USD'
        ],
        currency_to: Annotated[
            str, 'Currency code to convert to, e.g. EUR or INR'
        ],
        date: Annotated[str, "Date or 'latest'"] = 'latest',
    ) -> str:
        try:
            response = httpx.get(
                f'https://api.frankfurter.app/{date}',
                params={'from': currency_from, 'to': currency_to},
                timeout=10.0,
            )
            response.raise_for_status()
            data = response.json()
            if 'rates' not in data or currency_to not in data['rates']:
                return f'Could not retrieve rate for {currency_from} to {currency_to}'
            rate = data['rates'][currency_to]
            return f'1 {currency_from} = {rate} {currency_to}'
        except Exception as e:
            return f'Currency API call failed: {str(e)}'


# endregion

# region Response Format


class ResponseFormat(BaseModel):
    """A Response Format model to direct how the model should respond."""

    status: Literal['input_required', 'completed', 'error'] = 'input_required'
    message: str


# endregion

# region Semantic Kernel Agent


class SemanticKernelTravelAgent:
    """Wraps Semantic Kernel-based agents to handle Travel related tasks."""

    agent: ChatCompletionAgent
    thread: ChatHistoryAgentThread = None
    SUPPORTED_CONTENT_TYPES = ['text', 'text/plain']

    def __init__(self):
        api_key = os.getenv('OPENAI_API_KEY', None)
        if not api_key:
            raise ValueError('OPENAI_API_KEY environment variable not set.')

        model_id = os.getenv('OPENAI_CHAT_MODEL_ID', 'gpt-4.1')

        # Define a CurrencyExchangeAgent to handle currency-related tasks
        currency_exchange_agent = ChatCompletionAgent(
            service=OpenAIChatCompletion(
                api_key=api_key,
                ai_model_id=model_id,
            ),
            name='CurrencyExchangeAgent',
            instructions=(
                'You specialize in handling currency-related requests from travelers. '
                'This includes providing current exchange rates, converting amounts between different currencies, '
                'explaining fees or charges related to currency exchange, and giving advice on the best practices for exchanging currency. '
                'Your goal is to assist travelers promptly and accurately with all currency-related questions.'
            ),
            plugins=[CurrencyPlugin()],
        )

        # Define an ActivityPlannerAgent to handle activity-related tasks
        activity_planner_agent = ChatCompletionAgent(
            service=OpenAIChatCompletion(
                api_key=api_key,
                ai_model_id=model_id,
            ),
            name='ActivityPlannerAgent',
            instructions=(
                'You specialize in planning and recommending activities for travelers. '
                'This includes suggesting sightseeing options, local events, dining recommendations, '
                'booking tickets for attractions, advising on travel itineraries, and ensuring activities '
                'align with traveler preferences and schedule. '
                'Your goal is to create enjoyable and personalized experiences for travelers.'
            ),
        )

        # Define the main TravelManagerAgent to delegate tasks to the appropriate agents
        self.agent = ChatCompletionAgent(
            service=OpenAIChatCompletion(
                api_key=api_key,
                ai_model_id=model_id,
            ),
            name='TravelManagerAgent',
            instructions=(
                "Your role is to carefully analyze the traveler's request and forward it to the appropriate agent based on the "
                'specific details of the query. '
                'Forward any requests involving monetary amounts, currency exchange rates, currency conversions, fees related '
                'to currency exchange, financial transactions, or payment methods to the CurrencyExchangeAgent. '
                'Forward requests related to planning activities, sightseeing recommendations, dining suggestions, event '
                'booking, itinerary creation, or any experiential aspects of travel that do not explicitly involve monetary '
                'transactions to the ActivityPlannerAgent. '
                'Your primary goal is precise and efficient delegation to ensure travelers receive accurate and specialized '
                'assistance promptly.'
            ),
            plugins=[currency_exchange_agent, activity_planner_agent],
            arguments=KernelArguments(
                settings=OpenAIChatPromptExecutionSettings(
                    response_format=ResponseFormat,
                )
            ),
        )

    async def invoke(self, user_input: str, session_id: str) -> dict[str, Any]:
        """Handle synchronous tasks (like tasks/send).

        Args:
            user_input (str): User input message.
            session_id (str): Unique identifier for the session.

        Returns:
            dict: A dictionary containing the content, task completion status,
            and user input requirement.
        """
        await self._ensure_thread_exists(session_id)

        # Use SK's get_response for a single shot
        response = await self.agent.get_response(
            messages=user_input,
            thread=self.thread,
        )
        return self._get_agent_response(response.content)

    async def stream(
        self,
        user_input: str,
        session_id: str,
    ) -> AsyncIterable[dict[str, Any]]:
        """For streaming tasks we yield the SK agent's invoke_stream progress.

        Args:
            user_input (str): User input message.
            session_id (str): Unique identifier for the session.

        Yields:
            dict: A dictionary containing the content, task completion status,
            and user input requirement.
        """
        await self._ensure_thread_exists(session_id)

        plugin_notice_seen = False
        plugin_event = asyncio.Event()

        text_notice_seen = False
        chunks: list[StreamingChatMessageContent] = []

<<<<<<< HEAD
        async def _handle_intermediate_message(message: 'ChatMessageContent') -> None:
=======
        async def _handle_intermediate_message(
            message: 'ChatMessageContent',
        ) -> None:
>>>>>>> 4c055182
            """Handle intermediate messages from the agent."""
            nonlocal plugin_notice_seen
            if not plugin_notice_seen:
                plugin_notice_seen = True
                plugin_event.set()
            # An example of handling intermediate messages during function calling
            for item in message.items or []:
                if isinstance(item, FunctionResultContent):
<<<<<<< HEAD
                    print(f"SK Function Result:> {item.result} for function: {item.name}")
                elif isinstance(item, FunctionCallContent):
                    print(f"SK Function Call:> {item.name} with arguments: {item.arguments}")
                else:
                    print(f"SK Message:> {item}")
=======
                    print(
                        f'SK Function Result:> {item.result} for function: {item.name}'
                    )
                elif isinstance(item, FunctionCallContent):
                    print(
                        f'SK Function Call:> {item.name} with arguments: {item.arguments}'
                    )
                else:
                    print(f'SK Message:> {item}')
>>>>>>> 4c055182

        async for chunk in self.agent.invoke_stream(
            messages=user_input,
            thread=self.thread,
            on_intermediate_message=_handle_intermediate_message,
        ):
            if plugin_event.is_set():
                yield {
<<<<<<< HEAD
                    "is_task_complete": False,
                    "require_user_input": False,
                    "content": "Processing function calls...",
=======
                    'is_task_complete': False,
                    'require_user_input': False,
                    'content': 'Processing function calls...',
>>>>>>> 4c055182
                }
                plugin_event.clear()

            if any(isinstance(i, StreamingTextContent) for i in chunk.items):
                if not text_notice_seen:
                    yield {
<<<<<<< HEAD
                        "is_task_complete": False,
                        "require_user_input": False,
                        "content": "Building the output...",
=======
                        'is_task_complete': False,
                        'require_user_input': False,
                        'content': 'Building the output...',
>>>>>>> 4c055182
                    }
                    text_notice_seen = True
                chunks.append(chunk.message)

        if chunks:
            yield self._get_agent_response(sum(chunks[1:], chunks[0]))

    def _get_agent_response(
        self, message: 'ChatMessageContent'
    ) -> dict[str, Any]:
        """Extracts the structured response from the agent's message content.

        Args:
            message (ChatMessageContent): The message content from the agent.

        Returns:
            dict: A dictionary containing the content, task completion status, and user input requirement.
        """
        structured_response = ResponseFormat.model_validate_json(
            message.content
        )

        default_response = {
            'is_task_complete': False,
            'require_user_input': True,
            'content': 'We are unable to process your request at the moment. Please try again.',
        }

        if isinstance(structured_response, ResponseFormat):
            response_map = {
                'input_required': {
                    'is_task_complete': False,
                    'require_user_input': True,
                },
                'error': {
                    'is_task_complete': False,
                    'require_user_input': True,
                },
                'completed': {
                    'is_task_complete': True,
                    'require_user_input': False,
                },
            }

            response = response_map.get(structured_response.status)
            if response:
                return {**response, 'content': structured_response.message}

        return default_response

    async def _ensure_thread_exists(self, session_id: str) -> None:
        """Ensure the thread exists for the given session ID.

        Args:
            session_id (str): Unique identifier for the session.
        """
        if self.thread is None or self.thread.id != session_id:
            await self.thread.delete() if self.thread else None
            self.thread = ChatHistoryAgentThread(thread_id=session_id)

# endregion<|MERGE_RESOLUTION|>--- conflicted
+++ resolved
@@ -200,13 +200,9 @@
         text_notice_seen = False
         chunks: list[StreamingChatMessageContent] = []
 
-<<<<<<< HEAD
-        async def _handle_intermediate_message(message: 'ChatMessageContent') -> None:
-=======
         async def _handle_intermediate_message(
             message: 'ChatMessageContent',
         ) -> None:
->>>>>>> 4c055182
             """Handle intermediate messages from the agent."""
             nonlocal plugin_notice_seen
             if not plugin_notice_seen:
@@ -215,13 +211,6 @@
             # An example of handling intermediate messages during function calling
             for item in message.items or []:
                 if isinstance(item, FunctionResultContent):
-<<<<<<< HEAD
-                    print(f"SK Function Result:> {item.result} for function: {item.name}")
-                elif isinstance(item, FunctionCallContent):
-                    print(f"SK Function Call:> {item.name} with arguments: {item.arguments}")
-                else:
-                    print(f"SK Message:> {item}")
-=======
                     print(
                         f'SK Function Result:> {item.result} for function: {item.name}'
                     )
@@ -231,7 +220,6 @@
                     )
                 else:
                     print(f'SK Message:> {item}')
->>>>>>> 4c055182
 
         async for chunk in self.agent.invoke_stream(
             messages=user_input,
@@ -240,30 +228,18 @@
         ):
             if plugin_event.is_set():
                 yield {
-<<<<<<< HEAD
-                    "is_task_complete": False,
-                    "require_user_input": False,
-                    "content": "Processing function calls...",
-=======
                     'is_task_complete': False,
                     'require_user_input': False,
                     'content': 'Processing function calls...',
->>>>>>> 4c055182
                 }
                 plugin_event.clear()
 
             if any(isinstance(i, StreamingTextContent) for i in chunk.items):
                 if not text_notice_seen:
                     yield {
-<<<<<<< HEAD
-                        "is_task_complete": False,
-                        "require_user_input": False,
-                        "content": "Building the output...",
-=======
                         'is_task_complete': False,
                         'require_user_input': False,
                         'content': 'Building the output...',
->>>>>>> 4c055182
                     }
                     text_notice_seen = True
                 chunks.append(chunk.message)
@@ -324,4 +300,5 @@
             await self.thread.delete() if self.thread else None
             self.thread = ChatHistoryAgentThread(thread_id=session_id)
 
+
 # endregion