--- conflicted
+++ resolved
@@ -300,18 +300,6 @@
 
         return default_response
 
-<<<<<<< HEAD
-    async def _ensure_thread_exists(self, session_id: str) -> None:  
-        """Ensure the thread exists for the given session ID.  
-    
-        Args:  
-            session_id (str): Unique identifier for the session.  
-        """  
-        # Replace check with self.thread.id when
-        # https://github.com/microsoft/semantic-kernel/issues/11535 is fixed
-        if self.thread is None or self.thread.id != session_id:  # fixed _thread_id issue
-            await self.thread.delete() if self.thread else None  
-=======
     async def _ensure_thread_exists(self, session_id: str) -> None:
         """Ensure the thread exists for the given session ID.
 
@@ -320,7 +308,7 @@
         """
         if self.thread is None or self.thread.id != session_id:
             await self.thread.delete() if self.thread else None
->>>>>>> b2fd9876
+
             self.thread = ChatHistoryAgentThread(thread_id=session_id)
 
 # endregion