import logging
import os

from collections.abc import AsyncIterable
from typing import TYPE_CHECKING, Annotated, Any, Literal

import httpx

from dotenv import load_dotenv
from pydantic import BaseModel
from semantic_kernel.agents import ChatCompletionAgent, ChatHistoryAgentThread
from semantic_kernel.connectors.ai.open_ai import (
    OpenAIChatCompletion,
    OpenAIChatPromptExecutionSettings,
)
from semantic_kernel.contents import (
    FunctionCallContent,
    FunctionResultContent,
    StreamingChatMessageContent,
    StreamingTextContent,
)
from semantic_kernel.functions import kernel_function
from semantic_kernel.functions.kernel_arguments import KernelArguments


if TYPE_CHECKING:
    from semantic_kernel.contents import ChatMessageContent

logger = logging.getLogger(__name__)

load_dotenv()

# region Plugin


class CurrencyPlugin:
    """A simple currency plugin that leverages Frankfurter for exchange rates.

    The Plugin is used by the `currency_exchange_agent`.
    """

    @kernel_function(
        description='Retrieves exchange rate between currency_from and currency_to using Frankfurter API'
    )
    def get_exchange_rate(
        self,
        currency_from: Annotated[
            str, 'Currency code to convert from, e.g. USD'
        ],
        currency_to: Annotated[
            str, 'Currency code to convert to, e.g. EUR or INR'
        ],
        date: Annotated[str, "Date or 'latest'"] = 'latest',
    ) -> str:
        try:
            response = httpx.get(
                f'https://api.frankfurter.app/{date}',
                params={'from': currency_from, 'to': currency_to},
                timeout=10.0,
            )
            response.raise_for_status()
            data = response.json()
            if 'rates' not in data or currency_to not in data['rates']:
                return f'Could not retrieve rate for {currency_from} to {currency_to}'
            rate = data['rates'][currency_to]
            return f'1 {currency_from} = {rate} {currency_to}'
        except Exception as e:
<<<<<<< HEAD
            return f'Currency API call failed: {str(e)}'
=======
            return f'Currency API call failed: {e!s}'
>>>>>>> 70276bdd


# endregion

# region Response Format


class ResponseFormat(BaseModel):
    """A Response Format model to direct how the model should respond."""

    status: Literal['input_required', 'completed', 'error'] = 'input_required'
    message: str


# endregion

# region Semantic Kernel Agent


class SemanticKernelTravelAgent:
    """Wraps Semantic Kernel-based agents to handle Travel related tasks."""

    agent: ChatCompletionAgent
    thread: ChatHistoryAgentThread = None
    SUPPORTED_CONTENT_TYPES = ['text', 'text/plain']

    def __init__(self):
        api_key = os.getenv('OPENAI_API_KEY', None)
        if not api_key:
            raise ValueError('OPENAI_API_KEY environment variable not set.')

        model_id = os.getenv('OPENAI_CHAT_MODEL_ID', 'gpt-4.1')

        # Define a CurrencyExchangeAgent to handle currency-related tasks
        currency_exchange_agent = ChatCompletionAgent(
            service=OpenAIChatCompletion(
                api_key=api_key,
                ai_model_id=model_id,
            ),
            name='CurrencyExchangeAgent',
            instructions=(
                'You specialize in handling currency-related requests from travelers. '
                'This includes providing current exchange rates, converting amounts between different currencies, '
                'explaining fees or charges related to currency exchange, and giving advice on the best practices for exchanging currency. '
                'Your goal is to assist travelers promptly and accurately with all currency-related questions.'
            ),
            plugins=[CurrencyPlugin()],
        )

        # Define an ActivityPlannerAgent to handle activity-related tasks
        activity_planner_agent = ChatCompletionAgent(
            service=OpenAIChatCompletion(
                api_key=api_key,
                ai_model_id=model_id,
            ),
            name='ActivityPlannerAgent',
            instructions=(
                'You specialize in planning and recommending activities for travelers. '
                'This includes suggesting sightseeing options, local events, dining recommendations, '
                'booking tickets for attractions, advising on travel itineraries, and ensuring activities '
                'align with traveler preferences and schedule. '
                'Your goal is to create enjoyable and personalized experiences for travelers.'
            ),
        )

        # Define the main TravelManagerAgent to delegate tasks to the appropriate agents
        self.agent = ChatCompletionAgent(
            service=OpenAIChatCompletion(
                api_key=api_key,
                ai_model_id=model_id,
            ),
            name='TravelManagerAgent',
            instructions=(
                "Your role is to carefully analyze the traveler's request and forward it to the appropriate agent based on the "
                'specific details of the query. '
                'Forward any requests involving monetary amounts, currency exchange rates, currency conversions, fees related '
                'to currency exchange, financial transactions, or payment methods to the CurrencyExchangeAgent. '
                'Forward requests related to planning activities, sightseeing recommendations, dining suggestions, event '
                'booking, itinerary creation, or any experiential aspects of travel that do not explicitly involve monetary '
                'transactions to the ActivityPlannerAgent. '
                'Your primary goal is precise and efficient delegation to ensure travelers receive accurate and specialized '
                'assistance promptly.'
            ),
            plugins=[currency_exchange_agent, activity_planner_agent],
            arguments=KernelArguments(
                settings=OpenAIChatPromptExecutionSettings(
                    response_format=ResponseFormat,
                )
            ),
        )

    async def invoke(self, user_input: str, session_id: str) -> dict[str, Any]:
        """Handle synchronous tasks (like tasks/send).

        Args:
            user_input (str): User input message.
            session_id (str): Unique identifier for the session.

        Returns:
            dict: A dictionary containing the content, task completion status, and user input requirement.
        """
        await self._ensure_thread_exists(session_id)

        # Use SK's get_response for a single shot
        response = await self.agent.get_response(
            messages=user_input,
            thread=self.thread,
        )
        return self._get_agent_response(response.content)

    async def stream(
        self, user_input: str, session_id: str
    ) -> AsyncIterable[dict[str, Any]]:
        """For streaming tasks (like tasks/sendSubscribe), we yield partial progress using SK agent's invoke_stream.

        Args:
            user_input (str): User input message.
            session_id (str): Unique identifier for the session.

        Yields:
            dict: A dictionary containing the content, task completion status, and user input requirement.
        """
        await self._ensure_thread_exists(session_id)

        chunks: list[StreamingChatMessageContent] = []

        # For the sample, to avoid too many messages, only show one "in-progress" message for each task
        tool_call_in_progress = False
        message_in_progress = False
        async for response_chunk in self.agent.invoke_stream(
            messages=user_input,
            thread=self.thread,
        ):
            if any(
                isinstance(item, (FunctionCallContent, FunctionResultContent))
                for item in response_chunk.items
            ):
                if not tool_call_in_progress:
                    yield {
                        'is_task_complete': False,
                        'require_user_input': False,
                        'content': 'Processing the trip plan (with plugins)...',
                    }
                    tool_call_in_progress = True
            elif any(
                isinstance(item, StreamingTextContent)
                for item in response_chunk.items
            ):
                if not message_in_progress:
                    yield {
                        'is_task_complete': False,
                        'require_user_input': False,
                        'content': 'Building the trip plan...',
                    }
                    message_in_progress = True

                chunks.append(response_chunk.message)

        full_message = sum(chunks[1:], chunks[0])
        yield self._get_agent_response(full_message)

    def _get_agent_response(
        self, message: 'ChatMessageContent'
    ) -> dict[str, Any]:
        """Extracts the structured response from the agent's message content.

        Args:
            message (ChatMessageContent): The message content from the agent.

        Returns:
            dict: A dictionary containing the content, task completion status, and user input requirement.
        """
        structured_response = ResponseFormat.model_validate_json(
            message.content
        )

        default_response = {
            'is_task_complete': False,
            'require_user_input': True,
            'content': 'We are unable to process your request at the moment. Please try again.',
        }

        if isinstance(structured_response, ResponseFormat):
            response_map = {
                'input_required': {
                    'is_task_complete': False,
                    'require_user_input': True,
                },
                'error': {
                    'is_task_complete': False,
                    'require_user_input': True,
                },
                'completed': {
                    'is_task_complete': True,
                    'require_user_input': False,
                },
            }

            response = response_map.get(structured_response.status)
            if response:
                return {**response, 'content': structured_response.message}

        return default_response

    async def _ensure_thread_exists(self, session_id: str) -> None:
        """Ensure the thread exists for the given session ID.

        Args:
            session_id (str): Unique identifier for the session.
        """
        # Replace check with self.thread.id when
        # https://github.com/microsoft/semantic-kernel/issues/11535 is fixed
        if self.thread is None or self.thread._thread_id != session_id:
            await self.thread.delete() if self.thread else None
            self.thread = ChatHistoryAgentThread(thread_id=session_id)


# endregion<|MERGE_RESOLUTION|>--- conflicted
+++ resolved
@@ -65,11 +65,7 @@
             rate = data['rates'][currency_to]
             return f'1 {currency_from} = {rate} {currency_to}'
         except Exception as e:
-<<<<<<< HEAD
             return f'Currency API call failed: {str(e)}'
-=======
-            return f'Currency API call failed: {e!s}'
->>>>>>> 70276bdd
 
 
 # endregion
