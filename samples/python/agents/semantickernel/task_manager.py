--- conflicted
+++ resolved
@@ -1,10 +1,7 @@
 import asyncio
 import logging
-<<<<<<< HEAD
 from typing import AsyncIterable
 import uuid
-=======
->>>>>>> 70276bdd
 
 from collections.abc import AsyncIterable
 
@@ -134,7 +131,6 @@
             return self.dequeue_events_for_sse(
                 request.id, request.params.id, sse_queue
             )
-<<<<<<< HEAD
         except Exception as e:
             logger.error(f'Error in SSE stream: {e}')
             return JSONRPCResponse(
@@ -167,8 +163,6 @@
             return self.dequeue_message_events_for_sse(
                 request.id, task_id, sse_queue
             )
-=======
->>>>>>> 70276bdd
         except Exception as e:
             logger.error(f'Error in SSE stream: {e}')
             return JSONRPCResponse(
@@ -246,7 +240,6 @@
                     TaskStatusUpdateEvent(
                         id=request.params.id, status=new_status, final=final
                     ),
-<<<<<<< HEAD
                 )
 
                 if final:
@@ -337,8 +330,6 @@
                         final=final,
                         contextId=context_id,
                     ),
-=======
->>>>>>> 70276bdd
                 )
 
                 if final:
@@ -347,12 +338,7 @@
         except Exception as e:
             logger.error(f'Streaming agent encountered error: {e}')
             await self.enqueue_events_for_sse(
-<<<<<<< HEAD
                 task_id, InternalError(message=f'Error while streaming: {e}')
-=======
-                request.params.id,
-                InternalError(message=f'Error while streaming: {e}'),
->>>>>>> 70276bdd
             )
 
     async def _process_agent_response(
@@ -387,7 +373,6 @@
         await self.send_task_notification(updated_task)
         return SendTaskResponse(id=request.id, result=updated_task)
 
-<<<<<<< HEAD
     async def _process_agent_message_response(
         self, request: SendMessageRequest, agent_response: dict
     ) -> SendMessageResponse:
@@ -427,8 +412,6 @@
         await self.send_task_notification(updated_task)
         return SendMessageResponse(id=request.id, result=updated_task)
 
-=======
->>>>>>> 70276bdd
     def _validate_request(
         self, request: SendTaskStreamingRequest
     ) -> JSONRPCResponse | None:
