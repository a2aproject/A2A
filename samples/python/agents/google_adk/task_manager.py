--- conflicted
+++ resolved
@@ -8,7 +8,6 @@
 from common.server import utils
 from common.server.task_manager import InMemoryTaskManager
 from common.types import (
-<<<<<<< HEAD
     SendTaskRequest,  # deprecated
     TaskSendParams,  # deprecated
     Message,
@@ -28,32 +27,11 @@
     SendMessageStreamRequest,
     SendMessageStreamResponse,
     MessageSendParams,
-=======
-    Artifact,
-    InternalError,
-    JSONRPCResponse,
-    Message,
-    SendTaskRequest,
-    SendTaskResponse,
-    SendTaskStreamingRequest,
-    SendTaskStreamingResponse,
-    Task,
-    TaskArtifactUpdateEvent,
-    TaskSendParams,
-    TaskState,
-    TaskStatus,
-    TaskStatusUpdateEvent,
-    TextPart,
->>>>>>> 70276bdd
 )
 from google.genai import types
-<<<<<<< HEAD
 from typing import Union
 import logging
 import uuid
-=======
-
->>>>>>> 70276bdd
 
 logger = logging.getLogger(__name__)
 
@@ -132,15 +110,10 @@
                     )
                 ):
                     response = next(
-<<<<<<< HEAD
                         (
                             p.function_response.model_dump()
                             for p in event.content.parts
                         )
-=======
-                        p.function_response.model_dump()
-                        for p in event.content.parts
->>>>>>> 70276bdd
                     )
                 yield {
                     'is_task_complete': True,
@@ -235,7 +208,6 @@
             )
 
     def _validate_request(
-<<<<<<< HEAD
         self,
         request: Union[
             SendTaskRequest,
@@ -347,22 +319,6 @@
             )
 
     # deprecated
-=======
-        self, request: SendTaskRequest | SendTaskStreamingRequest
-    ) -> None:
-        task_send_params: TaskSendParams = request.params
-        if not utils.are_modalities_compatible(
-            task_send_params.acceptedOutputModes,
-            self.agent.SUPPORTED_CONTENT_TYPES,
-        ):
-            logger.warning(
-                'Unsupported output mode. Received %s, Support %s',
-                task_send_params.acceptedOutputModes,
-                self.agent.SUPPORTED_CONTENT_TYPES,
-            )
-            return utils.new_incompatible_types_error(request.id)
-
->>>>>>> 70276bdd
     async def on_send_task(self, request: SendTaskRequest) -> SendTaskResponse:
         error = self._validate_request(request)
         if error:
@@ -370,7 +326,6 @@
         await self.upsert_task(request.params)
         return await self._invoke(request)
 
-<<<<<<< HEAD
     async def on_send_message(
         self, request: SendMessageRequest
     ) -> SendMessageResponse:
@@ -385,8 +340,6 @@
         return await self._send(request)
 
     # deprecated
-=======
->>>>>>> 70276bdd
     async def on_send_task_subscribe(
         self, request: SendTaskStreamingRequest
     ) -> AsyncIterable[SendTaskStreamingResponse] | JSONRPCResponse:
@@ -396,7 +349,6 @@
         await self.upsert_task(request.params)
         return self._stream_generator(request)
 
-<<<<<<< HEAD
     async def on_send_message_stream(
         self, request: SendMessageStreamRequest
     ) -> AsyncIterable[SendMessageStreamResponse] | JSONRPCResponse:
@@ -410,26 +362,6 @@
         return self._stream_message_generator(request)
 
     # deprecated
-=======
-    async def _update_store(
-        self, task_id: str, status: TaskStatus, artifacts: list[Artifact]
-    ) -> Task:
-        async with self.lock:
-            try:
-                task = self.tasks[task_id]
-            except KeyError:
-                logger.error(f'Task {task_id} not found for updating the task')
-                raise ValueError(f'Task {task_id} not found')
-            task.status = status
-            # if status.message is not None:
-            #    self.task_messages[task_id].append(status.message)
-            if artifacts is not None:
-                if task.artifacts is None:
-                    task.artifacts = []
-                task.artifacts.extend(artifacts)
-            return task
-
->>>>>>> 70276bdd
     async def _invoke(self, request: SendTaskRequest) -> SendTaskResponse:
         task_send_params: TaskSendParams = request.params
         query = self._get_user_query(task_send_params)
@@ -453,7 +385,6 @@
         )
         return SendTaskResponse(id=request.id, result=task)
 
-<<<<<<< HEAD
     async def _send(self, request: SendMessageRequest) -> SendMessageResponse:
         message: MessageSendParams = request.params
         query = self._get_user_query(message)
@@ -497,11 +428,4 @@
             if task_state == TaskState.COMPLETED
             else [],
         )
-        return SendMessageResponse(id=request.id, result=task)
-=======
-    def _get_user_query(self, task_send_params: TaskSendParams) -> str:
-        part = task_send_params.message.parts[0]
-        if not isinstance(part, TextPart):
-            raise ValueError('Only text parts are supported')
-        return part.text
->>>>>>> 70276bdd
+        return SendMessageResponse(id=request.id, result=task)