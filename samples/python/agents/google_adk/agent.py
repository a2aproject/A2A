import json
import random
<<<<<<< HEAD
=======

>>>>>>> b5db5851
from typing import Any, Optional

from google.adk.agents.llm_agent import LlmAgent
from google.adk.artifacts import InMemoryArtifactService
from google.adk.memory.in_memory_memory_service import InMemoryMemoryService
from google.adk.runners import Runner
from google.adk.sessions import InMemorySessionService
from google.adk.tools.tool_context import ToolContext
from task_manager import AgentWithTaskManager

# Local cache of created request_ids for demo purposes.
request_ids = set()


def create_request_form(
    date: Optional[str] = None,
    amount: Optional[str] = None,
    purpose: Optional[str] = None,
) -> dict[str, Any]:
    """Create a request form for the employee to fill out.

    Args:
        date (str): The date of the request. Can be an empty string.
        amount (str): The requested amount. Can be an empty string.
        purpose (str): The purpose of the request. Can be an empty string.

    Returns:
        dict[str, Any]: A dictionary containing the request form data.
    """
    request_id = 'request_id_' + str(random.randint(1000000, 9999999))
    request_ids.add(request_id)
    return {
        'request_id': request_id,
        'date': '<transaction date>' if not date else date,
        'amount': '<transaction dollar amount>' if not amount else amount,
        'purpose': '<business justification/purpose of the transaction>'
        if not purpose
        else purpose,
    }


def return_form(
    form_request: dict[str, Any],
    tool_context: ToolContext,
    instructions: Optional[str] = None,
) -> dict[str, Any]:
    """Returns a structured json object indicating a form to complete.

    Args:
        form_request (dict[str, Any]): The request form data.
        tool_context (ToolContext): The context in which the tool operates.
        instructions (str): Instructions for processing the form. Can be an empty string.

    Returns:
        dict[str, Any]: A JSON dictionary for the form response.
    """
    if isinstance(form_request, str):
        form_request = json.loads(form_request)

    tool_context.actions.skip_summarization = True
    tool_context.actions.escalate = True
    form_dict = {
        'type': 'form',
        'form': {
            'type': 'object',
            'properties': {
                'date': {
                    'type': 'string',
                    'format': 'date',
                    'description': 'Date of expense',
                    'title': 'Date',
                },
                'amount': {
                    'type': 'string',
                    'format': 'number',
                    'description': 'Amount of expense',
                    'title': 'Amount',
                },
                'purpose': {
                    'type': 'string',
                    'description': 'Purpose of expense',
                    'title': 'Purpose',
                },
                'request_id': {
                    'type': 'string',
                    'description': 'Request id',
                    'title': 'Request ID',
                },
            },
            'required': list(form_request.keys()),
        },
        'form_data': form_request,
        'instructions': instructions,
    }
    return json.dumps(form_dict)


def reimburse(request_id: str) -> dict[str, Any]:
    """Reimburse the amount of money to the employee for a given request_id."""
    if request_id not in request_ids:
        return {
            'request_id': request_id,
            'status': 'Error: Invalid request_id.',
        }
    return {'request_id': request_id, 'status': 'approved'}


class ReimbursementAgent(AgentWithTaskManager):
    """An agent that handles reimbursement requests."""

    SUPPORTED_CONTENT_TYPES = ['text', 'text/plain']

    def __init__(self):
        self._agent = self._build_agent()
        self._user_id = 'remote_agent'
        self._runner = Runner(
            app_name=self._agent.name,
            agent=self._agent,
            artifact_service=InMemoryArtifactService(),
            session_service=InMemorySessionService(),
            memory_service=InMemoryMemoryService(),
        )

    def get_processing_message(self) -> str:
        return 'Processing the reimbursement request...'

    def _build_agent(self) -> LlmAgent:
        """Builds the LLM agent for the reimbursement agent."""
        return LlmAgent(
            model='gemini-2.0-flash-001',
            name='reimbursement_agent',
            description=(
                'This agent handles the reimbursement process for the employees'
                ' given the amount and purpose of the reimbursement.'
            ),
            instruction="""
    You are an agent who handles the reimbursement process for employees.

    When you receive a reimbursement request, you should first create a new request form using create_request_form(). Only provide default values if they are provided by the user, otherwise use an empty string as the default value.
      1. 'Date': the date of the transaction.
      2. 'Amount': the dollar amount of the transaction.
      3. 'Business Justification/Purpose': the reason for the reimbursement.

    Once you created the form, you should return the result of calling return_form with the form data from the create_request_form call.

    Once you received the filled-out form back from the user, you should then check the form contains all required information:
      1. 'Date': the date of the transaction.
      2. 'Amount': the value of the amount of the reimbursement being requested.
      3. 'Business Justification/Purpose': the item/object/artifact of the reimbursement.

    If you don't have all of the information, you should reject the request directly by calling the request_form method, providing the missing fields.


    For valid reimbursement requests, you can then use reimburse() to reimburse the employee.
      * In your response, you should include the request_id and the status of the reimbursement request.

    """,
            tools=[
                create_request_form,
                reimburse,
                return_form,
            ],
        )<|MERGE_RESOLUTION|>--- conflicted
+++ resolved
@@ -1,9 +1,6 @@
 import json
 import random
-<<<<<<< HEAD
-=======
 
->>>>>>> b5db5851
 from typing import Any, Optional
 
 from google.adk.agents.llm_agent import LlmAgent
