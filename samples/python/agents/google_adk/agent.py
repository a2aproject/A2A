--- conflicted
+++ resolved
@@ -6,40 +6,14 @@
 from google.adk.memory.in_memory_memory_service import InMemoryMemoryService
 from google.adk.runners import Runner
 from google.adk.sessions import InMemorySessionService
-<<<<<<< HEAD
 from google.genai import types
 from google.adk.models.lite_llm import LiteLlm
-=======
 from google.adk.tools.tool_context import ToolContext
 from task_manager import AgentWithTaskManager
 
->>>>>>> b2fd9876
 
 # Local cache of created request_ids for demo purposes.
 request_ids = set()
-
-<<<<<<< HEAD
-def create_request_form(date: Optional[str] = None, amount: Optional[str] = None, purpose: Optional[str] = None) -> dict[str, Any]:
-  """
-   Create a request form for the employee to fill out.
-   
-   Args:
-       date (str): The date of the request. Can be an empty string.
-       amount (str): The requested amount. Can be an empty string.
-       purpose (str): The purpose of the request. Can be an empty string.
-       
-   Returns:
-       dict[str, Any]: A dictionary containing the request form data.
-   """
-  request_id = "request_id_" + str(random.randint(1000000, 9999999))
-  request_ids.add(request_id)
-  return {
-      "request_id": request_id,
-      "date": "<transaction date>" if not date else date,
-      "amount": "<transaction dollar amount>" if not amount else amount,
-      "purpose": "<business justification/purpose of the transaction>" if not purpose else purpose,
-  }
-=======
 
 def create_request_form(
     date: Optional[str] = None,
@@ -67,8 +41,6 @@
         if not purpose
         else purpose,
     }
-
->>>>>>> b2fd9876
 
 def return_form(
     form_request: dict[str, Any],
@@ -134,26 +106,6 @@
             'request_id': request_id,
             'status': 'Error: Invalid request_id.',
         }
-<<<<<<< HEAD
-      else:
-        yield {
-            "is_task_complete": False,
-            "updates": "Processing the reimbursement request...",
-        }
-
-  def _build_agent(self) -> LlmAgent:
-    """Builds the LLM agent for the reimbursement agent."""
-    return LlmAgent(
-        model=LiteLlm(
-          model="github/gpt-4.1",
-      ),
-        name="reimbursement_agent",
-        description=(
-            "This agent handles the reimbursement process for the employees"
-            " given the amount and purpose of the reimbursement."
-        ),
-        instruction="""
-=======
     return {'request_id': request_id, 'status': 'approved'}
 
 
@@ -176,17 +128,18 @@
     def get_processing_message(self) -> str:
         return 'Processing the reimbursement request...'
 
-    def _build_agent(self) -> LlmAgent:
-        """Builds the LLM agent for the reimbursement agent."""
-        return LlmAgent(
-            model='gemini-2.0-flash-001',
-            name='reimbursement_agent',
-            description=(
-                'This agent handles the reimbursement process for the employees'
-                ' given the amount and purpose of the reimbursement.'
-            ),
-            instruction="""
->>>>>>> b2fd9876
+  def _build_agent(self) -> LlmAgent:
+    """Builds the LLM agent for the reimbursement agent."""
+    return LlmAgent(
+        model=LiteLlm(
+          model="github/gpt-4.1",
+      ),
+        name="reimbursement_agent",
+        description=(
+            "This agent handles the reimbursement process for the employees"
+            " given the amount and purpose of the reimbursement."
+        ),
+        instruction="""
     You are an agent who handles the reimbursement process for employees.
 
     When you receive a reimbursement request, you should first create a new request form using create_request_form(). Only provide default values if they are provided by the user, otherwise use an empty string as the default value.
