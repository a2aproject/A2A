<<<<<<< HEAD
from common.server import A2AServer
from common.types import (
    AgentCard,
    AgentCapabilities,
    AgentSkill,
    MissingAPIKeyError,
)
from task_manager import AgentTaskManager
from agent import ReimbursementAgent
import click
import os
=======
>>>>>>> 70276bdd
import logging
import os

import click

from agent import ReimbursementAgent
from common.server import A2AServer
from common.types import (
    AgentCapabilities,
    AgentCard,
    AgentSkill,
    MissingAPIKeyError,
)
from dotenv import load_dotenv
from task_manager import AgentTaskManager


load_dotenv()

logging.basicConfig(level=logging.INFO)
logger = logging.getLogger(__name__)


@click.command()
@click.option('--host', default='localhost')
@click.option('--port', default=10002)
def main(host, port):
    try:
        # Check for API key only if Vertex AI is not configured
        if not os.getenv('GOOGLE_GENAI_USE_VERTEXAI') == 'TRUE':
            if not os.getenv('GOOGLE_API_KEY'):
                raise MissingAPIKeyError(
                    'GOOGLE_API_KEY environment variable not set and GOOGLE_GENAI_USE_VERTEXAI is not TRUE.'
                )

        capabilities = AgentCapabilities(streaming=True)
        skill = AgentSkill(
            id='process_reimbursement',
            name='Process Reimbursement Tool',
            description='Helps with the reimbursement process for users given the amount and purpose of the reimbursement.',
            tags=['reimbursement'],
            examples=[
                'Can you reimburse me $20 for my lunch with the clients?'
            ],
        )
        agent_card = AgentCard(
            name='Reimbursement Agent',
            description='This agent handles the reimbursement process for the employees given the amount and purpose of the reimbursement.',
            url=f'http://{host}:{port}/',
            version='1.0.0',
            defaultInputModes=ReimbursementAgent.SUPPORTED_CONTENT_TYPES,
            defaultOutputModes=ReimbursementAgent.SUPPORTED_CONTENT_TYPES,
            capabilities=capabilities,
            skills=[skill],
        )
        server = A2AServer(
            agent_card=agent_card,
            task_manager=AgentTaskManager(agent=ReimbursementAgent()),
            host=host,
            port=port,
        )
        server.start()
    except MissingAPIKeyError as e:
        logger.error(f'Error: {e}')
        exit(1)
    except Exception as e:
        logger.error(f'An error occurred during server startup: {e}')
        exit(1)


if __name__ == '__main__':
    main()<|MERGE_RESOLUTION|>--- conflicted
+++ resolved
@@ -1,4 +1,3 @@
-<<<<<<< HEAD
 from common.server import A2AServer
 from common.types import (
     AgentCard,
@@ -10,8 +9,6 @@
 from agent import ReimbursementAgent
 import click
 import os
-=======
->>>>>>> 70276bdd
 import logging
 import os
 
