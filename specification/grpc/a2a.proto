// Older protoc compilers don't understand edition yet.
syntax = "proto3";
package a2a.v1;

import "google/api/annotations.proto";
import "google/api/client.proto";
import "google/api/field_behavior.proto";
import "google/protobuf/empty.proto";
import "google/protobuf/struct.proto";
import "google/protobuf/timestamp.proto";

option csharp_namespace = "A2a.V1";
option go_package = "google.golang.org/a2a/v1";
option java_multiple_files = true;
option java_outer_classname = "A2A";
option java_package = "com.google.a2a.v1";

// A2AService defines the gRPC version of the A2A protocol. This has a slightly
// different shape than the JSONRPC version to better conform to AIP-127,
// where appropriate. The nouns are AgentCard, Message, Task and
// TaskPushNotificationConfig.
// - Messages are not a standard resource so there is no get/delete/update/list
//   interface, only a send and stream custom methods.
// - Tasks have a get interface and custom cancel and subscribe methods.
// - TaskPushNotificationConfig are a resource whose parent is a task.
//   They have get, list and create methods.
// - AgentCard is a static resource with only a get method.
service A2AService {
  // Send a message to the agent. This is a blocking call that will return the
  // task once it is completed, or a LRO if requested.
  rpc SendMessage(SendMessageRequest) returns (SendMessageResponse) {
    option (google.api.http) = {
      post: "/v1/message:send"
      body: "*"
    };
  }
  // SendStreamingMessage is a streaming call that will return a stream of
  // task update events until the Task is in an interrupted or terminal state.
  rpc SendStreamingMessage(SendMessageRequest) returns (stream StreamResponse) {
    option (google.api.http) = {
      post: "/v1/message:stream"
      body: "*"
    };
  }

  // Get the current state of a task from the agent.
  rpc GetTask(GetTaskRequest) returns (Task) {
    option (google.api.http) = {
      get: "/v1/{name=tasks/*}"
    };
    option (google.api.method_signature) = "name";
  }
  // List tasks with optional filtering and pagination.
  rpc ListTasks(ListTasksRequest) returns (ListTasksResponse) {
    option (google.api.http) = {
      get: "/v1/tasks"
    };
  }
  // Cancel a task from the agent. If supported one should expect no
  // more task updates for the task.
  rpc CancelTask(CancelTaskRequest) returns (Task) {
    option (google.api.http) = {
      post: "/v1/{name=tasks/*}:cancel"
      body: "*"
    };
  }
  // TaskSubscription is a streaming call that will return a stream of task
  // update events. This attaches the stream to an existing in process task.
  // If the task is complete the stream will return the completed task (like
  // GetTask) and close the stream.
  rpc TaskSubscription(TaskSubscriptionRequest)
      returns (stream StreamResponse) {
    option (google.api.http) = {
      get: "/v1/{name=tasks/*}:subscribe"
    };
  }

  // Set a push notification config for a task.
  rpc CreateTaskPushNotificationConfig(CreateTaskPushNotificationConfigRequest)
      returns (TaskPushNotificationConfig) {
    option (google.api.http) = {
      post: "/v1/{parent=tasks/*/pushNotificationConfigs}"
      body: "config"
    };
    option (google.api.method_signature) = "parent,config";
  }
  // Get a push notification config for a task.
  rpc GetTaskPushNotificationConfig(GetTaskPushNotificationConfigRequest)
      returns (TaskPushNotificationConfig) {
    option (google.api.http) = {
      get: "/v1/{name=tasks/*/pushNotificationConfigs/*}"
    };
    option (google.api.method_signature) = "name";
  }
  // Get a list of push notifications configured for a task.
  rpc ListTaskPushNotificationConfig(ListTaskPushNotificationConfigRequest)
      returns (ListTaskPushNotificationConfigResponse) {
    option (google.api.http) = {
      get: "/v1/{parent=tasks/*}/pushNotificationConfigs"
    };
    option (google.api.method_signature) = "parent";
  }
  // GetAgentCard returns the agent card for the agent.
  rpc GetAgentCard(GetAgentCardRequest) returns (AgentCard) {
    option (google.api.http) = {
      get: "/v1/card"
    };
  }
  // Delete a push notification config for a task.
  rpc DeleteTaskPushNotificationConfig(DeleteTaskPushNotificationConfigRequest)
      returns (google.protobuf.Empty) {
    option (google.api.http) = {
      delete: "/v1/{name=tasks/*/pushNotificationConfigs/*}"
    };
    option (google.api.method_signature) = "name";
  }
}

///////// Data Model ////////////

// --8<-- [start:MessageSendConfiguration]
// Configuration of a send message request.
message SendMessageConfiguration {
  // The output modes that the agent is expected to respond with.
  repeated string accepted_output_modes = 1;
  // A configuration of a webhook that can be used to receive updates
  PushNotificationConfig push_notification = 2;
  // The maximum number of messages to include in the history. if 0, the
  // history will be unlimited.
  int32 history_length = 3;
  // If true, the message will be blocking until the task is completed. If
  // false, the message will be non-blocking and the task will be returned
  // immediately. It is the caller's responsibility to check for any task
  // updates.
  bool blocking = 4;
}
// --8<-- [end:MessageSendConfiguration]

// --8<-- [start:Task]
// Task is the core unit of action for A2A. It has a current status
// and when results are created for the task they are stored in the
// artifact. If there are multiple turns for a task, these are stored in
// history.
message Task {
  // Unique identifier (e.g. UUID) for the task, generated by the server for a
  // new task.
  string id = 1;
  // Unique identifier (e.g. UUID) for the contextual collection of interactions
  // (tasks and messages). Created by the A2A server.
  string context_id = 2;
  // The current status of a Task, including state and a message.
  TaskStatus status = 3;
  // A set of output artifacts for a Task.
  repeated Artifact artifacts = 4;
  // protolint:disable REPEATED_FIELD_NAMES_PLURALIZED
  // The history of interactions from a task.
  repeated Message history = 5;
  // protolint:enable REPEATED_FIELD_NAMES_PLURALIZED
  // A key/value object to store custom metadata about a task.
  google.protobuf.Struct metadata = 6;
}
// --8<-- [end:Task]

// --8<-- [start:TaskState]
// The set of states a Task can be in.
enum TaskState {
  TASK_STATE_UNSPECIFIED = 0;
  // Represents the status that acknowledges a task is created
  TASK_STATE_SUBMITTED = 1;
  // Represents the status that a task is actively being processed
  TASK_STATE_WORKING = 2;
  // Represents the status a task is finished. This is a terminal state
  TASK_STATE_COMPLETED = 3;
  // Represents the status a task is done but failed. This is a terminal state
  TASK_STATE_FAILED = 4;
  // Represents the status a task was cancelled before it finished.
  // This is a terminal state.
  TASK_STATE_CANCELLED = 5;
  // Represents the status that the task requires information to complete.
  // This is an interrupted state.
  TASK_STATE_INPUT_REQUIRED = 6;
  // Represents the status that the agent has decided to not perform the task.
  // This may be done during initial task creation or later once an agent
  // has determined it can't or won't proceed. This is a terminal state.
  TASK_STATE_REJECTED = 7;
  // Represents the state that some authentication is needed from the upstream
  // client. Authentication is expected to come out-of-band thus this is not
  // an interrupted or terminal state.
  TASK_STATE_AUTH_REQUIRED = 8;
}
// --8<-- [end:TaskState]

// --8<-- [start:TaskStatus]
// A container for the status of a task
message TaskStatus {
  // The current state of this task
  TaskState state = 1;
  // A message associated with the status.
  Message update = 2 [json_name = "message"];
  // Timestamp when the status was recorded.
  // Example: "2023-10-27T10:00:00Z"
  google.protobuf.Timestamp timestamp = 3;
}
// --8<-- [end:TaskStatus]

// --8<-- [start:Part]
// Part represents a container for a section of communication content.
// Parts can be purely textual, some sort of file (image, video, etc) or
// a structured data blob (i.e. JSON).
message Part {
  oneof part {
    string text = 1;
    FilePart file = 2;
    DataPart data = 3;
  }
  // Optional metadata associated with this part.
  google.protobuf.Struct metadata = 4;
}
// --8<-- [end:Part]

// --8<-- [start:FilePart]
// FilePart represents the different ways files can be provided. If files are
// small, directly feeding the bytes is supported via file_with_bytes. If the
// file is large, the agent should read the content as appropriate directly
// from the file_with_uri source.
message FilePart {
  oneof file {
    string file_with_uri = 1;
    bytes file_with_bytes = 2;
  }
  string mime_type = 3;
  string name = 4;
}
// --8<-- [end:FilePart]

// --8<-- [start:DataPart]
// DataPart represents a structured blob. This is most commonly a JSON payload.
message DataPart {
  google.protobuf.Struct data = 1;
}
// --8<-- [end:DataPart]

enum Role {
  ROLE_UNSPECIFIED = 0;
  // USER role refers to communication from the client to the server.
  ROLE_USER = 1;
  // AGENT role refers to communication from the server to the client.
  ROLE_AGENT = 2;
}

// --8<-- [start:Message]
// Message is one unit of communication between client and server. It is
// associated with a context and optionally a task. Since the server is
// responsible for the context definition, it must always provide a context_id
// in its messages. The client can optionally provide the context_id if it
// knows the context to associate the message to. Similarly for task_id,
// except the server decides if a task is created and whether to include the
// task_id.
message Message {
  // The unique identifier (e.g. UUID)of the message. This is required and
  // created by the message creator.
  string message_id = 1;
  // The context id of the message. This is optional and if set, the message
  // will be associated with the given context.
  string context_id = 2;
  // The task id of the message. This is optional and if set, the message
  // will be associated with the given task.
  string task_id = 3;
  // A role for the message.
  Role role = 4;
  // protolint:disable REPEATED_FIELD_NAMES_PLURALIZED
  // Content is the container of the message content.
  repeated Part content = 5;
  // protolint:enable REPEATED_FIELD_NAMES_PLURALIZED
  // Any optional metadata to provide along with the message.
  google.protobuf.Struct metadata = 6;
  // The URIs of extensions that are present or contributed to this Message.
  repeated string extensions = 7;
}
// --8<-- [end:Message]

// --8<-- [start:Artifact]
// Artifacts are the container for task completed results. These are similar
// to Messages but are intended to be the product of a task, as opposed to
// point-to-point communication.
message Artifact {
  // Unique identifier (e.g. UUID) for the artifact. It must be at least unique
  // within a task.
  string artifact_id = 1;
  // A human readable name for the artifact.
  string name = 3;
  // A human readable description of the artifact, optional.
  string description = 4;
  // The content of the artifact.
  repeated Part parts = 5;
  // Optional metadata included with the artifact.
  google.protobuf.Struct metadata = 6;
  // The URIs of extensions that are present or contributed to this Artifact.
  repeated string extensions = 7;
}
// --8<-- [end:Artifact]

// --8<-- [start:TaskStatusUpdateEvent]
// TaskStatusUpdateEvent is a delta even on a task indicating that a task
// has changed.
message TaskStatusUpdateEvent {
  // The id of the task that is changed
  string task_id = 1;
  // The id of the context that the task belongs to
  string context_id = 2;
  // The new status of the task.
  TaskStatus status = 3;
  // Whether this is the last status update expected for this task.
  bool final = 4;
  // Optional metadata to associate with the task update.
  google.protobuf.Struct metadata = 5;
}
// --8<-- [end:TaskStatusUpdateEvent]

// --8<-- [start:TaskArtifactUpdateEvent]
// TaskArtifactUpdateEvent represents a task delta where an artifact has
// been generated.
message TaskArtifactUpdateEvent {
  // The id of the task for this artifact
  string task_id = 1;
  // The id of the context that this task belongs too
  string context_id = 2;
  // The artifact itself
  Artifact artifact = 3;
  //  Whether this should be appended to a prior one produced
  bool append = 4;
  // Whether this represents the last part of an artifact
  bool last_chunk = 5;
  // Optional metadata associated with the artifact update.
  google.protobuf.Struct metadata = 6;
}
// --8<-- [end:TaskArtifactUpdateEvent]

// --8<-- [start:PushNotificationConfig]
// Configuration for setting up push notifications for task updates.
message PushNotificationConfig {
  // A unique identifier (e.g. UUID) for this push notification.
  string id = 1;
  // Url to send the notification too
  string url = 2;
  // Token unique for this task/session
  string token = 3;
  // Information about the authentication to sent with the notification
  AuthenticationInfo authentication = 4;
}
// --8<-- [end:PushNotificationConfig]

// --8<-- [start:PushNotificationAuthenticationInfo]
// Defines authentication details, used for push notifications.
message AuthenticationInfo {
  // Supported authentication schemes - e.g. Basic, Bearer, etc
  repeated string schemes = 1;
  // Optional credentials
  string credentials = 2;
}
// --8<-- [end:PushNotificationAuthenticationInfo]

// --8<-- [start:AgentInterface]
// Defines additional transport information for the agent.
message AgentInterface {
  // The url this interface is found at.
  string url = 1;
  // The transport supported this url. This is an open form string, to be
  // easily extended for many transport protocols. The core ones officially
  // supported are JSONRPC, GRPC and HTTP+JSON.
  string transport = 2;
}
// --8<-- [end:AgentInterface]

// --8<-- [start:AgentCard]
// AgentCard conveys key information:
// - Overall details (version, name, description, uses)
// - Skills; a set of actions/solutions the agent can perform
// - Default modalities/content types supported by the agent.
// - Authentication requirements
// Next ID: 19
message AgentCard {
  // The version of the A2A protocol this agent supports.
  string protocol_version = 16;
  // A human readable name for the agent.
  // Example: "Recipe Agent"
  string name = 1;
  // A description of the agent's domain of action/solution space.
  // Example: "Agent that helps users with recipes and cooking."
  string description = 2;
  // A URL to the address the agent is hosted at. This represents the
  // preferred endpoint as declared by the agent.
  string url = 3;
  // The transport of the preferred endpoint. If empty, defaults to JSONRPC.
  string preferred_transport = 14;
  // Announcement of additional supported transports. Client can use any of
  // the supported transports.
  repeated AgentInterface additional_interfaces = 15;
  // The service provider of the agent.
  AgentProvider provider = 4;
  // The version of the agent.
  // Example: "1.0.0"
  string version = 5;
  // A url to provide additional documentation about the agent.
  string documentation_url = 6;
  // A2A Capability set supported by the agent.
  AgentCapabilities capabilities = 7;
  // The security scheme details used for authenticating with this agent.
  map<string, SecurityScheme> security_schemes = 8;
  // protolint:disable REPEATED_FIELD_NAMES_PLURALIZED
  // Security requirements for contacting the agent.
  // This list can be seen as an OR of ANDs. Each object in the list describes
  // one possible set of security requirements that must be present on a
  // request. This allows specifying, for example, "callers must either use
  // OAuth OR an API Key AND mTLS."
  // Example:
  // security {
  //   schemes { key: "oauth" value { list: ["read"] } }
  // }
  // security {
  //   schemes { key: "api-key" }
  //   schemes { key: "mtls" }
  // }
  repeated Security security = 9;
  // protolint:enable REPEATED_FIELD_NAMES_PLURALIZED
  // The set of interaction modes that the agent supports across all skills.
  // This can be overridden per skill. Defined as mime types.
  repeated string default_input_modes = 10;
  // The mime types supported as outputs from this agent.
  repeated string default_output_modes = 11;
  // Skills represent a unit of ability an agent can perform. This may
  // somewhat abstract but represents a more focused set of actions that the
  // agent is highly likely to succeed at.
  repeated AgentSkill skills = 12;
  // Whether the agent supports providing an extended agent card when
  // the user is authenticated, i.e. is the card from .well-known
  // different than the card from GetAgentCard.
  bool supports_authenticated_extended_card = 13;
  // JSON Web Signatures computed for this AgentCard.
  repeated AgentCardSignature signatures = 17;
  // An optional URL to an icon for the agent.
  string icon_url = 18;
}
// --8<-- [end:AgentCard]

// --8<-- [start:AgentProvider]
// Represents information about the service provider of an agent.
message AgentProvider {
  // The providers reference url
  // Example: "https://ai.google.dev"
  string url = 1;
  // The providers organization name
  // Example: "Google"
  string organization = 2;
}
// --8<-- [end:AgentProvider]

// --8<-- [start:AgentCapabilities]
// Defines the A2A feature set supported by the agent
message AgentCapabilities {
  // If the agent will support streaming responses
  bool streaming = 1;
  // If the agent can send push notifications to the clients webhook
  bool push_notifications = 2;
  // Extensions supported by this agent.
  repeated AgentExtension extensions = 3;
}
// --8<-- [end:AgentCapabilities]

// --8<-- [start:AgentExtension]
// A declaration of an extension supported by an Agent.
message AgentExtension {
  // The URI of the extension.
  // Example: "https://developers.google.com/identity/protocols/oauth2"
  string uri = 1;
  // A description of how this agent uses this extension.
  // Example: "Google OAuth 2.0 authentication"
  string description = 2;
  // Whether the client must follow specific requirements of the extension.
  // Example: false
  bool required = 3;
  // Optional configuration for the extension.
  google.protobuf.Struct params = 4;
}
// --8<-- [end:AgentExtension]

// --8<-- [start:AgentSkill]
// AgentSkill represents a unit of action/solution that the agent can perform.
// One can think of this as a type of highly reliable solution that an agent
// can be tasked to provide. Agents have the autonomy to choose how and when
// to use specific skills, but clients should have confidence that if the
// skill is defined that unit of action can be reliably performed.
message AgentSkill {
  // Unique identifier of the skill within this agent.
  string id = 1;
  // A human readable name for the skill.
  string name = 2;
  // A human (or llm) readable description of the skill
  // details and behaviors.
  string description = 3;
  // A set of tags for the skill to enhance categorization/utilization.
  // Example: ["cooking", "customer support", "billing"]
  repeated string tags = 4;
  // A set of example queries that this skill is designed to address.
  // These examples should help the caller to understand how to craft requests
  // to the agent to achieve specific goals.
  // Example: ["I need a recipe for bread"]
  repeated string examples = 5;
  // Possible input modalities supported.
  repeated string input_modes = 6;
  // Possible output modalities produced
  repeated string output_modes = 7;
  // protolint:disable REPEATED_FIELD_NAMES_PLURALIZED
  // Security schemes necessary for the agent to leverage this skill.
  // As in the overall AgentCard.security, this list represents a logical OR of
  // security requirement objects. Each object is a set of security schemes
  // that must be used together (a logical AND).
  repeated Security security = 8;
  // protolint:enable REPEATED_FIELD_NAMES_PLURALIZED
}
// --8<-- [end:AgentSkill]

// --8<-- [start:AgentCardSignature]
// AgentCardSignature represents a JWS signature of an AgentCard.
// This follows the JSON format of an RFC 7515 JSON Web Signature (JWS).
message AgentCardSignature {
  // The protected JWS header for the signature. This is always a
  // base64url-encoded JSON object. Required.
  string protected = 1 [(google.api.field_behavior) = REQUIRED];
  // The computed signature, base64url-encoded. Required.
  string signature = 2 [(google.api.field_behavior) = REQUIRED];
  // The unprotected JWS header values.
  google.protobuf.Struct header = 3;
}
// --8<-- [end:AgentCardSignature]

// --8<-- [start:TaskPushNotificationConfig]
message TaskPushNotificationConfig {
  // The resource name of the config.
  // Format: tasks/{task_id}/pushNotificationConfigs/{config_id}
  string name = 1;
  // The push notification configuration details.
  PushNotificationConfig push_notification_config = 2;
}
// --8<-- [end:TaskPushNotificationConfig]

// protolint:disable REPEATED_FIELD_NAMES_PLURALIZED
message StringList {
  repeated string list = 1;
}
// protolint:enable REPEATED_FIELD_NAMES_PLURALIZED

message Security {
  map<string, StringList> schemes = 1;
}

// --8<-- [start:SecurityScheme]
message SecurityScheme {
  oneof scheme {
    APIKeySecurityScheme api_key_security_scheme = 1;
    HTTPAuthSecurityScheme http_auth_security_scheme = 2;
    OAuth2SecurityScheme oauth2_security_scheme = 3;
    OpenIdConnectSecurityScheme open_id_connect_security_scheme = 4;
    MutualTlsSecurityScheme mtls_security_scheme = 5;
  }
}
// --8<-- [end:SecurityScheme]

// --8<-- [start:APIKeySecurityScheme]
message APIKeySecurityScheme {
  // Description of this security scheme.
  string description = 1;
  // Location of the API key, valid values are "query", "header", or "cookie"
  string location = 2;
  // Name of the header, query or cookie parameter to be used.
  string name = 3;
}
// --8<-- [end:APIKeySecurityScheme]

// --8<-- [start:HTTPAuthSecurityScheme]
message HTTPAuthSecurityScheme {
  // Description of this security scheme.
  string description = 1;
  // The name of the HTTP Authentication scheme to be used in the
  // Authorization header as defined in RFC7235. The values used SHOULD be
  // registered in the IANA Authentication Scheme registry.
  // The value is case-insensitive, as defined in RFC7235.
  string scheme = 2;
  // A hint to the client to identify how the bearer token is formatted.
  // Bearer tokens are usually generated by an authorization server, so
  // this information is primarily for documentation purposes.
  string bearer_format = 3;
}
// --8<-- [end:HTTPAuthSecurityScheme]

// --8<-- [start:OAuth2SecurityScheme]
message OAuth2SecurityScheme {
  // Description of this security scheme.
  string description = 1;
  // An object containing configuration information for the flow types supported
  OAuthFlows flows = 2;
  // URL to the oauth2 authorization server metadata
  // [RFC8414](https://datatracker.ietf.org/doc/html/rfc8414). TLS is required.
  string oauth2_metadata_url = 3;
}
// --8<-- [end:OAuth2SecurityScheme]

// --8<-- [start:OpenIdConnectSecurityScheme]
message OpenIdConnectSecurityScheme {
  // Description of this security scheme.
  string description = 1;
  // Well-known URL to discover the [[OpenID-Connect-Discovery]] provider
  // metadata.
  string open_id_connect_url = 2;
}
// --8<-- [end:OpenIdConnectSecurityScheme]

// --8<-- [start:MutualTLSSecurityScheme]
message MutualTlsSecurityScheme {
  // Description of this security scheme.
  string description = 1;
}
// --8<-- [end:MutualTLSSecurityScheme]

// --8<-- [start:OAuthFlows]
message OAuthFlows {
  oneof flow {
    AuthorizationCodeOAuthFlow authorization_code = 1;
    ClientCredentialsOAuthFlow client_credentials = 2;
    ImplicitOAuthFlow implicit = 3;
    PasswordOAuthFlow password = 4;
  }
}
// --8<-- [end:OAuthFlows]

// --8<-- [start:AuthorizationCodeOAuthFlow]
message AuthorizationCodeOAuthFlow {
  // The authorization URL to be used for this flow. This MUST be in the
  // form of a URL. The OAuth2 standard requires the use of TLS
  string authorization_url = 1;
  // The token URL to be used for this flow. This MUST be in the form of a URL.
  // The OAuth2 standard requires the use of TLS.
  string token_url = 2;
  // The URL to be used for obtaining refresh tokens. This MUST be in the
  // form of a URL. The OAuth2 standard requires the use of TLS.
  string refresh_url = 3;
  // The available scopes for the OAuth2 security scheme. A map between the
  // scope name and a short description for it. The map MAY be empty.
  map<string, string> scopes = 4;
}
// --8<-- [end:AuthorizationCodeOAuthFlow]

// --8<-- [start:ClientCredentialsOAuthFlow]
message ClientCredentialsOAuthFlow {
  // The token URL to be used for this flow. This MUST be in the form of a URL.
  // The OAuth2 standard requires the use of TLS.
  string token_url = 1;
  // The URL to be used for obtaining refresh tokens. This MUST be in the
  // form of a URL. The OAuth2 standard requires the use of TLS.
  string refresh_url = 2;
  // The available scopes for the OAuth2 security scheme. A map between the
  // scope name and a short description for it. The map MAY be empty.
  map<string, string> scopes = 3;
}
// --8<-- [end:ClientCredentialsOAuthFlow]

// --8<-- [start:ImplicitOAuthFlow]
message ImplicitOAuthFlow {
  // The authorization URL to be used for this flow. This MUST be in the
  // form of a URL. The OAuth2 standard requires the use of TLS
  string authorization_url = 1;
  // The URL to be used for obtaining refresh tokens. This MUST be in the
  // form of a URL. The OAuth2 standard requires the use of TLS.
  string refresh_url = 2;
  // The available scopes for the OAuth2 security scheme. A map between the
  // scope name and a short description for it. The map MAY be empty.
  map<string, string> scopes = 3;
}
// --8<-- [end:ImplicitOAuthFlow]

// --8<-- [start:PasswordOAuthFlow]
message PasswordOAuthFlow {
  // The token URL to be used for this flow. This MUST be in the form of a URL.
  // The OAuth2 standard requires the use of TLS.
  string token_url = 1;
  // The URL to be used for obtaining refresh tokens. This MUST be in the
  // form of a URL. The OAuth2 standard requires the use of TLS.
  string refresh_url = 2;
  // The available scopes for the OAuth2 security scheme. A map between the
  // scope name and a short description for it. The map MAY be empty.
  map<string, string> scopes = 3;
}
// --8<-- [end:PasswordOAuthFlow]

///////////// Request Messages ///////////
// --8<-- [start:MessageSendParams]
message SendMessageRequest {
  // The message to send to the agent.
  Message request = 1
      [(google.api.field_behavior) = REQUIRED, json_name = "message"];
  // Configuration for the send request.
  SendMessageConfiguration configuration = 2;
  // Optional metadata for the request.
  google.protobuf.Struct metadata = 3;
}
// --8<-- [end:MessageSendParams]

// --8<-- [start:GetTaskRequest]
message GetTaskRequest {
  // The resource name of the task.
  // Format: tasks/{task_id}
  string name = 1 [(google.api.field_behavior) = REQUIRED];
  // The number of most recent messages from the task's history to retrieve.
  int32 history_length = 2;
}
// --8<-- [end:GetTaskRequest]

<<<<<<< HEAD
message ListTasksRequest {
  // Filter tasks by context ID to get tasks from a specific conversation
  // or session.
  string context_id = 1;
  // Filter tasks by their current status state.
  TaskState status = 2;
  // Maximum number of tasks to return. Must be between 1 and 1000.
  // Defaults to 50 if not specified.
  int32 page_size = 3;
  // Token for pagination. Use the next_page_token from a previous
  // ListTasksResponse.
  string page_token = 4;
  // Number of recent messages to include in each task's history.
  int32 history_length = 5;
}

message ListTasksResponse {
  // Array of tasks matching the specified criteria.
  repeated Task tasks = 1;
  // Token for retrieving the next page of results. Empty if no more results.
  string next_page_token = 2;
  // Total number of tasks available (before pagination).
  int32 total_size = 3;
}

=======
// --8<-- [start:CancelTaskRequest]
>>>>>>> 3c2b0d82
message CancelTaskRequest {
  // The resource name of the task to cancel.
  // Format: tasks/{task_id}
  string name = 1;
}
// --8<-- [end:CancelTaskRequest]

// --8<-- [start:GetTaskPushNotificationConfigRequest]
message GetTaskPushNotificationConfigRequest {
  // The resource name of the config to retrieve.
  // Format: tasks/{task_id}/pushNotificationConfigs/{config_id}
  string name = 1;
}
// --8<-- [end:GetTaskPushNotificationConfigRequest]

// --8<-- [start:DeleteTaskPushNotificationConfigRequest]
message DeleteTaskPushNotificationConfigRequest {
  // The resource name of the config to delete.
  // Format: tasks/{task_id}/pushNotificationConfigs/{config_id}
  string name = 1;
}
// --8<-- [end:DeleteTaskPushNotificationConfigRequest]

// --8<-- [start:SetTaskPushNotificationConfigRequest]
message CreateTaskPushNotificationConfigRequest {
  // The parent task resource for this config.
  // Format: tasks/{task_id}
  string parent = 1 [(google.api.field_behavior) = REQUIRED];
  // The ID for the new config.
  string config_id = 2 [(google.api.field_behavior) = REQUIRED];
  // The configuration to create.
  TaskPushNotificationConfig config = 3
      [(google.api.field_behavior) = REQUIRED];
}
// --8<-- [end:SetTaskPushNotificationConfigRequest]

// --8<-- [start:TaskResubscriptionRequest]
message TaskSubscriptionRequest {
  // The resource name of the task to subscribe to.
  // Format: tasks/{task_id}
  string name = 1;
}
// --8<-- [end:TaskResubscriptionRequest]

// --8<-- [start:ListTaskPushNotificationConfigRequest]
message ListTaskPushNotificationConfigRequest {
  // The parent task resource.
  // Format: tasks/{task_id}
  string parent = 1;
  // For AIP-158 these fields are present. Usually not used/needed.
  // The maximum number of configurations to return.
  // If unspecified, all configs will be returned.
  int32 page_size = 2;

  // A page token received from a previous
  // ListTaskPushNotificationConfigRequest call.
  // Provide this to retrieve the subsequent page.
  // When paginating, all other parameters provided to
  // `ListTaskPushNotificationConfigRequest` must match the call that provided
  // the page token.
  string page_token = 3;
}
// --8<-- [end:ListTaskPushNotificationConfigRequest]

// --8<-- [start:GetAuthenticatedExtendedCardRequest]
message GetAgentCardRequest {
  // Empty. Added to fix linter violation.
}
// --8<-- [end:GetAuthenticatedExtendedCardRequest]

//////// Response Messages ///////////
// --8<-- [start:SendMessageSuccessResponse]
message SendMessageResponse {
  oneof payload {
    Task task = 1;
    Message msg = 2 [json_name = "message"];
  }
}
// --8<-- [end:SendMessageSuccessResponse]

// --8<-- [start:SendStreamingMessageSuccessResponse]
// The stream response for a message. The stream should be one of the following
// sequences:
// If the response is a message, the stream should contain one, and only one,
// message and then close
// If the response is a task lifecycle, the first response should be a Task
// object followed by zero or more TaskStatusUpdateEvents and
// TaskArtifactUpdateEvents. The stream should complete when the Task
// if in an interrupted or terminal state. A stream that ends before these
// conditions are met are
message StreamResponse {
  oneof payload {
    Task task = 1;
    Message msg = 2 [json_name = "message"];
    TaskStatusUpdateEvent status_update = 3;
    TaskArtifactUpdateEvent artifact_update = 4;
  }
}
// --8<-- [end:SendStreamingMessageSuccessResponse]

// --8<-- [start:ListTaskPushNotificationConfigSuccessResponse]
message ListTaskPushNotificationConfigResponse {
  // The list of push notification configurations.
  repeated TaskPushNotificationConfig configs = 1;
  // A token, which can be sent as `page_token` to retrieve the next page.
  // If this field is omitted, there are no subsequent pages.
  string next_page_token = 2;
}
// --8<-- [end:ListTaskPushNotificationConfigSuccessResponse]<|MERGE_RESOLUTION|>--- conflicted
+++ resolved
@@ -715,7 +715,7 @@
 }
 // --8<-- [end:GetTaskRequest]
 
-<<<<<<< HEAD
+// --8<-- [start:ListTasksRequest]
 message ListTasksRequest {
   // Filter tasks by context ID to get tasks from a specific conversation
   // or session.
@@ -731,7 +731,9 @@
   // Number of recent messages to include in each task's history.
   int32 history_length = 5;
 }
-
+// --8<-- [end:ListTasksRequest]
+
+// --8<-- [start:ListTasksResponse]
 message ListTasksResponse {
   // Array of tasks matching the specified criteria.
   repeated Task tasks = 1;
@@ -740,10 +742,9 @@
   // Total number of tasks available (before pagination).
   int32 total_size = 3;
 }
-
-=======
+// --8<-- [end:ListTasksResponse]
+
 // --8<-- [start:CancelTaskRequest]
->>>>>>> 3c2b0d82
 message CancelTaskRequest {
   // The resource name of the task to cancel.
   // Format: tasks/{task_id}
