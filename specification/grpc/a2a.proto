--- conflicted
+++ resolved
@@ -141,25 +141,14 @@
 message SendMessageConfiguration {
   // A list of media types the client is prepared to accept for response parts. Agents SHOULD use this to tailor their output.
   repeated string accepted_output_modes = 1;
-<<<<<<< HEAD
-  // A configuration of a webhook that can be used to receive updates
-  PushNotificationConfig push_notification = 2;
-  // The number of most recent messages from the task's history to retrieve in
+  // Configuration for the agent to send push notifications for task updates.
+  PushNotificationConfig push_notification_config = 2;
+  // The maximum number of most recent messages from the task's history to retrieve in
   // the response. An unset value means the client does not impose any limit. A
   // value of zero is a request to not include any messages. The server MUST NOT
   // return more messages than the provided value, but MAY apply a lower limit.
   optional int32 history_length = 3;
-  // If true, the message will be blocking until the task is completed. If
-  // false, the message will be non-blocking and the task will be returned
-  // immediately. It is the caller's responsibility to check for any task
-  // updates.
-=======
-  // Configuration for the agent to send push notifications for task updates.
-  PushNotificationConfig push_notification_config = 2;
-  // The maximum number of messages to include in the history.
-  optional int32 history_length = 3;
   // If true, the operation waits until the task reaches a terminal state before returning. Default is false.
->>>>>>> 290c87f0
   bool blocking = 4;
 }
 // --8<-- [end:SendMessageConfiguration]
@@ -745,14 +734,10 @@
   // The resource name of the task.
   // Format: tasks/{task_id}
   string name = 1 [(google.api.field_behavior) = REQUIRED];
-<<<<<<< HEAD
-  // The number of most recent messages from the task's history to retrieve. An
+  // The maximum number of most recent messages from the task's history to retrieve. An
   // unset value means the client does not impose any limit. A value of zero is
   // a request to not include any messages. The server MUST NOT return more
   // messages than the provided value, but MAY apply a lower limit.
-=======
-  // The maximum number of messages to include in the history.
->>>>>>> 290c87f0
   optional int32 history_length = 2;
 }
 // --8<-- [end:GetTaskRequest]
