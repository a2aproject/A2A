--- conflicted
+++ resolved
@@ -29,21 +29,12 @@
           "default": false,
           "title": "Streaming",
           "type": "boolean"
-<<<<<<< HEAD
         },
         "pushNotifications": {
           "default": false,
           "title": "PushNotifications",
           "type": "boolean"
         },
-=======
-        },
-        "pushNotifications": {
-          "default": false,
-          "title": "PushNotifications",
-          "type": "boolean"
-        },
->>>>>>> b1d73c43
         "stateTransitionHistory": {
           "default": false,
           "title": "Statetransitionhistory",
@@ -229,19 +220,11 @@
         "append": {
           "type": "boolean",
           "title": "Append"
-<<<<<<< HEAD
         },
         "lastChunk": {
           "type": "boolean",
           "title": "LastChunk"
         },
-=======
-        },
-        "lastChunk": {
-          "type": "boolean",
-          "title": "LastChunk"
-        },
->>>>>>> b1d73c43
         "metadata": {
           "additionalProperties": {},
           "type": "object",
@@ -265,7 +248,6 @@
           ],
           "title": "Code",
           "type": "integer"
-<<<<<<< HEAD
         },
         "message": {
           "const": "Push Notification is not supported",
@@ -277,19 +259,6 @@
           "title": "Message",
           "type": "string"
         },
-=======
-        },
-        "message": {
-          "const": "Push Notification is not supported",
-          "default": "Push Notification is not supported",
-          "description": "A short description of the error",
-          "examples": [
-            "Push Notification is not supported"
-          ],
-          "title": "Message",
-          "type": "string"
-        },
->>>>>>> b1d73c43
         "data": {
           "title": "Data"
         }
@@ -430,17 +399,10 @@
           ],
           "title": "Type",
           "type": "string"
-<<<<<<< HEAD
         },
         "file": {
           "$ref": "#/$defs/FileContent"
         },
-=======
-        },
-        "file": {
-          "$ref": "#/$defs/FileContent"
-        },
->>>>>>> b1d73c43
         "metadata": {
           "additionalProperties": {},
           "type": "object",
@@ -461,7 +423,6 @@
           "default": "2.0",
           "title": "Jsonrpc",
           "type": "string"
-<<<<<<< HEAD
         },
         "id": {
           "anyOf": [
@@ -474,20 +435,6 @@
           ],
           "title": "Id"
         },
-=======
-        },
-        "id": {
-          "anyOf": [
-            {
-              "type": "integer"
-            },
-            {
-              "type": "string"
-            }
-          ],
-          "title": "Id"
-        },
->>>>>>> b1d73c43
         "method": {
           "const": "tasks/pushNotification/get",
           "default": "tasks/pushNotification/get",
@@ -512,7 +459,6 @@
           "default": "2.0",
           "title": "Jsonrpc",
           "type": "string"
-<<<<<<< HEAD
         },
         "id": {
           "anyOf": [
@@ -525,20 +471,6 @@
           ],
           "title": "Id"
         },
-=======
-        },
-        "id": {
-          "anyOf": [
-            {
-              "type": "integer"
-            },
-            {
-              "type": "string"
-            }
-          ],
-          "title": "Id"
-        },
->>>>>>> b1d73c43
         "result": {
           "$ref": "#/$defs/TaskPushNotificationConfig"
         },
@@ -556,7 +488,6 @@
           "default": "2.0",
           "title": "Jsonrpc",
           "type": "string"
-<<<<<<< HEAD
         },
         "id": {
           "anyOf": [
@@ -569,20 +500,6 @@
           ],
           "title": "Id"
         },
-=======
-        },
-        "id": {
-          "anyOf": [
-            {
-              "type": "integer"
-            },
-            {
-              "type": "string"
-            }
-          ],
-          "title": "Id"
-        },
->>>>>>> b1d73c43
         "method": {
           "const": "tasks/get",
           "default": "tasks/get",
@@ -618,17 +535,10 @@
             }
           ],
           "title": "Id"
-<<<<<<< HEAD
         },
         "result": {
           "$ref": "#/$defs/Task"
         },
-=======
-        },
-        "result": {
-          "$ref": "#/$defs/Task"
-        },
->>>>>>> b1d73c43
         "error": {
           "$ref": "#/$defs/JSONRPCError"
         }
@@ -636,7 +546,6 @@
       "title": "GetTaskResponse",
       "type": "object"
     },
-<<<<<<< HEAD
     "GetAuthenticatedExtendedCardRequest": {
       "properties": {
         "jsonrpc": {
@@ -734,29 +643,6 @@
           "title": "Message",
           "type": "string"
         },
-=======
-    "InternalError": {
-      "properties": {
-        "code": {
-          "const": -32603,
-          "default": -32603,
-          "description": "Error code",
-          "examples": [
-            -32603
-          ],
-          "title": "Code",
-          "type": "integer"
-        },
-        "message": {
-          "const": "Internal error",
-          "default": "Internal error",
-          "description": "A short description of the error",
-          "examples": [
-            "Internal error"
-          ],
-          "title": "Message",
-          "type": "string"
-        },
         "data": {
           "additionalProperties": {},
           "type": "object",
@@ -827,7 +713,6 @@
           "title": "Message",
           "type": "string"
         },
->>>>>>> b1d73c43
         "data": {
           "additionalProperties": {},
           "type": "object",
@@ -838,33 +723,6 @@
         "code",
         "message"
       ],
-<<<<<<< HEAD
-      "title": "InternalError",
-      "type": "object"
-    },
-    "InvalidParamsError": {
-      "properties": {
-        "code": {
-          "const": -32602,
-          "default": -32602,
-          "description": "Error code",
-          "examples": [
-            -32602
-          ],
-          "title": "Code",
-          "type": "integer"
-        },
-        "message": {
-          "const": "Invalid parameters",
-          "default": "Invalid parameters",
-          "description": "A short description of the error",
-          "examples": [
-            "Invalid parameters"
-          ],
-          "title": "Message",
-          "type": "string"
-        },
-=======
       "title": "InvalidRequestError",
       "type": "object"
     },
@@ -890,7 +748,6 @@
           "title": "Message",
           "type": "string"
         },
->>>>>>> b1d73c43
         "data": {
           "additionalProperties": {},
           "type": "object",
@@ -901,33 +758,6 @@
         "code",
         "message"
       ],
-<<<<<<< HEAD
-      "title": "InvalidParamsError",
-      "type": "object"
-    },
-    "InvalidRequestError": {
-      "properties": {
-        "code": {
-          "const": -32600,
-          "default": -32600,
-          "description": "Error code",
-          "examples": [
-            -32600
-          ],
-          "title": "Code",
-          "type": "integer"
-        },
-        "message": {
-          "const": "Request payload validation error",
-          "default": "Request payload validation error",
-          "description": "A short description of the error",
-          "examples": [
-            "Request payload validation error"
-          ],
-          "title": "Message",
-          "type": "string"
-        },
-=======
       "title": "JSONParseError",
       "type": "object"
     },
@@ -941,7 +771,6 @@
           "title": "Message",
           "type": "string"
         },
->>>>>>> b1d73c43
         "data": {
           "additionalProperties": {},
           "type": "object",
@@ -952,78 +781,6 @@
         "code",
         "message"
       ],
-<<<<<<< HEAD
-      "title": "InvalidRequestError",
-      "type": "object"
-    },
-    "JSONParseError": {
-      "properties": {
-        "code": {
-          "const": -32700,
-          "default": -32700,
-          "description": "Error code",
-          "examples": [
-            -32700
-          ],
-          "title": "Code",
-          "type": "integer"
-        },
-        "message": {
-          "const": "Invalid JSON payload",
-          "default": "Invalid JSON payload",
-          "description": "A short description of the error",
-          "examples": [
-            "Invalid JSON payload"
-          ],
-          "title": "Message",
-          "type": "string"
-        },
-        "data": {
-          "additionalProperties": {},
-          "type": "object",
-          "title": "Data"
-        }
-      },
-      "required": [
-        "code",
-        "message"
-      ],
-      "title": "JSONParseError",
-      "type": "object"
-    },
-    "JSONRPCError": {
-      "properties": {
-        "code": {
-          "title": "Code",
-          "type": "integer"
-        },
-        "message": {
-          "title": "Message",
-          "type": "string"
-        },
-        "data": {
-          "additionalProperties": {},
-          "type": "object",
-          "title": "Data"
-        }
-      },
-      "required": [
-        "code",
-        "message"
-      ],
-      "title": "JSONRPCError",
-      "type": "object"
-    },
-    "JSONRPCMessage": {
-      "properties": {
-        "jsonrpc": {
-          "const": "2.0",
-          "default": "2.0",
-          "title": "Jsonrpc",
-          "type": "string"
-        },
-        "id": {
-=======
       "title": "JSONRPCError",
       "type": "object"
     },
@@ -1134,23 +891,124 @@
           "type": "array"
         },
         "messageId": {
->>>>>>> b1d73c43
-          "anyOf": [
-            {
-              "type": "integer"
-            },
-            {
-              "type": "string"
-            }
-          ],
-<<<<<<< HEAD
-          "title": "Id"
-        }
-      },
-      "title": "JSONRPCMessage",
-      "type": "object"
-    },
-    "JSONRPCRequest": {
+          "anyOf": [
+            {
+              "type": "integer"
+            },
+            {
+              "type": "string"
+            }
+          ],
+          "title": "Messageid"
+        },
+        "taskId": {
+          "anyOf": [
+            {
+              "type": "integer"
+            },
+            {
+              "type": "string"
+            }
+          ],
+          "title": "Taskid"
+        },
+        "contextId": {
+          "anyOf": [
+            {
+              "type": "integer"
+            },
+            {
+              "type": "string"
+            }
+          ],
+          "title": "Contextid"
+        },
+        "metadata": {
+          "additionalProperties": {},
+          "type": "object",
+          "title": "Metadata"
+        }
+      },
+      "required": [
+        "role",
+        "parts",
+        "messageId"
+      ],
+      "title": "Message",
+      "type": "object"
+    },
+    "MethodNotFoundError": {
+      "properties": {
+        "code": {
+          "const": -32601,
+          "default": -32601,
+          "description": "Error code",
+          "examples": [
+            -32601
+          ],
+          "title": "Code",
+          "type": "integer"
+        },
+        "message": {
+          "const": "Method not found",
+          "default": "Method not found",
+          "description": "A short description of the error",
+          "examples": [
+            "Method not found"
+          ],
+          "title": "Message",
+          "type": "string"
+        },
+        "data": {
+          "title": "Data"
+        }
+      },
+      "required": [
+        "code",
+        "message"
+      ],
+      "title": "MethodNotFoundError",
+      "type": "object"
+    },
+    "PushNotificationConfig": {
+      "properties": {
+        "url": {
+          "title": "Url",
+          "type": "string"
+        },
+        "token": {
+          "title": "Token",
+          "type": "string"
+        },
+        "scheme": {
+          "$ref": "#/$defs/SecurityScheme"
+        },
+        "credentials": {
+          "title": "Credentials",
+          "type": "string"
+        }
+      },
+      "required": [
+        "url"
+      ],
+      "title": "PushNotificationConfig",
+      "type": "object"
+    },
+    "Part": {
+      "anyOf": [
+        {
+          "$ref": "#/$defs/TextPart"
+        },
+        {
+          "$ref": "#/$defs/FilePart"
+        },
+        {
+          "$ref": "#/$defs/DataPart"
+        }
+      ],
+      "title": "Part"
+    },
+    "SendMessageRequest": {
       "properties": {
         "jsonrpc": {
           "const": "2.0",
@@ -1170,134 +1028,23 @@
           "title": "Id"
         },
         "method": {
+          "const": "message/send",
+          "default": "message/send",
           "title": "Method",
           "type": "string"
         },
         "params": {
-          "additionalProperties": {},
-          "type": "object",
-          "title": "Params"
-        }
-      },
-      "required": [
-        "method"
-      ],
-      "title": "JSONRPCRequest",
-      "type": "object"
-    },
-    "JSONRPCResponse": {
-=======
-          "title": "Messageid"
-        },
-        "taskId": {
-          "anyOf": [
-            {
-              "type": "integer"
-            },
-            {
-              "type": "string"
-            }
-          ],
-          "title": "Taskid"
-        },
-        "contextId": {
-          "anyOf": [
-            {
-              "type": "integer"
-            },
-            {
-              "type": "string"
-            }
-          ],
-          "title": "Contextid"
-        },
-        "metadata": {
-          "additionalProperties": {},
-          "type": "object",
-          "title": "Metadata"
-        }
-      },
-      "required": [
-        "role",
-        "parts",
-        "messageId"
-      ],
-      "title": "Message",
-      "type": "object"
-    },
-    "MethodNotFoundError": {
-      "properties": {
-        "code": {
-          "const": -32601,
-          "default": -32601,
-          "description": "Error code",
-          "examples": [
-            -32601
-          ],
-          "title": "Code",
-          "type": "integer"
-        },
-        "message": {
-          "const": "Method not found",
-          "default": "Method not found",
-          "description": "A short description of the error",
-          "examples": [
-            "Method not found"
-          ],
-          "title": "Message",
-          "type": "string"
-        },
-        "data": {
-          "title": "Data"
-        }
-      },
-      "required": [
-        "code",
-        "message"
-      ],
-      "title": "MethodNotFoundError",
-      "type": "object"
-    },
-    "PushNotificationConfig": {
-      "properties": {
-        "url": {
-          "title": "Url",
-          "type": "string"
-        },
-        "token": {
-          "title": "Token",
-          "type": "string"
-        },
-        "scheme": {
-          "$ref": "#/$defs/SecurityScheme"
-        },
-        "credentials": {
-          "title": "Credentials",
-          "type": "string"
-        }
-      },
-      "required": [
-        "url"
-      ],
-      "title": "PushNotificationConfig",
-      "type": "object"
-    },
-    "Part": {
-      "anyOf": [
-        {
-          "$ref": "#/$defs/TextPart"
-        },
-        {
-          "$ref": "#/$defs/FilePart"
-        },
-        {
-          "$ref": "#/$defs/DataPart"
-        }
-      ],
-      "title": "Part"
-    },
-    "SendMessageRequest": {
->>>>>>> b1d73c43
+          "$ref": "#/$defs/MessageSendParams"
+        }
+      },
+      "required": [
+        "method",
+        "params"
+      ],
+      "title": "SendMessageRequest",
+      "type": "object"
+    },
+    "SendMessageResponse": {
       "properties": {
         "jsonrpc": {
           "const": "2.0",
@@ -1315,80 +1062,25 @@
             }
           ],
           "title": "Id"
-<<<<<<< HEAD
         },
         "result": {
-          "additionalProperties": {},
-          "type": "object",
-          "title": "Result"
+          "anyOf": [
+            {
+              "$ref": "#/$defs/Task"
+            },
+            {
+              "$ref": "#/$defs/Message"
+            }
+          ]
         },
         "error": {
           "$ref": "#/$defs/JSONRPCError"
         }
       },
-      "title": "JSONRPCResponse",
-      "type": "object"
-    },
-    "Message": {
-      "properties": {
-        "role": {
-          "enum": [
-            "user",
-            "agent"
-          ],
-          "title": "Role",
-          "type": "string"
-        },
-        "parts": {
-          "items": {
-            "$ref": "#/$defs/Part"
-          },
-          "title": "Parts",
-          "type": "array"
-        },
-        "messageId": {
-          "anyOf": [
-            {
-              "type": "integer"
-            },
-            {
-              "type": "string"
-            }
-          ],
-          "title": "Messageid"
-        },
-        "taskId": {
-          "anyOf": [
-            {
-              "type": "integer"
-            },
-            {
-              "type": "string"
-            }
-          ],
-          "title": "Taskid"
-        },
-        "contextId": {
-=======
-        },
-        "method": {
-          "const": "message/send",
-          "default": "message/send",
-          "title": "Method",
-          "type": "string"
-        },
-        "params": {
-          "$ref": "#/$defs/MessageSendParams"
-        }
-      },
-      "required": [
-        "method",
-        "params"
-      ],
-      "title": "SendMessageRequest",
-      "type": "object"
-    },
-    "SendMessageResponse": {
+      "title": "SendMessageResponse",
+      "type": "object"
+    },
+    "SendMessageStreamingRequest": {
       "properties": {
         "jsonrpc": {
           "const": "2.0",
@@ -1397,104 +1089,34 @@
           "type": "string"
         },
         "id": {
->>>>>>> b1d73c43
-          "anyOf": [
-            {
-              "type": "integer"
-            },
-            {
-              "type": "string"
-            }
-          ],
-<<<<<<< HEAD
-          "title": "Contextid"
-        },
-        "metadata": {
-          "additionalProperties": {},
-          "type": "object",
-          "title": "Metadata"
-        }
-      },
-      "required": [
-        "role",
-        "parts",
-        "messageId"
-      ],
-      "title": "Message",
-      "type": "object"
-    },
-    "MethodNotFoundError": {
-      "properties": {
-        "code": {
-          "const": -32601,
-          "default": -32601,
-          "description": "Error code",
-          "examples": [
-            -32601
-          ],
-          "title": "Code",
-          "type": "integer"
-        },
-        "message": {
-          "const": "Method not found",
-          "default": "Method not found",
-          "description": "A short description of the error",
-          "examples": [
-            "Method not found"
-          ],
-          "title": "Message",
-          "type": "string"
-        },
-        "data": {
-          "title": "Data"
-        }
-      },
-      "required": [
-        "code",
-        "message"
-      ],
-      "title": "MethodNotFoundError",
-      "type": "object"
-    },
-    "PushNotificationConfig": {
-      "properties": {
-        "url": {
-          "title": "Url",
-          "type": "string"
-        },
-        "token": {
-          "title": "Token",
-          "type": "string"
-        },
-        "scheme": {
-          "$ref": "#/$defs/SecurityScheme"
-        },
-        "credentials": {
-          "title": "Credentials",
-          "type": "string"
-        }
-      },
-      "required": [
-        "url"
-      ],
-      "title": "PushNotificationConfig",
-      "type": "object"
-    },
-    "Part": {
-      "anyOf": [
-        {
-          "$ref": "#/$defs/TextPart"
-        },
-        {
-          "$ref": "#/$defs/FilePart"
-        },
-        {
-          "$ref": "#/$defs/DataPart"
-        }
-      ],
-      "title": "Part"
-    },
-    "SendMessageRequest": {
+          "anyOf": [
+            {
+              "type": "integer"
+            },
+            {
+              "type": "string"
+            }
+          ],
+          "title": "Id"
+        },
+        "method": {
+          "const": "message/stream",
+          "default": "message/stream",
+          "title": "Method",
+          "type": "string"
+        },
+        "params": {
+          "$ref": "#/$defs/MessageSendParams"
+        }
+      },
+      "required": [
+        "method",
+        "params"
+      ],
+      "title": "SendMessageStreamRequest",
+      "type": "object"
+    },
+    "SendMessageStreamResponse": {
       "properties": {
         "jsonrpc": {
           "const": "2.0",
@@ -1513,29 +1135,14 @@
           ],
           "title": "Id"
         },
-        "method": {
-          "const": "message/send",
-          "default": "message/send",
-          "title": "Method",
-          "type": "string"
-        },
-        "params": {
-          "$ref": "#/$defs/MessageSendParams"
-        }
-      },
-      "required": [
-        "method",
-        "params"
-      ],
-      "title": "SendMessageRequest",
-      "type": "object"
-    },
-    "SendMessageResponse": {
-=======
-          "title": "Id"
-        },
         "result": {
           "anyOf": [
+            {
+              "$ref": "#/$defs/TaskStatusUpdateEvent"
+            },
+            {
+              "$ref": "#/$defs/TaskArtifactUpdateEvent"
+            },
             {
               "$ref": "#/$defs/Task"
             },
@@ -1548,18 +1155,16 @@
           "$ref": "#/$defs/JSONRPCError"
         }
       },
-      "title": "SendMessageResponse",
-      "type": "object"
-    },
-    "SendMessageStreamingRequest": {
->>>>>>> b1d73c43
+      "title": "SendMessageStreamResponse",
+      "type": "object"
+    },
+    "SetTaskPushNotificationRequest": {
       "properties": {
         "jsonrpc": {
           "const": "2.0",
           "default": "2.0",
           "title": "Jsonrpc",
           "type": "string"
-<<<<<<< HEAD
         },
         "id": {
           "anyOf": [
@@ -1572,24 +1177,24 @@
           ],
           "title": "Id"
         },
-        "result": {
-          "anyOf": [
-            {
-              "$ref": "#/$defs/Task"
-            },
-            {
-              "$ref": "#/$defs/Message"
-            }
-          ]
-        },
-        "error": {
-          "$ref": "#/$defs/JSONRPCError"
-        }
-      },
-      "title": "SendMessageResponse",
-      "type": "object"
-    },
-    "SendMessageStreamingRequest": {
+        "method": {
+          "const": "tasks/pushNotification/set",
+          "default": "tasks/pushNotification/set",
+          "title": "Method",
+          "type": "string"
+        },
+        "params": {
+          "$ref": "#/$defs/TaskPushNotificationConfig"
+        }
+      },
+      "required": [
+        "method",
+        "params"
+      ],
+      "title": "SetTaskPushNotificationRequest",
+      "type": "object"
+    },
+    "SetTaskPushNotificationResponse": {
       "properties": {
         "jsonrpc": {
           "const": "2.0",
@@ -1597,9 +1202,6 @@
           "title": "Jsonrpc",
           "type": "string"
         },
-=======
-        },
->>>>>>> b1d73c43
         "id": {
           "anyOf": [
             {
@@ -1610,151 +1212,10 @@
             }
           ],
           "title": "Id"
-<<<<<<< HEAD
-        },
-        "method": {
-          "const": "message/stream",
-          "default": "message/stream",
-          "title": "Method",
-          "type": "string"
-        },
-=======
-        },
-        "method": {
-          "const": "message/stream",
-          "default": "message/stream",
-          "title": "Method",
-          "type": "string"
-        },
->>>>>>> b1d73c43
-        "params": {
-          "$ref": "#/$defs/MessageSendParams"
-        }
-      },
-      "required": [
-        "method",
-        "params"
-      ],
-      "title": "SendMessageStreamRequest",
-      "type": "object"
-    },
-    "SendMessageStreamResponse": {
-      "properties": {
-        "jsonrpc": {
-          "const": "2.0",
-          "default": "2.0",
-          "title": "Jsonrpc",
-          "type": "string"
-        },
-        "id": {
-          "anyOf": [
-            {
-              "type": "integer"
-            },
-            {
-              "type": "string"
-            }
-          ],
-          "title": "Id"
-        },
-        "result": {
-          "anyOf": [
-            {
-              "$ref": "#/$defs/TaskStatusUpdateEvent"
-            },
-            {
-              "$ref": "#/$defs/TaskArtifactUpdateEvent"
-            },
-            {
-              "$ref": "#/$defs/Task"
-            },
-            {
-              "$ref": "#/$defs/Message"
-            }
-          ]
-        },
-        "error": {
-          "$ref": "#/$defs/JSONRPCError"
-        }
-      },
-      "title": "SendMessageStreamResponse",
-      "type": "object"
-    },
-    "SetTaskPushNotificationRequest": {
-      "properties": {
-        "jsonrpc": {
-          "const": "2.0",
-          "default": "2.0",
-          "title": "Jsonrpc",
-          "type": "string"
-        },
-        "id": {
-          "anyOf": [
-            {
-              "type": "integer"
-            },
-            {
-              "type": "string"
-            }
-          ],
-          "title": "Id"
-<<<<<<< HEAD
-        },
-        "method": {
-          "const": "tasks/pushNotification/set",
-          "default": "tasks/pushNotification/set",
-          "title": "Method",
-          "type": "string"
-        },
-=======
-        },
-        "method": {
-          "const": "tasks/pushNotification/set",
-          "default": "tasks/pushNotification/set",
-          "title": "Method",
-          "type": "string"
-        },
->>>>>>> b1d73c43
-        "params": {
-          "$ref": "#/$defs/TaskPushNotificationConfig"
-        }
-      },
-      "required": [
-        "method",
-        "params"
-      ],
-      "title": "SetTaskPushNotificationRequest",
-      "type": "object"
-    },
-    "SetTaskPushNotificationResponse": {
-      "properties": {
-        "jsonrpc": {
-          "const": "2.0",
-          "default": "2.0",
-          "title": "Jsonrpc",
-          "type": "string"
-        },
-        "id": {
-          "anyOf": [
-            {
-              "type": "integer"
-            },
-            {
-              "type": "string"
-            }
-          ],
-          "title": "Id"
-<<<<<<< HEAD
         },
         "result": {
           "$ref": "#/$defs/TaskPushNotificationConfig"
         },
-=======
-        },
-        "result": {
-          "$ref": "#/$defs/TaskPushNotificationConfig"
-        },
->>>>>>> b1d73c43
         "error": {
           "$ref": "#/$defs/JSONRPCError"
         }
@@ -1930,17 +1391,10 @@
         "id": {},
         "message": {
           "$ref": "#/$defs/Message"
-<<<<<<< HEAD
         },
         "configuration": {
           "$ref": "#/$defs/MessageSendConfiguration"
         },
-=======
-        },
-        "configuration": {
-          "$ref": "#/$defs/MessageSendConfiguration"
-        },
->>>>>>> b1d73c43
         "metadata": {
           "additionalProperties": {},
           "type": "object",
@@ -1960,19 +1414,11 @@
           },
           "title": "AcceptedOutputModes",
           "type": "array"
-<<<<<<< HEAD
         },
         "blocking": {
           "type": "boolean",
           "title": "Blocking"
         },
-=======
-        },
-        "blocking": {
-          "type": "boolean",
-          "title": "Blocking"
-        },
->>>>>>> b1d73c43
         "pushNotification": {
           "$ref": "#/$defs/PushNotificationConfig"
         },
@@ -2038,17 +1484,10 @@
       "properties": {
         "state": {
           "$ref": "#/$defs/TaskState"
-<<<<<<< HEAD
         },
         "message": {
           "$ref": "#/$defs/Message"
         },
-=======
-        },
-        "message": {
-          "$ref": "#/$defs/Message"
-        },
->>>>>>> b1d73c43
         "timestamp": {
           "format": "date-time",
           "title": "Timestamp",
@@ -2079,7 +1518,6 @@
             }
           ],
           "title": "Id"
-<<<<<<< HEAD
         },
         "method": {
           "const": "tasks/resubscribe",
@@ -2087,15 +1525,6 @@
           "title": "Method",
           "type": "string"
         },
-=======
-        },
-        "method": {
-          "const": "tasks/resubscribe",
-          "default": "tasks/resubscribe",
-          "title": "Method",
-          "type": "string"
-        },
->>>>>>> b1d73c43
         "params": {
           "$ref": "#/$defs/TaskQueryParams"
         }
@@ -2115,21 +1544,12 @@
         },
         "status": {
           "$ref": "#/$defs/TaskStatus"
-<<<<<<< HEAD
         },
         "final": {
           "default": false,
           "title": "Final",
           "type": "boolean"
         },
-=======
-        },
-        "final": {
-          "default": false,
-          "title": "Final",
-          "type": "boolean"
-        },
->>>>>>> b1d73c43
         "metadata": {
           "additionalProperties": {},
           "type": "object",
@@ -2148,17 +1568,10 @@
         "id": {
           "title": "Id",
           "type": "string"
-<<<<<<< HEAD
         },
         "artifact": {
           "$ref": "#/$defs/Artifact"
         },
-=======
-        },
-        "artifact": {
-          "$ref": "#/$defs/Artifact"
-        },
->>>>>>> b1d73c43
         "metadata": {
           "additionalProperties": {},
           "type": "object",
@@ -2253,12 +1666,6 @@
         },
         {
           "$ref": "#/$defs/TaskResubscriptionRequest"
-<<<<<<< HEAD
-        },
-        {
-          "$ref": "#/$defs/GetAuthenticatedExtendedCardRequest"
-=======
->>>>>>> b1d73c43
         }
       ],
       "title": "A2ARequest"
