{
    "$schema": "http://json-schema.org/draft-07/schema#",
    "definitions": {
        "A2AError": {
            "anyOf": [
                {
                    "$ref": "#/definitions/JSONParseError"
                },
                {
                    "$ref": "#/definitions/InvalidRequestError"
                },
                {
                    "$ref": "#/definitions/MethodNotFoundError"
                },
                {
                    "$ref": "#/definitions/InvalidParamsError"
                },
                {
                    "$ref": "#/definitions/InternalError"
                },
                {
                    "$ref": "#/definitions/TaskNotFoundError"
                },
                {
                    "$ref": "#/definitions/TaskNotCancelableError"
                },
                {
                    "$ref": "#/definitions/PushNotificationNotSupportedError"
                },
                {
                    "$ref": "#/definitions/UnsupportedOperationError"
                },
                {
                    "$ref": "#/definitions/ContentTypeNotSupportedError"
                },
                {
                    "$ref": "#/definitions/InvalidAgentResponseError"
                }
            ]
        },
        "A2ARequest": {
            "anyOf": [
                {
                    "$ref": "#/definitions/SendMessageRequest"
                },
                {
                    "$ref": "#/definitions/SendStreamingMessageRequest"
                },
                {
                    "$ref": "#/definitions/GetTaskRequest"
                },
                {
                    "$ref": "#/definitions/CancelTaskRequest"
                },
                {
                    "$ref": "#/definitions/SetTaskPushNotificationConfigRequest"
                },
                {
                    "$ref": "#/definitions/GetTaskPushNotificationConfigRequest"
                },
                {
                    "$ref": "#/definitions/TaskResubscriptionRequest"
                }
            ],
            "description": "A2A supported request types"
        },
        "APIKeySecurityScheme": {
            "description": "API Key security scheme.",
            "properties": {
                "description": {
                    "description": "description of this security scheme",
                    "type": "string"
                },
                "in": {
                    "description": "The location of the API key. Valid values are \"query\", \"header\", or \"cookie\".",
                    "enum": [
                        "cookie",
                        "header",
                        "query"
                    ],
                    "type": "string"
                },
                "name": {
                    "description": "The name of the header, query or cookie parameter to be used.",
                    "type": "string"
                },
                "type": {
                    "const": "apiKey",
                    "type": "string"
                }
            },
            "required": [
                "in",
                "name",
                "type"
            ],
            "type": "object"
        },
        "AgentCapabilities": {
            "description": "Defines optional capabilities supported by an agent.",
            "properties": {
                "pushNotifications": {
                    "description": "true if the agent can notify updates to client",
                    "type": "boolean"
                },
                "stateTransitionHistory": {
                    "description": "true if the agent exposes status change history for tasks",
                    "type": "boolean"
                },
                "streaming": {
                    "description": "true if the agent supports SSE",
                    "type": "boolean"
                }
            },
            "type": "object"
        },
        "AgentCard": {
            "description": "An AgentCard conveys key information:\n- Overall details (version, name, description, uses)\n- Skills: A set of capabilities the agent can perform\n- Default modalities/content types supported by the agent.\n- Authentication requirements",
            "properties": {
                "capabilities": {
                    "$ref": "#/definitions/AgentCapabilities",
                    "description": "Optional capabilities supported by the agent."
                },
                "defaultInputModes": {
                    "description": "The set of interaction modes that the agent\nsupports across all skills. This can be overridden per-skill.\nSupported mime types for input.",
                    "items": {
                        "type": "string"
                    },
                    "type": "array"
                },
                "defaultOutputModes": {
                    "description": "Supported mime types for output.",
                    "items": {
                        "type": "string"
                    },
                    "type": "array"
                },
                "description": {
                    "description": "A human-readable description of the agent. Used to assist users and\nother agents in understanding what the agent can do.",
                    "type": "string"
                },
                "documentationUrl": {
                    "description": "A URL to documentation for the agent.",
                    "type": "string"
                },
                "name": {
                    "description": "Human readable name of the agent.",
                    "type": "string"
                },
                "provider": {
                    "$ref": "#/definitions/AgentProvider",
                    "description": "The service provider of the agent"
                },
                "security": {
                    "description": "Security requirements for contacting the agent.",
                    "items": {
                        "additionalProperties": {
                            "items": {
                                "type": "string"
                            },
                            "type": "array"
                        },
                        "type": "object"
                    },
                    "type": "array"
                },
                "securitySchemes": {
                    "additionalProperties": {
                        "$ref": "#/definitions/SecurityScheme"
                    },
                    "description": "Security scheme details used for authenticating with this agent.",
                    "type": "object"
                },
                "skills": {
                    "description": "Skills are a unit of capability that an agent can perform.",
                    "items": {
                        "$ref": "#/definitions/AgentSkill"
                    },
                    "type": "array"
                },
                "url": {
                    "description": "A URL to the address the agent is hosted at.",
                    "type": "string"
                },
                "version": {
                    "description": "The version of the agent - format is up to the provider.",
                    "type": "string"
                }
            },
            "required": [
                "capabilities",
                "defaultInputModes",
                "defaultOutputModes",
                "description",
                "name",
                "skills",
                "url",
                "version"
            ],
            "type": "object"
        },
        "AgentProvider": {
            "description": "Represents the service provider of an agent.",
            "properties": {
                "organization": {
                    "description": "Agent provider's organization name",
                    "type": "string"
                },
                "url": {
                    "description": "Agent provider's url",
                    "type": "string"
                }
            },
            "required": [
                "organization",
                "url"
            ],
            "type": "object"
        },
        "AgentSkill": {
            "description": "Represents a unit of capability that an agent can perform.",
            "properties": {
                "description": {
                    "description": "description of the skill - will be used by the client or a human\nas a hint to understand what the skill does.",
                    "type": "string"
                },
                "examples": {
                    "description": "The set of example scenarios that the skill can perform.\nWill be used by the client as a hint to understand how the skill can be\nused.",
                    "items": {
                        "type": "string"
                    },
                    "type": "array"
                },
                "id": {
                    "description": "unique identifier for the agent's skill",
                    "type": "string"
                },
                "inputModes": {
                    "description": "The set of interaction modes that the skill supports\n(if different than the default).\nSupported mime types for input.",
                    "items": {
                        "type": "string"
                    },
                    "type": "array"
                },
                "name": {
                    "description": "human readable name of the skill",
                    "type": "string"
                },
                "outputModes": {
                    "description": "Supported mime types for output.",
                    "items": {
                        "type": "string"
                    },
                    "type": "array"
                },
                "tags": {
                    "description": "Set of tagwords describing classes of capabilities for this specific\nskill.",
                    "items": {
                        "type": "string"
                    },
                    "type": "array"
                }
            },
            "required": [
                "description",
                "id",
                "name",
                "tags"
            ],
            "type": "object"
        },
        "Artifact": {
            "description": "Represents an artifact generated for a task task.",
            "properties": {
                "artifactId": {
                    "description": "unique identifier for the artifact",
                    "type": "string"
                },
                "description": {
                    "description": "Optional description for the artifact",
                    "type": "string"
                },
                "metadata": {
                    "additionalProperties": {},
                    "description": "extension metadata",
                    "type": "object"
                },
                "name": {
                    "description": "Optional name for the artifact",
                    "type": "string"
                },
                "parts": {
                    "description": "artifact parts",
                    "items": {
                        "$ref": "#/definitions/Part"
                    },
                    "type": "array"
                }
            },
            "required": [
                "artifactId",
                "parts"
            ],
            "type": "object"
        },
        "AuthorizationCodeOAuthFlow": {
            "description": "Configuration details for a supported OAuth Flow",
            "properties": {
                "authorizationUrl": {
                    "description": "The authorization URL to be used for this flow. This MUST be in the form of a URL. The OAuth2\nstandard requires the use of TLS",
                    "type": "string"
                },
                "refreshUrl": {
                    "description": "The URL to be used for obtaining refresh tokens. This MUST be in the form of a URL. The OAuth2\nstandard requires the use of TLS.",
                    "type": "string"
                },
                "scopes": {
                    "additionalProperties": {
                        "type": "string"
                    },
                    "description": "The available scopes for the OAuth2 security scheme. A map between the scope name and a short\ndescription for it. The map MAY be empty.",
                    "type": "object"
                },
                "tokenUrl": {
                    "description": "The token URL to be used for this flow. This MUST be in the form of a URL. The OAuth2 standard\nrequires the use of TLS.",
                    "type": "string"
                }
            },
            "required": [
                "authorizationUrl",
                "scopes",
                "tokenUrl"
            ],
            "type": "object"
        },
        "CancelTaskRequest": {
            "description": "JSON-RPC request model for the 'tasks/cancel' method.",
            "properties": {
                "id": {
                    "description": "An identifier established by the Client that MUST contain a String, Number\nNumbers SHOULD NOT contain fractional parts.",
                    "type": [
                        "string",
                        "integer"
                    ]
                },
                "jsonrpc": {
                    "const": "2.0",
                    "description": "Specifies the version of the JSON-RPC protocol. MUST be exactly \"2.0\".",
                    "type": "string"
                },
                "method": {
                    "const": "tasks/cancel",
                    "description": "A String containing the name of the method to be invoked.",
                    "type": "string"
                },
                "params": {
                    "$ref": "#/definitions/TaskIdParams",
                    "description": "A Structured value that holds the parameter values to be used during the invocation of the method."
                }
            },
            "required": [
                "jsonrpc",
                "method",
                "params"
            ],
            "type": "object"
        },
        "CancelTaskResponse": {
            "anyOf": [
                {
                    "$ref": "#/definitions/JSONRPCErrorResponse"
                },
                {
                    "$ref": "#/definitions/CancelTaskSuccessResponse"
                }
            ],
            "description": "JSON-RPC response for the 'tasks/cancel' method."
        },
        "CancelTaskSuccessResponse": {
            "description": "JSON-RPC success response model for the 'tasks/cancel' method.",
            "properties": {
                "id": {
                    "description": "An identifier established by the Client that MUST contain a String, Number\nNumbers SHOULD NOT contain fractional parts.",
                    "type": [
                        "string",
                        "integer"
                    ]
                },
                "jsonrpc": {
                    "const": "2.0",
                    "description": "Specifies the version of the JSON-RPC protocol. MUST be exactly \"2.0\".",
                    "type": "string"
                },
                "result": {
                    "$ref": "#/definitions/Task",
                    "description": "The result object on success"
                }
            },
<<<<<<< HEAD
            "title": "Parts",
            "type": "array"
          },
          "index": {
            "default": 0,
            "title": "Index",
            "type": "integer"
          },
          "append": {
            "type": "boolean",
            "title": "Append"
          },
          "lastChunk": {
            "type": "boolean",
            "title": "LastChunk"
          },
          "metadata": {
            "additionalProperties": {},
            "type": "object",
            "title": "Metadata"
          }
        },
        "required": [
          "parts"
        ],
        "title": "Artifact",
        "type": "object"
      },
      "AuthenticationInfo": {
        "additionalProperties": {},
        "properties": {
          "schemes": {
            "items": {
              "type": "string"
            },
            "title": "Schemes",
            "type": "array"
          },
          "credentials": {
            "type": "string",
            "title": "Credentials"
          }
        },
        "required": [
          "schemes"
        ],
        "title": "AuthenticationInfo",
        "type": "object"
      },
      "PushNotificationNotSupportedError": {
        "properties": {
          "code": {
            "const": -32003,
            "description": "Error code",
            "examples": [
              -32003
            ],
            "title": "Code",
            "type": "integer"
          },
          "message": {
            "const": "Push Notification is not supported",
            "description": "A short description of the error",
            "examples": [
              "Push Notification is not supported"
            ],
            "title": "Message",
            "type": "string"
          },
          "data": {
            "title": "Data"
          }
        },
        "required": [
          "code",
          "message"
        ],
        "title": "PushNotificationNotSupportedError",
        "type": "object"
      },
      "CancelTaskRequest": {
        "properties": {
          "jsonrpc": {
            "const": "2.0",
            "title": "Jsonrpc",
            "type": "string"
          },
          "id": {
            "anyOf": [
              {
                "type": "integer"
              },
              {
                "type": "string"
              }
            ],
            "title": "Id"
          },
          "method": {
            "const": "tasks/cancel",
            "title": "Method",
            "type": "string"
          },
          "params": {
            "$ref": "#/$defs/TaskIdParams"
          }
        },
        "required": [
          "jsonrpc",
          "id",
          "method",
          "params"
        ],
        "title": "CancelTaskRequest",
        "type": "object"
      },
      "CancelTaskResponse": {
        "properties": {
          "jsonrpc": {
            "const": "2.0",
            "title": "Jsonrpc",
            "type": "string"
          },
          "id": {
            "anyOf": [
              {
                "type": "integer"
              },
              {
                "type": "string"
              }
            ],
            "title": "Id"
          },
          "result": {
            "$ref": "#/$defs/Task"
          },
          "error": {
            "$ref": "#/$defs/JSONRPCError"
          }
        },
        "required": [
          "jsonrpc",
          "id"
        ],
        "title": "CancelTaskResponse",
        "type": "object"
      },
      "DataPart": {
        "properties": {
          "type": {
            "const": "data",
            "description": "Type of the part",
            "examples": [
              "data"
            ],
            "title": "Type",
            "type": "string"
          },
          "data": {
            "additionalProperties": {},
            "title": "Data",
            "type": "object"
          },
          "metadata": {
            "additionalProperties": {},
            "type": "object",
            "title": "Metadata"
          }
        },
        "required": [
          "type",
          "data"
        ],
        "title": "DataPart",
        "type": "object"
      },
      "FileContent": {
        "description": "Represents the content of a file, either as base64 encoded bytes or a URI.\n\nEnsures that either 'bytes' or 'uri' is provided, but not both.",
        "properties": {
          "name": {
            "type": "string",
            "title": "Name"
          },
          "mimeType": {
            "type": "string",
            "title": "Mimetype"
          },
          "bytes": {
            "type": "string",
            "title": "Bytes"
          },
          "uri": {
            "type": "string",
            "title": "Uri"
          }
        },
        "title": "FileContent",
        "type": "object"
      },
      "FilePart": {
        "properties": {
          "type": {
            "const": "file",
            "description": "Type of the part",
            "examples": [
              "file"
            ],
            "title": "Type",
            "type": "string"
          },
          "file": {
            "$ref": "#/$defs/FileContent"
          },
          "metadata": {
            "additionalProperties": {},
            "type": "object",
            "title": "Metadata"
          }
        },
        "required": [
          "type",
          "file"
        ],
        "title": "FilePart",
        "type": "object"
      },
      "GetTaskPushNotificationRequest": {
        "properties": {
          "jsonrpc": {
            "const": "2.0",
            "title": "Jsonrpc",
            "type": "string"
          },
          "id": {
            "anyOf": [
              {
                "type": "integer"
              },
              {
                "type": "string"
              }
            ],
            "title": "Id"
          },
          "method": {
            "const": "tasks/pushNotification/get",
            "title": "Method",
            "type": "string"
          },
          "params": {
            "$ref": "#/$defs/TaskIdParams"
          }
        },
        "required": [
          "jsonrpc",
          "id",
          "method",
          "params"
        ],
        "title": "GetTaskPushNotificationRequest",
        "type": "object"
      },
      "GetTaskPushNotificationResponse": {
        "properties": {
          "jsonrpc": {
            "const": "2.0",
            "title": "Jsonrpc",
            "type": "string"
          },
          "id": {
            "anyOf": [
              {
                "type": "integer"
              },
              {
                "type": "string"
              }
            ],
            "title": "Id"
          },
          "result": {
            "$ref": "#/$defs/TaskPushNotificationConfig"
          },
          "error": {
            "$ref": "#/$defs/JSONRPCError"
          }
        },
        "required": [
          "jsonrpc",
          "id"
        ],
        "title": "GetTaskPushNotificationResponse",
        "type": "object"
      },
      "GetTaskRequest": {
        "properties": {
          "jsonrpc": {
            "const": "2.0",
            "title": "Jsonrpc",
            "type": "string"
          },
          "id": {
            "anyOf": [
              {
                "type": "integer"
              },
              {
                "type": "string"
              }
            ],
            "title": "Id"
          },
          "method": {
            "const": "tasks/get",
            "title": "Method",
            "type": "string"
          },
          "params": {
            "$ref": "#/$defs/TaskQueryParams"
          }
        },
        "required": [
          "jsonrpc",
          "id",
          "method",
          "params"
        ],
        "title": "GetTaskRequest",
        "type": "object"
      },
      "GetTaskResponse": {
        "properties": {
          "jsonrpc": {
            "const": "2.0",
            "title": "Jsonrpc",
            "type": "string"
          },
          "id": {
            "anyOf": [
              {
                "type": "integer"
              },
              {
                "type": "string"
              }
            ],
            "title": "Id"
          },
          "result": {
            "$ref": "#/$defs/Task"
          },
          "error": {
            "$ref": "#/$defs/JSONRPCError"
          }
        },
        "required": [
          "jsonrpc",
          "id"
        ],
        "title": "GetTaskResponse",
        "type": "object"
      },
      "InternalError": {
        "properties": {
          "code": {
            "const": -32603,
            "description": "Error code",
            "examples": [
              -32603
            ],
            "title": "Code",
            "type": "integer"
          },
          "message": {
            "const": "Internal error",
            "default": "Internal error",
            "description": "A short description of the error",
            "examples": [
              "Internal error"
            ],
            "title": "Message",
            "type": "string"
          },
          "data": {
            "additionalProperties": {},
            "type": "object",
            "title": "Data"
          }
        },
        "required": [
          "code",
          "message"
        ],
        "title": "InternalError",
        "type": "object"
      },
      "InvalidParamsError": {
        "properties": {
          "code": {
            "const": -32602,
            "description": "Error code",
            "examples": [
              -32602
            ],
            "title": "Code",
            "type": "integer"
          },
          "message": {
            "const": "Invalid parameters",
            "default": "Invalid parameters",
            "description": "A short description of the error",
            "examples": [
              "Invalid parameters"
            ],
            "title": "Message",
            "type": "string"
          },
          "data": {
            "additionalProperties": {},
            "type": "object",
            "title": "Data"
          }
        },
        "required": [
          "code",
          "message"
        ],
        "title": "InvalidParamsError",
        "type": "object"
      },
      "InvalidRequestError": {
        "properties": {
          "code": {
            "const": -32600,
            "description": "Error code",
            "examples": [
              -32600
            ],
            "title": "Code",
            "type": "integer"
          },
          "message": {
            "const": "Request payload validation error",
            "default": "Request payload validation error",
            "description": "A short description of the error",
            "examples": [
              "Request payload validation error"
            ],
            "title": "Message",
            "type": "string"
          },
          "data": {
            "additionalProperties": {},
            "type": "object",
            "title": "Data"
          }
        },
        "required": [
          "code",
          "message"
        ],
        "title": "InvalidRequestError",
        "type": "object"
      },
      "JSONParseError": {
        "properties": {
          "code": {
            "const": -32700,
            "description": "Error code",
            "examples": [
              -32700
            ],
            "title": "Code",
            "type": "integer"
          },
          "message": {
            "const": "Invalid JSON payload",
            "description": "A short description of the error",
            "examples": [
              "Invalid JSON payload"
            ],
            "title": "Message",
            "type": "string"
          },
          "data": {
            "additionalProperties": {},
            "type": "object",
            "title": "Data"
          }
        },
        "required": [
          "code",
          "message"
        ],
        "title": "JSONParseError",
        "type": "object"
      },
      "JSONRPCError": {
        "properties": {
          "code": {
            "title": "Code",
            "type": "integer"
          },
          "message": {
            "title": "Message",
            "type": "string"
          },
          "data": {
            "additionalProperties": {},
            "type": "object",
            "title": "Data"
          }
        },
        "required": [
          "code",
          "message"
        ],
        "title": "JSONRPCError",
        "type": "object"
      },
      "JSONRPCMessage": {
        "properties": {
          "jsonrpc": {
            "const": "2.0",
            "title": "Jsonrpc",
            "type": "string"
          },
          "id": {
            "anyOf": [
              {
                "type": "integer"
              },
              {
                "type": "string"
              }
            ],
            "title": "Id"
          }
        },
        "title": "JSONRPCMessage",
        "type": "object"
      },
      "JSONRPCRequest": {
        "properties": {
          "jsonrpc": {
            "const": "2.0",
            "title": "Jsonrpc",
            "type": "string"
          },
          "id": {
            "anyOf": [
              {
                "type": "integer"
              },
              {
                "type": "string"
              }
            ],
            "title": "Id"
          },
          "method": {
            "title": "Method",
            "type": "string"
          },
          "params": {
            "additionalProperties": {},
            "type": "object",
            "title": "Params"
          }
        },
        "required": [
          "method"
        ],
        "title": "JSONRPCRequest",
        "type": "object"
      },
      "JSONRPCResponse": {
        "properties": {
          "jsonrpc": {
            "const": "2.0",
            "title": "Jsonrpc",
            "type": "string"
          },
          "id": {
            "anyOf": [
              {
                "type": "integer"
              },
              {
                "type": "string"
              }
            ],
            "title": "Id"
          },
          "result": {
            "additionalProperties": {},
            "type": "object",
            "title": "Result"
          },
          "error": {
            "$ref": "#/$defs/JSONRPCError"
          }
        },
        "required": [
          "jsonrpc",
          "id"
        ],
        "title": "JSONRPCResponse",
        "type": "object"
      },
      "Message": {
        "properties": {
          "role": {
=======
            "required": [
                "jsonrpc",
                "result"
            ],
            "type": "object"
        },
        "ClientCredentialsOAuthFlow": {
            "description": "Configuration details for a supported OAuth Flow",
            "properties": {
                "refreshUrl": {
                    "description": "The URL to be used for obtaining refresh tokens. This MUST be in the form of a URL. The OAuth2\nstandard requires the use of TLS.",
                    "type": "string"
                },
                "scopes": {
                    "additionalProperties": {
                        "type": "string"
                    },
                    "description": "The available scopes for the OAuth2 security scheme. A map between the scope name and a short\ndescription for it. The map MAY be empty.",
                    "type": "object"
                },
                "tokenUrl": {
                    "description": "The token URL to be used for this flow. This MUST be in the form of a URL. The OAuth2 standard\nrequires the use of TLS.",
                    "type": "string"
                }
            },
            "required": [
                "scopes",
                "tokenUrl"
            ],
            "type": "object"
        },
        "ContentTypeNotSupportedError": {
            "description": "A2A specific error indicating incompatible content types between request and agent capabilities.",
            "properties": {
                "code": {
                    "const": -32005,
                    "description": "A Number that indicates the error type that occurred.",
                    "type": "integer"
                },
                "data": {
                    "description": "A Primitive or Structured value that contains additional information about the error.\nThis may be omitted."
                },
                "message": {
                    "default": "Incompatible content types",
                    "description": "A String providing a short description of the error.",
                    "type": "string"
                }
            },
            "required": [
                "code",
                "message"
            ],
            "type": "object"
        },
        "DataPart": {
            "description": "Represents a structured data segment within a message part.",
            "properties": {
                "data": {
                    "additionalProperties": {},
                    "description": "Structured data content",
                    "type": "object"
                },
                "kind": {
                    "const": "data",
                    "description": "Part type - data for DataParts",
                    "type": "string"
                },
                "metadata": {
                    "additionalProperties": {},
                    "description": "Optional metadata associated with the part.",
                    "type": "object"
                }
            },
            "required": [
                "data",
                "kind"
            ],
            "type": "object"
        },
        "FileBase": {
            "description": "Represents the base entity for FileParts",
            "properties": {
                "mimeType": {
                    "description": "Optional mimeType for the file",
                    "type": "string"
                },
                "name": {
                    "description": "Optional name for the file",
                    "type": "string"
                }
            },
            "type": "object"
        },
        "FilePart": {
            "description": "Represents a File segment within parts.",
            "properties": {
                "file": {
                    "anyOf": [
                        {
                            "$ref": "#/definitions/FileWithBytes"
                        },
                        {
                            "$ref": "#/definitions/FileWithUri"
                        }
                    ],
                    "description": "File content either as url or bytes"
                },
                "kind": {
                    "const": "file",
                    "description": "Part type - file for FileParts",
                    "type": "string"
                },
                "metadata": {
                    "additionalProperties": {},
                    "description": "Optional metadata associated with the part.",
                    "type": "object"
                }
            },
            "required": [
                "file",
                "kind"
            ],
            "type": "object"
        },
        "FileWithBytes": {
            "description": "Define the variant where 'bytes' is present and 'uri' is absent",
            "properties": {
                "bytes": {
                    "description": "base64 encoded content of the file",
                    "type": "string"
                },
                "mimeType": {
                    "description": "Optional mimeType for the file",
                    "type": "string"
                },
                "name": {
                    "description": "Optional name for the file",
                    "type": "string"
                }
            },
            "required": [
                "bytes"
            ],
            "type": "object"
        },
        "FileWithUri": {
            "description": "Define the variant where 'uri' is present and 'bytes' is absent",
            "properties": {
                "mimeType": {
                    "description": "Optional mimeType for the file",
                    "type": "string"
                },
                "name": {
                    "description": "Optional name for the file",
                    "type": "string"
                },
                "uri": {
                    "type": "string"
                }
            },
            "required": [
                "uri"
            ],
            "type": "object"
        },
        "GetTaskPushNotificationConfigRequest": {
            "description": "JSON-RPC request model for the 'tasks/pushNotificationConfig/get' method.",
            "properties": {
                "id": {
                    "description": "An identifier established by the Client that MUST contain a String, Number\nNumbers SHOULD NOT contain fractional parts.",
                    "type": [
                        "string",
                        "integer"
                    ]
                },
                "jsonrpc": {
                    "const": "2.0",
                    "description": "Specifies the version of the JSON-RPC protocol. MUST be exactly \"2.0\".",
                    "type": "string"
                },
                "method": {
                    "const": "tasks/pushNotificationConfig/get",
                    "description": "A String containing the name of the method to be invoked.",
                    "type": "string"
                },
                "params": {
                    "$ref": "#/definitions/TaskIdParams",
                    "description": "A Structured value that holds the parameter values to be used during the invocation of the method."
                }
            },
            "required": [
                "jsonrpc",
                "method",
                "params"
            ],
            "type": "object"
        },
        "GetTaskPushNotificationConfigResponse": {
            "anyOf": [
                {
                    "$ref": "#/definitions/JSONRPCErrorResponse"
                },
                {
                    "$ref": "#/definitions/GetTaskPushNotificationConfigSuccessResponse"
                }
            ],
            "description": "JSON-RPC response for the 'tasks/pushNotificationConfig/set' method."
        },
        "GetTaskPushNotificationConfigSuccessResponse": {
            "description": "JSON-RPC success response model for the 'tasks/pushNotificationConfig/get' method.",
            "properties": {
                "id": {
                    "description": "An identifier established by the Client that MUST contain a String, Number\nNumbers SHOULD NOT contain fractional parts.",
                    "type": [
                        "string",
                        "integer"
                    ]
                },
                "jsonrpc": {
                    "const": "2.0",
                    "description": "Specifies the version of the JSON-RPC protocol. MUST be exactly \"2.0\".",
                    "type": "string"
                },
                "result": {
                    "$ref": "#/definitions/TaskPushNotificationConfig",
                    "description": "The result object on success"
                }
            },
            "required": [
                "jsonrpc",
                "result"
            ],
            "type": "object"
        },
        "GetTaskRequest": {
            "description": "JSON-RPC request model for the 'tasks/get' method.",
            "properties": {
                "id": {
                    "description": "An identifier established by the Client that MUST contain a String, Number\nNumbers SHOULD NOT contain fractional parts.",
                    "type": [
                        "string",
                        "integer"
                    ]
                },
                "jsonrpc": {
                    "const": "2.0",
                    "description": "Specifies the version of the JSON-RPC protocol. MUST be exactly \"2.0\".",
                    "type": "string"
                },
                "method": {
                    "const": "tasks/get",
                    "description": "A String containing the name of the method to be invoked.",
                    "type": "string"
                },
                "params": {
                    "$ref": "#/definitions/TaskQueryParams",
                    "description": "A Structured value that holds the parameter values to be used during the invocation of the method."
                }
            },
            "required": [
                "jsonrpc",
                "method",
                "params"
            ],
            "type": "object"
        },
        "GetTaskResponse": {
            "anyOf": [
                {
                    "$ref": "#/definitions/JSONRPCErrorResponse"
                },
                {
                    "$ref": "#/definitions/GetTaskSuccessResponse"
                }
            ],
            "description": "JSON-RPC success response for the 'tasks/get' method."
        },
        "GetTaskSuccessResponse": {
            "description": "JSON-RPC success response for the 'tasks/get' method.",
            "properties": {
                "id": {
                    "description": "An identifier established by the Client that MUST contain a String, Number\nNumbers SHOULD NOT contain fractional parts.",
                    "type": [
                        "string",
                        "integer"
                    ]
                },
                "jsonrpc": {
                    "const": "2.0",
                    "description": "Specifies the version of the JSON-RPC protocol. MUST be exactly \"2.0\".",
                    "type": "string"
                },
                "result": {
                    "$ref": "#/definitions/Task",
                    "description": "The result object on success"
                }
            },
            "required": [
                "jsonrpc",
                "result"
            ],
            "type": "object"
        },
        "HTTPAuthSecurityScheme": {
            "description": "HTTP Authentication security scheme.",
            "properties": {
                "bearerFormat": {
                    "description": "A hint to the client to identify how the bearer token is formatted. Bearer tokens are usually\ngenerated by an authorization server, so this information is primarily for documentation\npurposes.",
                    "type": "string"
                },
                "description": {
                    "description": "description of this security scheme",
                    "type": "string"
                },
                "scheme": {
                    "description": "The name of the HTTP Authentication scheme to be used in the Authorization header as defined\nin RFC7235. The values used SHOULD be registered in the IANA Authentication Scheme registry.\nThe value is case-insensitive, as defined in RFC7235.",
                    "type": "string"
                },
                "type": {
                    "const": "http",
                    "type": "string"
                }
            },
            "required": [
                "scheme",
                "type"
            ],
            "type": "object"
        },
        "ImplicitOAuthFlow": {
            "description": "Configuration details for a supported OAuth Flow",
            "properties": {
                "authorizationUrl": {
                    "description": "The authorization URL to be used for this flow. This MUST be in the form of a URL. The OAuth2\nstandard requires the use of TLS",
                    "type": "string"
                },
                "refreshUrl": {
                    "description": "The URL to be used for obtaining refresh tokens. This MUST be in the form of a URL. The OAuth2\nstandard requires the use of TLS.",
                    "type": "string"
                },
                "scopes": {
                    "additionalProperties": {
                        "type": "string"
                    },
                    "description": "The available scopes for the OAuth2 security scheme. A map between the scope name and a short\ndescription for it. The map MAY be empty.",
                    "type": "object"
                }
            },
            "required": [
                "authorizationUrl",
                "scopes"
            ],
            "type": "object"
        },
        "InternalError": {
            "description": "JSON-RPC error indicating an internal JSON-RPC error on the server.",
            "properties": {
                "code": {
                    "const": -32603,
                    "description": "A Number that indicates the error type that occurred.",
                    "type": "integer"
                },
                "data": {
                    "description": "A Primitive or Structured value that contains additional information about the error.\nThis may be omitted."
                },
                "message": {
                    "default": "Internal error",
                    "description": "A String providing a short description of the error.",
                    "type": "string"
                }
            },
            "required": [
                "code",
                "message"
            ],
            "type": "object"
        },
        "InvalidAgentResponseError": {
            "description": "A2A specific error indicating agent returned invalid response for the current method",
            "properties": {
                "code": {
                    "const": -32006,
                    "description": "A Number that indicates the error type that occurred.",
                    "type": "integer"
                },
                "data": {
                    "description": "A Primitive or Structured value that contains additional information about the error.\nThis may be omitted."
                },
                "message": {
                    "default": "Invalid agent response",
                    "description": "A String providing a short description of the error.",
                    "type": "string"
                }
            },
            "required": [
                "code",
                "message"
            ],
            "type": "object"
        },
        "InvalidParamsError": {
            "description": "JSON-RPC error indicating invalid method parameter(s).",
            "properties": {
                "code": {
                    "const": -32602,
                    "description": "A Number that indicates the error type that occurred.",
                    "type": "integer"
                },
                "data": {
                    "description": "A Primitive or Structured value that contains additional information about the error.\nThis may be omitted."
                },
                "message": {
                    "default": "Invalid parameters",
                    "description": "A String providing a short description of the error.",
                    "type": "string"
                }
            },
            "required": [
                "code",
                "message"
            ],
            "type": "object"
        },
        "InvalidRequestError": {
            "description": "JSON-RPC error indicating the JSON sent is not a valid Request object.",
            "properties": {
                "code": {
                    "const": -32600,
                    "description": "A Number that indicates the error type that occurred.",
                    "type": "integer"
                },
                "data": {
                    "description": "A Primitive or Structured value that contains additional information about the error.\nThis may be omitted."
                },
                "message": {
                    "default": "Request payload validation error",
                    "description": "A String providing a short description of the error.",
                    "type": "string"
                }
            },
            "required": [
                "code",
                "message"
            ],
            "type": "object"
        },
        "JSONParseError": {
            "description": "JSON-RPC error indicating invalid JSON was received by the server.",
            "properties": {
                "code": {
                    "const": -32700,
                    "description": "A Number that indicates the error type that occurred.",
                    "type": "integer"
                },
                "data": {
                    "description": "A Primitive or Structured value that contains additional information about the error.\nThis may be omitted."
                },
                "message": {
                    "default": "Invalid JSON payload",
                    "description": "A String providing a short description of the error.",
                    "type": "string"
                }
            },
            "required": [
                "code",
                "message"
            ],
            "type": "object"
        },
        "JSONRPCError": {
            "description": "Represents a JSON-RPC 2.0 Error object.\nThis is typically included in a JSONRPCErrorResponse when an error occurs.",
            "properties": {
                "code": {
                    "description": "A Number that indicates the error type that occurred.",
                    "type": "integer"
                },
                "data": {
                    "description": "A Primitive or Structured value that contains additional information about the error.\nThis may be omitted."
                },
                "message": {
                    "description": "A String providing a short description of the error.",
                    "type": "string"
                }
            },
            "required": [
                "code",
                "message"
            ],
            "type": "object"
        },
        "JSONRPCErrorResponse": {
            "description": "Represents a JSON-RPC 2.0 Error Response object.",
            "properties": {
                "error": {
                    "anyOf": [
                        {
                            "$ref": "#/definitions/JSONRPCError"
                        },
                        {
                            "$ref": "#/definitions/JSONParseError"
                        },
                        {
                            "$ref": "#/definitions/InvalidRequestError"
                        },
                        {
                            "$ref": "#/definitions/MethodNotFoundError"
                        },
                        {
                            "$ref": "#/definitions/InvalidParamsError"
                        },
                        {
                            "$ref": "#/definitions/InternalError"
                        },
                        {
                            "$ref": "#/definitions/TaskNotFoundError"
                        },
                        {
                            "$ref": "#/definitions/TaskNotCancelableError"
                        },
                        {
                            "$ref": "#/definitions/PushNotificationNotSupportedError"
                        },
                        {
                            "$ref": "#/definitions/UnsupportedOperationError"
                        },
                        {
                            "$ref": "#/definitions/ContentTypeNotSupportedError"
                        },
                        {
                            "$ref": "#/definitions/InvalidAgentResponseError"
                        }
                    ]
                },
                "id": {
                    "description": "An identifier established by the Client that MUST contain a String, Number\nNumbers SHOULD NOT contain fractional parts.",
                    "type": [
                        "string",
                        "integer"
                    ]
                },
                "jsonrpc": {
                    "const": "2.0",
                    "description": "Specifies the version of the JSON-RPC protocol. MUST be exactly \"2.0\".",
                    "type": "string"
                }
            },
            "required": [
                "error",
                "jsonrpc"
            ],
            "type": "object"
        },
        "JSONRPCMessage": {
            "description": "Base interface for any JSON-RPC 2.0 request or response.",
            "properties": {
                "id": {
                    "description": "An identifier established by the Client that MUST contain a String, Number\nNumbers SHOULD NOT contain fractional parts.",
                    "type": [
                        "string",
                        "integer"
                    ]
                },
                "jsonrpc": {
                    "const": "2.0",
                    "description": "Specifies the version of the JSON-RPC protocol. MUST be exactly \"2.0\".",
                    "type": "string"
                }
            },
            "required": [
                "jsonrpc"
            ],
            "type": "object"
        },
        "JSONRPCRequest": {
            "description": "Represents a JSON-RPC 2.0 Request object.",
            "properties": {
                "id": {
                    "description": "An identifier established by the Client that MUST contain a String, Number\nNumbers SHOULD NOT contain fractional parts.",
                    "type": [
                        "string",
                        "integer"
                    ]
                },
                "jsonrpc": {
                    "const": "2.0",
                    "description": "Specifies the version of the JSON-RPC protocol. MUST be exactly \"2.0\".",
                    "type": "string"
                },
                "method": {
                    "description": "A String containing the name of the method to be invoked.",
                    "type": "string"
                },
                "params": {
                    "additionalProperties": {},
                    "description": "A Structured value that holds the parameter values to be used during the invocation of the method.",
                    "type": "object"
                }
            },
            "required": [
                "jsonrpc",
                "method"
            ],
            "type": "object"
        },
        "JSONRPCResponse": {
            "anyOf": [
                {
                    "$ref": "#/definitions/JSONRPCErrorResponse"
                },
                {
                    "$ref": "#/definitions/SendMessageSuccessResponse"
                },
                {
                    "$ref": "#/definitions/SendStreamingMessageSuccessResponse"
                },
                {
                    "$ref": "#/definitions/GetTaskSuccessResponse"
                },
                {
                    "$ref": "#/definitions/CancelTaskSuccessResponse"
                },
                {
                    "$ref": "#/definitions/SetTaskPushNotificationConfigSuccessResponse"
                },
                {
                    "$ref": "#/definitions/GetTaskPushNotificationConfigSuccessResponse"
                }
            ],
            "description": "Represents a JSON-RPC 2.0 Response object."
        },
        "JSONRPCResult": {
            "description": "Represents a JSON-RPC 2.0 Result object.",
            "properties": {
                "id": {
                    "description": "An identifier established by the Client that MUST contain a String, Number\nNumbers SHOULD NOT contain fractional parts.",
                    "type": [
                        "string",
                        "integer"
                    ]
                },
                "jsonrpc": {
                    "const": "2.0",
                    "description": "Specifies the version of the JSON-RPC protocol. MUST be exactly \"2.0\".",
                    "type": "string"
                },
                "result": {
                    "description": "The result object on success"
                }
            },
            "required": [
                "jsonrpc",
                "result"
            ],
            "type": "object"
        },
        "Message": {
            "description": "Represents a single message exchanged between user and agent.",
            "properties": {
                "contextId": {
                    "description": "the context the message is associated with",
                    "type": "string"
                },
                "kind": {
                    "const": "message",
                    "description": "event type",
                    "type": "string"
                },
                "messageId": {
                    "description": "identifier created by the message creator",
                    "type": "string"
                },
                "metadata": {
                    "additionalProperties": {},
                    "description": "extension metadata",
                    "type": "object"
                },
                "parts": {
                    "description": "message content",
                    "items": {
                        "$ref": "#/definitions/Part"
                    },
                    "type": "array"
                },
                "role": {
                    "description": "message sender's role",
                    "enum": [
                        "agent",
                        "user"
                    ],
                    "type": "string"
                },
                "taskId": {
                    "description": "identifier of task the message is related to",
                    "type": "string"
                }
            },
            "required": [
                "kind",
                "messageId",
                "parts",
                "role"
            ],
            "type": "object"
        },
        "MessageSendConfiguration": {
            "description": "Configuration for the send message request",
            "properties": {
                "acceptedOutputModes": {
                    "description": "accepted output modalities by the client",
                    "items": {
                        "type": "string"
                    },
                    "type": "array"
                },
                "blocking": {
                    "description": "If the server should treat the client as a blocking request",
                    "type": "boolean"
                },
                "historyLength": {
                    "description": "number of recent messages to be retrieved",
                    "type": "integer"
                },
                "pushNotificationConfig": {
                    "$ref": "#/definitions/PushNotificationConfig",
                    "description": "where the server should send notifications when disconnected."
                }
            },
            "required": [
                "acceptedOutputModes"
            ],
            "type": "object"
        },
        "MessageSendParams": {
            "description": "Sent by the client to the agent as a request. May create, continue or restart a task.",
            "properties": {
                "configuration": {
                    "$ref": "#/definitions/MessageSendConfiguration",
                    "description": "Send message configuration"
                },
                "message": {
                    "$ref": "#/definitions/Message",
                    "description": "The message being sent to the server"
                },
                "metadata": {
                    "additionalProperties": {},
                    "description": "extension metadata",
                    "type": "object"
                }
            },
            "required": [
                "message"
            ],
            "type": "object"
        },
        "MethodNotFoundError": {
            "description": "JSON-RPC error indicating the method does not exist or is not available.",
            "properties": {
                "code": {
                    "const": -32601,
                    "description": "A Number that indicates the error type that occurred.",
                    "type": "integer"
                },
                "data": {
                    "description": "A Primitive or Structured value that contains additional information about the error.\nThis may be omitted."
                },
                "message": {
                    "default": "Method not found",
                    "description": "A String providing a short description of the error.",
                    "type": "string"
                }
            },
            "required": [
                "code",
                "message"
            ],
            "type": "object"
        },
        "OAuth2SecurityScheme": {
            "description": "OAuth2.0 security scheme configuration.",
            "properties": {
                "description": {
                    "description": "description of this security scheme",
                    "type": "string"
                },
                "flows": {
                    "$ref": "#/definitions/OAuthFlows",
                    "description": "An object containing configuration information for the flow types supported."
                },
                "type": {
                    "const": "oauth2",
                    "type": "string"
                }
            },
            "required": [
                "flows",
                "type"
            ],
            "type": "object"
        },
        "OAuthFlows": {
            "description": "Allows configuration of the supported OAuth Flows",
            "properties": {
                "authorizationCode": {
                    "$ref": "#/definitions/AuthorizationCodeOAuthFlow",
                    "description": "Configuration for the OAuth Authorization Code flow. Previously called accessCode in OpenAPI 2.0."
                },
                "clientCredentials": {
                    "$ref": "#/definitions/ClientCredentialsOAuthFlow",
                    "description": "Configuration for the OAuth Client Credentials flow. Previously called application in OpenAPI 2.0"
                },
                "implicit": {
                    "$ref": "#/definitions/ImplicitOAuthFlow",
                    "description": "Configuration for the OAuth Implicit flow"
                },
                "password": {
                    "$ref": "#/definitions/PasswordOAuthFlow",
                    "description": "Configuration for the OAuth Resource Owner Password flow"
                }
            },
            "type": "object"
        },
        "OpenIdConnectSecurityScheme": {
            "description": "OpenID Connect security scheme configuration.",
            "properties": {
                "description": {
                    "description": "description of this security scheme",
                    "type": "string"
                },
                "openIdConnectUrl": {
                    "description": "Well-known URL to discover the [[OpenID-Connect-Discovery]] provider metadata.",
                    "type": "string"
                },
                "type": {
                    "const": "openIdConnect",
                    "type": "string"
                }
            },
            "required": [
                "openIdConnectUrl",
                "type"
            ],
            "type": "object"
        },
        "Part": {
            "anyOf": [
                {
                    "$ref": "#/definitions/TextPart"
                },
                {
                    "$ref": "#/definitions/FilePart"
                },
                {
                    "$ref": "#/definitions/DataPart"
                }
            ],
            "description": "Represents a part of a message, which can be text, a file, or structured data."
        },
        "PartBase": {
            "description": "Base properties common to all message parts.",
            "properties": {
                "metadata": {
                    "additionalProperties": {},
                    "description": "Optional metadata associated with the part.",
                    "type": "object"
                }
            },
            "type": "object"
        },
        "PasswordOAuthFlow": {
            "description": "Configuration details for a supported OAuth Flow",
            "properties": {
                "refreshUrl": {
                    "description": "The URL to be used for obtaining refresh tokens. This MUST be in the form of a URL. The OAuth2\nstandard requires the use of TLS.",
                    "type": "string"
                },
                "scopes": {
                    "additionalProperties": {
                        "type": "string"
                    },
                    "description": "The available scopes for the OAuth2 security scheme. A map between the scope name and a short\ndescription for it. The map MAY be empty.",
                    "type": "object"
                },
                "tokenUrl": {
                    "description": "The token URL to be used for this flow. This MUST be in the form of a URL. The OAuth2 standard\nrequires the use of TLS.",
                    "type": "string"
                }
            },
            "required": [
                "scopes",
                "tokenUrl"
            ],
            "type": "object"
        },
        "PushNotificationAuthenticationInfo": {
            "description": "Defines authentication details for push notifications.",
            "properties": {
                "credentials": {
                    "description": "Optional credentials",
                    "type": "string"
                },
                "schemes": {
                    "description": "Supported authentication schemes - e.g. Basic, Bearer",
                    "items": {
                        "type": "string"
                    },
                    "type": "array"
                }
            },
            "required": [
                "schemes"
            ],
            "type": "object"
        },
        "PushNotificationConfig": {
            "description": "Configuration for setting up push notifications for task updates.",
            "properties": {
                "authentication": {
                    "$ref": "#/definitions/PushNotificationAuthenticationInfo"
                },
                "token": {
                    "description": "token unique to this task/session",
                    "type": "string"
                },
                "url": {
                    "description": "url for sending the push notifications",
                    "type": "string"
                }
            },
            "required": [
                "url"
            ],
            "type": "object"
        },
        "PushNotificationNotSupportedError": {
            "description": "A2A specific error indicating the agent does not support push notifications.",
            "properties": {
                "code": {
                    "const": -32003,
                    "description": "A Number that indicates the error type that occurred.",
                    "type": "integer"
                },
                "data": {
                    "description": "A Primitive or Structured value that contains additional information about the error.\nThis may be omitted."
                },
                "message": {
                    "default": "Push Notification is not supported",
                    "description": "A String providing a short description of the error.",
                    "type": "string"
                }
            },
            "required": [
                "code",
                "message"
            ],
            "type": "object"
        },
        "SecurityScheme": {
            "anyOf": [
                {
                    "$ref": "#/definitions/APIKeySecurityScheme"
                },
                {
                    "$ref": "#/definitions/HTTPAuthSecurityScheme"
                },
                {
                    "$ref": "#/definitions/OAuth2SecurityScheme"
                },
                {
                    "$ref": "#/definitions/OpenIdConnectSecurityScheme"
                }
            ],
            "description": "Mirrors the OpenAPI Security Scheme Object\n(https://swagger.io/specification/#security-scheme-object)"
        },
        "SecuritySchemeBase": {
            "description": "Base properties shared by all security schemes.",
            "properties": {
                "description": {
                    "description": "description of this security scheme",
                    "type": "string"
                }
            },
            "type": "object"
        },
        "SendMessageRequest": {
            "description": "JSON-RPC request model for the 'message/send' method.",
            "properties": {
                "id": {
                    "description": "An identifier established by the Client that MUST contain a String, Number\nNumbers SHOULD NOT contain fractional parts.",
                    "type": [
                        "string",
                        "integer"
                    ]
                },
                "jsonrpc": {
                    "const": "2.0",
                    "description": "Specifies the version of the JSON-RPC protocol. MUST be exactly \"2.0\".",
                    "type": "string"
                },
                "method": {
                    "const": "message/send",
                    "description": "A String containing the name of the method to be invoked.",
                    "type": "string"
                },
                "params": {
                    "$ref": "#/definitions/MessageSendParams",
                    "description": "A Structured value that holds the parameter values to be used during the invocation of the method."
                }
            },
            "required": [
                "jsonrpc",
                "method",
                "params"
            ],
            "type": "object"
        },
        "SendMessageResponse": {
            "anyOf": [
                {
                    "$ref": "#/definitions/JSONRPCErrorResponse"
                },
                {
                    "$ref": "#/definitions/SendMessageSuccessResponse"
                }
            ],
            "description": "JSON-RPC response model for the 'message/send' method."
        },
        "SendMessageSuccessResponse": {
            "description": "JSON-RPC success response model for the 'message/send' method.",
            "properties": {
                "id": {
                    "description": "An identifier established by the Client that MUST contain a String, Number\nNumbers SHOULD NOT contain fractional parts.",
                    "type": [
                        "string",
                        "integer"
                    ]
                },
                "jsonrpc": {
                    "const": "2.0",
                    "description": "Specifies the version of the JSON-RPC protocol. MUST be exactly \"2.0\".",
                    "type": "string"
                },
                "result": {
                    "anyOf": [
                        {
                            "$ref": "#/definitions/Task"
                        },
                        {
                            "$ref": "#/definitions/Message"
                        }
                    ],
                    "description": "The result object on success"
                }
            },
            "required": [
                "jsonrpc",
                "result"
            ],
            "type": "object"
        },
        "SendStreamingMessageRequest": {
            "description": "JSON-RPC request model for the 'message/stream' method.",
            "properties": {
                "id": {
                    "description": "An identifier established by the Client that MUST contain a String, Number\nNumbers SHOULD NOT contain fractional parts.",
                    "type": [
                        "string",
                        "integer"
                    ]
                },
                "jsonrpc": {
                    "const": "2.0",
                    "description": "Specifies the version of the JSON-RPC protocol. MUST be exactly \"2.0\".",
                    "type": "string"
                },
                "method": {
                    "const": "message/stream",
                    "description": "A String containing the name of the method to be invoked.",
                    "type": "string"
                },
                "params": {
                    "$ref": "#/definitions/MessageSendParams",
                    "description": "A Structured value that holds the parameter values to be used during the invocation of the method."
                }
            },
            "required": [
                "jsonrpc",
                "method",
                "params"
            ],
            "type": "object"
        },
        "SendStreamingMessageResponse": {
            "anyOf": [
                {
                    "$ref": "#/definitions/JSONRPCErrorResponse"
                },
                {
                    "$ref": "#/definitions/SendStreamingMessageSuccessResponse"
                }
            ],
            "description": "JSON-RPC response model for the 'message/stream' method."
        },
        "SendStreamingMessageSuccessResponse": {
            "description": "JSON-RPC success response model for the 'message/stream' method.",
            "properties": {
                "id": {
                    "description": "An identifier established by the Client that MUST contain a String, Number\nNumbers SHOULD NOT contain fractional parts.",
                    "type": [
                        "string",
                        "integer"
                    ]
                },
                "jsonrpc": {
                    "const": "2.0",
                    "description": "Specifies the version of the JSON-RPC protocol. MUST be exactly \"2.0\".",
                    "type": "string"
                },
                "result": {
                    "anyOf": [
                        {
                            "$ref": "#/definitions/Task"
                        },
                        {
                            "$ref": "#/definitions/Message"
                        },
                        {
                            "$ref": "#/definitions/TaskStatusUpdateEvent"
                        },
                        {
                            "$ref": "#/definitions/TaskArtifactUpdateEvent"
                        }
                    ],
                    "description": "The result object on success"
                }
            },
            "required": [
                "jsonrpc",
                "result"
            ],
            "type": "object"
        },
        "SetTaskPushNotificationConfigRequest": {
            "description": "JSON-RPC request model for the 'tasks/pushNotificationConfig/set' method.",
            "properties": {
                "id": {
                    "description": "An identifier established by the Client that MUST contain a String, Number\nNumbers SHOULD NOT contain fractional parts.",
                    "type": [
                        "string",
                        "integer"
                    ]
                },
                "jsonrpc": {
                    "const": "2.0",
                    "description": "Specifies the version of the JSON-RPC protocol. MUST be exactly \"2.0\".",
                    "type": "string"
                },
                "method": {
                    "const": "tasks/pushNotificationConfig/set",
                    "description": "A String containing the name of the method to be invoked.",
                    "type": "string"
                },
                "params": {
                    "$ref": "#/definitions/TaskPushNotificationConfig",
                    "description": "A Structured value that holds the parameter values to be used during the invocation of the method."
                }
            },
            "required": [
                "jsonrpc",
                "method",
                "params"
            ],
            "type": "object"
        },
        "SetTaskPushNotificationConfigResponse": {
            "anyOf": [
                {
                    "$ref": "#/definitions/JSONRPCErrorResponse"
                },
                {
                    "$ref": "#/definitions/SetTaskPushNotificationConfigSuccessResponse"
                }
            ],
            "description": "JSON-RPC response for the 'tasks/pushNotificationConfig/set' method."
        },
        "SetTaskPushNotificationConfigSuccessResponse": {
            "description": "JSON-RPC success response model for the 'tasks/pushNotificationConfig/set' method.",
            "properties": {
                "id": {
                    "description": "An identifier established by the Client that MUST contain a String, Number\nNumbers SHOULD NOT contain fractional parts.",
                    "type": [
                        "string",
                        "integer"
                    ]
                },
                "jsonrpc": {
                    "const": "2.0",
                    "description": "Specifies the version of the JSON-RPC protocol. MUST be exactly \"2.0\".",
                    "type": "string"
                },
                "result": {
                    "$ref": "#/definitions/TaskPushNotificationConfig",
                    "description": "The result object on success"
                }
            },
            "required": [
                "jsonrpc",
                "result"
            ],
            "type": "object"
        },
        "Task": {
            "properties": {
                "artifacts": {
                    "description": "collection of artifacts created by the agent.",
                    "items": {
                        "$ref": "#/definitions/Artifact"
                    },
                    "type": "array"
                },
                "contextId": {
                    "description": "server-generated id for contextual alignment across interactions",
                    "type": "string"
                },
                "history": {
                    "items": {
                        "$ref": "#/definitions/Message"
                    },
                    "type": "array"
                },
                "id": {
                    "description": "unique identifier for the task",
                    "type": "string"
                },
                "kind": {
                    "const": "task",
                    "description": "event type",
                    "type": "string"
                },
                "metadata": {
                    "additionalProperties": {},
                    "description": "extension metadata",
                    "type": "object"
                },
                "status": {
                    "$ref": "#/definitions/TaskStatus",
                    "description": "current status of the task"
                }
            },
            "required": [
                "contextId",
                "id",
                "kind",
                "status"
            ],
            "type": "object"
        },
        "TaskArtifactUpdateEvent": {
            "description": "sent by server during sendStream or subscribe requests",
            "properties": {
                "append": {
                    "description": "Indicates if this artifact appends to a previous one",
                    "type": "boolean"
                },
                "artifact": {
                    "$ref": "#/definitions/Artifact",
                    "description": "generated artifact"
                },
                "contextId": {
                    "description": "the context the task is associated with",
                    "type": "string"
                },
                "kind": {
                    "const": "artifact-update",
                    "description": "event type",
                    "type": "string"
                },
                "lastChunk": {
                    "description": "Indicates if this is the last chunk of the artifact",
                    "type": "boolean"
                },
                "metadata": {
                    "additionalProperties": {},
                    "description": "extension metadata",
                    "type": "object"
                },
                "taskId": {
                    "description": "Task id",
                    "type": "string"
                }
            },
            "required": [
                "artifact",
                "contextId",
                "kind",
                "taskId"
            ],
            "type": "object"
        },
        "TaskIdParams": {
            "description": "Parameters containing only a task ID, used for simple task operations.",
            "properties": {
                "id": {
                    "description": "task id",
                    "type": "string"
                },
                "metadata": {
                    "additionalProperties": {},
                    "type": "object"
                }
            },
            "required": [
                "id"
            ],
            "type": "object"
        },
        "TaskNotCancelableError": {
            "description": "A2A specific error indicating the task is in a state where it cannot be canceled.",
            "properties": {
                "code": {
                    "const": -32002,
                    "description": "A Number that indicates the error type that occurred.",
                    "type": "integer"
                },
                "data": {
                    "description": "A Primitive or Structured value that contains additional information about the error.\nThis may be omitted."
                },
                "message": {
                    "default": "Task cannot be canceled",
                    "description": "A String providing a short description of the error.",
                    "type": "string"
                }
            },
            "required": [
                "code",
                "message"
            ],
            "type": "object"
        },
        "TaskNotFoundError": {
            "description": "A2A specific error indicating the requested task ID was not found.",
            "properties": {
                "code": {
                    "const": -32001,
                    "description": "A Number that indicates the error type that occurred.",
                    "type": "integer"
                },
                "data": {
                    "description": "A Primitive or Structured value that contains additional information about the error.\nThis may be omitted."
                },
                "message": {
                    "default": "Task not found",
                    "description": "A String providing a short description of the error.",
                    "type": "string"
                }
            },
            "required": [
                "code",
                "message"
            ],
            "type": "object"
        },
        "TaskPushNotificationConfig": {
            "description": "Parameters for setting or getting push notification configuration for a task",
            "properties": {
                "pushNotificationConfig": {
                    "$ref": "#/definitions/PushNotificationConfig"
                },
                "taskId": {
                    "description": "task id",
                    "type": "string"
                }
            },
            "required": [
                "pushNotificationConfig",
                "taskId"
            ],
            "type": "object"
        },
        "TaskQueryParams": {
            "description": "Parameters for querying a task, including optional history length.",
            "properties": {
                "historyLength": {
                    "description": "number of recent messages to be retrieved",
                    "type": "integer"
                },
                "id": {
                    "description": "task id",
                    "type": "string"
                },
                "metadata": {
                    "additionalProperties": {},
                    "type": "object"
                }
            },
            "required": [
                "id"
            ],
            "type": "object"
        },
        "TaskResubscriptionRequest": {
            "description": "JSON-RPC request model for the 'tasks/resubscribe' method.",
            "properties": {
                "id": {
                    "description": "An identifier established by the Client that MUST contain a String, Number\nNumbers SHOULD NOT contain fractional parts.",
                    "type": [
                        "string",
                        "integer"
                    ]
                },
                "jsonrpc": {
                    "const": "2.0",
                    "description": "Specifies the version of the JSON-RPC protocol. MUST be exactly \"2.0\".",
                    "type": "string"
                },
                "method": {
                    "const": "tasks/resubscribe",
                    "description": "A String containing the name of the method to be invoked.",
                    "type": "string"
                },
                "params": {
                    "$ref": "#/definitions/TaskIdParams",
                    "description": "A Structured value that holds the parameter values to be used during the invocation of the method."
                }
            },
            "required": [
                "jsonrpc",
                "method",
                "params"
            ],
            "type": "object"
        },
        "TaskState": {
            "description": "Represents the possible states of a Task.",
>>>>>>> 50a6d6d9
            "enum": [
                "submitted",
                "working",
                "input-required",
                "completed",
                "canceled",
                "failed",
                "rejected",
                "auth-required",
                "unknown"
            ],
            "type": "string"
        },
        "TaskStatus": {
            "description": "TaskState and accompanying message.",
            "properties": {
                "message": {
                    "$ref": "#/definitions/Message",
                    "description": "additional status updates for client"
                },
                "state": {
                    "$ref": "#/definitions/TaskState"
                },
                "timestamp": {
                    "description": "ISO 8601 datetime string when the status was recorded.",
                    "type": "string"
                }
            },
<<<<<<< HEAD
            "title": "Parts",
            "type": "array"
          },
          "metadata": {
            "additionalProperties": {},
            "type": "object",
            "title": "Metadata"
          }
        },
        "required": [
          "role",
          "parts"
        ],
        "title": "Message",
        "type": "object"
      },
      "MethodNotFoundError": {
        "properties": {
          "code": {
            "const": -32601,
            "description": "Error code",
            "examples": [
              -32601
            ],
            "title": "Code",
            "type": "integer"
          },
          "message": {
            "const": "Method not found",
            "default": "Method not found",
            "description": "A short description of the error",
            "examples": [
              "Method not found"
            ],
            "title": "Message",
            "type": "string"
          },
          "data": {
            "title": "Data"
          }
        },
        "required": [
          "code",
          "message"
        ],
        "title": "MethodNotFoundError",
        "type": "object"
      },
      "PushNotificationConfig": {
        "properties": {
          "url": {
            "title": "Url",
            "type": "string"
          },
          "token": {
            "title": "Token",
            "type": "string"
          },
          "authentication": {
            "$ref": "#/$defs/AuthenticationInfo"
          }
        },
        "required": [
          "url"
        ],
        "title": "PushNotificationConfig",
        "type": "object"
      },
      "Part": {
        "anyOf": [
          {
            "$ref": "#/$defs/TextPart"
          },
          {
            "$ref": "#/$defs/FilePart"
          },
          {
            "$ref": "#/$defs/DataPart"
          }
        ],
        "title": "Part"
      },
      "SendTaskRequest": {
        "properties": {
          "jsonrpc": {
            "const": "2.0",
            "title": "Jsonrpc",
            "type": "string"
          },
          "id": {
            "anyOf": [
              {
                "type": "integer"
              },
              {
                "type": "string"
              }
            ],
            "title": "Id"
          },
          "method": {
            "const": "tasks/send",
            "title": "Method",
            "type": "string"
          },
          "params": {
            "$ref": "#/$defs/TaskSendParams"
          }
        },
        "required": [
          "jsonrpc",
          "id",
          "method",
          "params"
        ],
        "title": "SendTaskRequest",
        "type": "object"
      },
      "SendTaskResponse": {
        "properties": {
          "jsonrpc": {
            "const": "2.0",
            "title": "Jsonrpc",
            "type": "string"
          },
          "id": {
            "anyOf": [
              {
                "type": "integer"
              },
              {
                "type": "string"
              }
            ],
            "title": "Id"
          },
          "result": {
            "$ref": "#/$defs/Task"
          },
          "error": {
            "$ref": "#/$defs/JSONRPCError"
          }
        },
        "required": [
          "jsonrpc",
          "id"
        ],
        "title": "SendTaskResponse",
        "type": "object"
      },
      "SendTaskStreamingRequest": {
        "properties": {
          "jsonrpc": {
            "const": "2.0",
            "title": "Jsonrpc",
            "type": "string"
          },
          "id": {
            "anyOf": [
              {
                "type": "integer"
              },
              {
                "type": "string"
              }
            ],
            "title": "Id"
          },
          "method": {
            "const": "tasks/sendSubscribe",
            "title": "Method",
            "type": "string"
          },
          "params": {
            "$ref": "#/$defs/TaskSendParams"
          }
        },
        "required": [
          "jsonrpc",
          "id",
          "method",
          "params"
        ],
        "title": "SendTaskStreamingRequest",
        "type": "object"
      },
      "SendTaskStreamingResponse": {
        "properties": {
          "jsonrpc": {
            "const": "2.0",
            "title": "Jsonrpc",
            "type": "string"
          },
          "id": {
            "anyOf": [
              {
                "type": "integer"
              },
              {
                "type": "string"
              }
            ],
            "title": "Id"
          },
          "result": {
            "anyOf": [
              {
                "$ref": "#/$defs/TaskStatusUpdateEvent"
              },
              {
                "$ref": "#/$defs/TaskArtifactUpdateEvent"
              }
            ]
          },
          "error": {
            "$ref": "#/$defs/JSONRPCError"
          }
        },
        "required": [
          "jsonrpc",
          "id"
        ],
        "title": "SendTaskStreamingResponse",
        "type": "object"
      },
      "SetTaskPushNotificationRequest": {
        "properties": {
          "jsonrpc": {
            "const": "2.0",
            "title": "Jsonrpc",
            "type": "string"
          },
          "id": {
            "anyOf": [
              {
                "type": "integer"
              },
              {
                "type": "string"
              }
            ],
            "title": "Id"
          },
          "method": {
            "const": "tasks/pushNotification/set",
            "title": "Method",
            "type": "string"
          },
          "params": {
            "$ref": "#/$defs/TaskPushNotificationConfig"
          }
        },
        "required": [
          "jsonrpc",
          "id",
          "method",
          "params"
        ],
        "title": "SetTaskPushNotificationRequest",
        "type": "object"
      },
      "SetTaskPushNotificationResponse": {
        "properties": {
          "jsonrpc": {
            "const": "2.0",
            "title": "Jsonrpc",
            "type": "string"
          },
          "id": {
            "anyOf": [
              {
                "type": "integer"
              },
              {
                "type": "string"
              }
            ],
            "title": "Id"
          },
          "result": {
            "$ref": "#/$defs/TaskPushNotificationConfig"
          },
          "error": {
            "$ref": "#/$defs/JSONRPCError"
          }
        },
        "required": [
          "jsonrpc",
          "id"
        ],
        "title": "SetTaskPushNotificationResponse",
        "type": "object"
      },
      "Task": {
        "properties": {
          "id": {
            "title": "Id",
            "type": "string"
          },
          "sessionId": {
            "type": "string",
            "title": "SessionId"
          },
          "status": {
            "$ref": "#/$defs/TaskStatus"
          },
          "artifacts": {
            "items": {
              "$ref": "#/$defs/Artifact"
=======
            "required": [
                "state"
            ],
            "type": "object"
        },
        "TaskStatusUpdateEvent": {
            "description": "sent by server during sendStream or subscribe requests",
            "properties": {
                "contextId": {
                    "description": "the context the task is associated with",
                    "type": "string"
                },
                "final": {
                    "description": "indicates the end of the event stream",
                    "type": "boolean"
                },
                "kind": {
                    "const": "status-update",
                    "description": "event type",
                    "type": "string"
                },
                "metadata": {
                    "additionalProperties": {},
                    "description": "extension metadata",
                    "type": "object"
                },
                "status": {
                    "$ref": "#/definitions/TaskStatus",
                    "description": "current status of the task"
                },
                "taskId": {
                    "description": "Task id",
                    "type": "string"
                }
>>>>>>> 50a6d6d9
            },
            "required": [
                "contextId",
                "final",
                "kind",
                "status",
                "taskId"
            ],
            "type": "object"
        },
        "TextPart": {
            "description": "Represents a text segment within parts.",
            "properties": {
                "kind": {
                    "const": "text",
                    "description": "Part type - text for TextParts",
                    "type": "string"
                },
                "metadata": {
                    "additionalProperties": {},
                    "description": "Optional metadata associated with the part.",
                    "type": "object"
                },
                "text": {
                    "description": "Text content",
                    "type": "string"
                }
            },
<<<<<<< HEAD
            "type": "array",
            "title": "History"
          },
          "metadata": {
            "additionalProperties": {},
            "type": "object",
            "title": "Metadata"
          }
        },
        "required": [
          "id",
          "status"
        ],
        "title": "Task",
        "type": "object"
      },
      "TaskPushNotificationConfig": {
        "properties": {
          "id": {
            "title": "Id",
            "type": "string"
          },
          "pushNotificationConfig": {
            "$ref": "#/$defs/PushNotificationConfig"
          }
        },
        "required": [
          "id",
          "pushNotificationConfig"
        ],
        "title": "TaskPushNotificationConfig",
        "type": "object"
      },
      "TaskNotCancelableError": {
        "properties": {
          "code": {
            "const": -32002,
            "description": "Error code",
            "examples": [
              -32002
            ],
            "title": "Code",
            "type": "integer"
          },
          "message": {
            "const": "Task cannot be canceled",
            "default": "Task cannot be canceled",
            "description": "A short description of the error",
            "examples": [
              "Task cannot be canceled"
            ],
            "title": "Message",
            "type": "string"
          },
          "data": {
            "title": "Data"
          }
        },
        "required": [
          "code",
          "message"
        ],
        "title": "TaskNotCancelableError",
        "type": "object"
      },
      "TaskNotFoundError": {
        "properties": {
          "code": {
            "const": -32001,
            "description": "Error code",
            "examples": [
              -32001
            ],
            "title": "Code",
            "type": "integer"
          },
          "message": {
            "const": "Task not found",
            "default": "Task not found",
            "description": "A short description of the error",
            "examples": [
              "Task not found"
            ],
            "title": "Message",
            "type": "string"
          },
          "data": {
            "title": "Data"
          }
        },
        "required": [
          "code",
          "message"
        ],
        "title": "TaskNotFoundError",
        "type": "object"
      },
      "TaskIdParams": {
        "properties": {
          "id": {
            "title": "Id",
            "type": "string"
          },
          "metadata": {
            "additionalProperties": {},
            "type": "object",
            "title": "Metadata"
          }
        },
        "required": [
          "id"
        ],
        "title": "TaskIdParams",
        "type": "object"
      },
      "TaskQueryParams": {
        "properties": {
          "id": {
            "title": "Id",
            "type": "string"
          },
          "historyLength": {
            "type": "integer",
            "title": "HistoryLength"
          },
          "metadata": {
            "additionalProperties": {},
            "type": "object",
            "title": "Metadata"
          }
        },
        "required": [
          "id"
        ],
        "title": "TaskQueryParams",
        "type": "object"
      },
      "TaskSendParams": {
        "properties": {
          "id": {
            "title": "Id",
            "type": "string"
          },
          "sessionId": {
            "title": "SessionId",
            "type": "string"
          },
          "message": {
            "$ref": "#/$defs/Message"
          },
          "acceptedOutputModes": {
            "items": {
              "type": "string"
            },
            "title": "AcceptedOutputModes",
            "type": "array"
          },
          "pushNotification": {
            "$ref": "#/$defs/PushNotificationConfig"
          },
          "historyLength": {
            "type": "integer",
            "title": "HistoryLength"
          },
          "metadata": {
            "additionalProperties": {},
            "type": "object",
            "title": "Metadata"
          }
        },
        "required": [
          "id",
          "message"
        ],
        "title": "TaskSendParams",
        "type": "object"
      },
      "TaskState": {
        "description": "An enumeration.",
        "enum": [
          "submitted",
          "working",
          "input-required",
          "completed",
          "canceled",
          "failed",
          "unknown"
        ],
        "title": "TaskState",
        "type": "string"
      },
      "TaskStatus": {
        "properties": {
          "state": {
            "$ref": "#/$defs/TaskState"
          },
          "message": {
            "$ref": "#/$defs/Message"
          },
          "timestamp": {
            "format": "date-time",
            "title": "Timestamp",
            "type": "string"
          }
        },
        "required": [
          "state"
        ],
        "title": "TaskStatus",
        "type": "object"
      },
      "TaskResubscriptionRequest": {
        "properties": {
          "jsonrpc": {
            "const": "2.0",
            "title": "Jsonrpc",
            "type": "string"
          },
          "id": {
            "anyOf": [
              {
                "type": "integer"
              },
              {
                "type": "string"
              }
            ],
            "title": "Id"
          },
          "method": {
            "const": "tasks/resubscribe",
            "title": "Method",
            "type": "string"
          },
          "params": {
            "$ref": "#/$defs/TaskQueryParams"
          }
        },
        "required": [
          "jsonrpc",
          "id",
          "method",
          "params"
        ],
        "title": "TaskResubscriptionRequest",
        "type": "object"
      },
      "TaskStatusUpdateEvent": {
        "properties": {
          "id": {
            "title": "Id",
            "type": "string"
          },
          "status": {
            "$ref": "#/$defs/TaskStatus"
          },
          "final": {
            "default": false,
            "title": "Final",
            "type": "boolean"
          },
          "metadata": {
            "additionalProperties": {},
            "type": "object",
            "title": "Metadata"
          }
        },
        "required": [
          "id",
          "status"
        ],
        "title": "TaskStatusUpdateEvent",
        "type": "object"
      },
      "TaskArtifactUpdateEvent": {
        "properties": {
          "id": {
            "title": "Id",
            "type": "string"
          },
          "artifact": {
            "$ref": "#/$defs/Artifact"
          },
          "metadata": {
            "additionalProperties": {},
            "type": "object",
            "title": "Metadata"
          }
        },
        "required": [
          "id",
          "artifact"
        ],
        "title": "TaskArtifactUpdateEvent",
        "type": "object"
      },
      "TextPart": {
        "properties": {
          "type": {
            "const": "text",
            "description": "Type of the part",
            "examples": [
              "text"
            ],
            "title": "Type",
            "type": "string"
          },
          "text": {
            "title": "Text",
            "type": "string"
          },
          "metadata": {
            "additionalProperties": {},
            "type": "object",
            "title": "Metadata"
          }
        },
        "required": [
          "type",
          "text"
        ],
        "title": "TextPart",
        "type": "object"
      },
      "UnsupportedOperationError": {
        "properties": {
          "code": {
            "const": -32004,
            "description": "Error code",
            "examples": [
              -32004
            ],
            "title": "Code",
            "type": "integer"
          },
          "message": {
            "const": "This operation is not supported",
            "default": "This operation is not supported",
            "description": "A short description of the error",
            "examples": [
              "This operation is not supported"
            ],
            "title": "Message",
            "type": "string"
          },
          "data": {
            "title": "Data"
          }
        },
        "required": [
          "code",
          "message"
        ],
        "title": "UnsupportedOperationError",
        "type": "object"
      },
      "A2ARequest": {
        "oneOf": [
          {
            "$ref": "#/$defs/SendTaskRequest"
          },
          {
            "$ref": "#/$defs/GetTaskRequest"
          },
          {
            "$ref": "#/$defs/CancelTaskRequest"
          },
          {
            "$ref": "#/$defs/SetTaskPushNotificationRequest"
          },
          {
            "$ref": "#/$defs/GetTaskPushNotificationRequest"
          },
          {
            "$ref": "#/$defs/TaskResubscriptionRequest"
          }
        ],
        "title": "A2ARequest"
      }
=======
            "required": [
                "kind",
                "text"
            ],
            "type": "object"
        },
        "UnsupportedOperationError": {
            "description": "A2A specific error indicating the requested operation is not supported by the agent.",
            "properties": {
                "code": {
                    "const": -32004,
                    "description": "A Number that indicates the error type that occurred.",
                    "type": "integer"
                },
                "data": {
                    "description": "A Primitive or Structured value that contains additional information about the error.\nThis may be omitted."
                },
                "message": {
                    "default": "This operation is not supported",
                    "description": "A String providing a short description of the error.",
                    "type": "string"
                }
            },
            "required": [
                "code",
                "message"
            ],
            "type": "object"
        }
>>>>>>> 50a6d6d9
    }
}
<|MERGE_RESOLUTION|>--- conflicted
+++ resolved
@@ -359,6 +359,7 @@
                 }
             },
             "required": [
+                "id",
                 "jsonrpc",
                 "method",
                 "params"
@@ -396,623 +397,8 @@
                     "description": "The result object on success"
                 }
             },
-<<<<<<< HEAD
-            "title": "Parts",
-            "type": "array"
-          },
-          "index": {
-            "default": 0,
-            "title": "Index",
-            "type": "integer"
-          },
-          "append": {
-            "type": "boolean",
-            "title": "Append"
-          },
-          "lastChunk": {
-            "type": "boolean",
-            "title": "LastChunk"
-          },
-          "metadata": {
-            "additionalProperties": {},
-            "type": "object",
-            "title": "Metadata"
-          }
-        },
-        "required": [
-          "parts"
-        ],
-        "title": "Artifact",
-        "type": "object"
-      },
-      "AuthenticationInfo": {
-        "additionalProperties": {},
-        "properties": {
-          "schemes": {
-            "items": {
-              "type": "string"
-            },
-            "title": "Schemes",
-            "type": "array"
-          },
-          "credentials": {
-            "type": "string",
-            "title": "Credentials"
-          }
-        },
-        "required": [
-          "schemes"
-        ],
-        "title": "AuthenticationInfo",
-        "type": "object"
-      },
-      "PushNotificationNotSupportedError": {
-        "properties": {
-          "code": {
-            "const": -32003,
-            "description": "Error code",
-            "examples": [
-              -32003
-            ],
-            "title": "Code",
-            "type": "integer"
-          },
-          "message": {
-            "const": "Push Notification is not supported",
-            "description": "A short description of the error",
-            "examples": [
-              "Push Notification is not supported"
-            ],
-            "title": "Message",
-            "type": "string"
-          },
-          "data": {
-            "title": "Data"
-          }
-        },
-        "required": [
-          "code",
-          "message"
-        ],
-        "title": "PushNotificationNotSupportedError",
-        "type": "object"
-      },
-      "CancelTaskRequest": {
-        "properties": {
-          "jsonrpc": {
-            "const": "2.0",
-            "title": "Jsonrpc",
-            "type": "string"
-          },
-          "id": {
-            "anyOf": [
-              {
-                "type": "integer"
-              },
-              {
-                "type": "string"
-              }
-            ],
-            "title": "Id"
-          },
-          "method": {
-            "const": "tasks/cancel",
-            "title": "Method",
-            "type": "string"
-          },
-          "params": {
-            "$ref": "#/$defs/TaskIdParams"
-          }
-        },
-        "required": [
-          "jsonrpc",
-          "id",
-          "method",
-          "params"
-        ],
-        "title": "CancelTaskRequest",
-        "type": "object"
-      },
-      "CancelTaskResponse": {
-        "properties": {
-          "jsonrpc": {
-            "const": "2.0",
-            "title": "Jsonrpc",
-            "type": "string"
-          },
-          "id": {
-            "anyOf": [
-              {
-                "type": "integer"
-              },
-              {
-                "type": "string"
-              }
-            ],
-            "title": "Id"
-          },
-          "result": {
-            "$ref": "#/$defs/Task"
-          },
-          "error": {
-            "$ref": "#/$defs/JSONRPCError"
-          }
-        },
-        "required": [
-          "jsonrpc",
-          "id"
-        ],
-        "title": "CancelTaskResponse",
-        "type": "object"
-      },
-      "DataPart": {
-        "properties": {
-          "type": {
-            "const": "data",
-            "description": "Type of the part",
-            "examples": [
-              "data"
-            ],
-            "title": "Type",
-            "type": "string"
-          },
-          "data": {
-            "additionalProperties": {},
-            "title": "Data",
-            "type": "object"
-          },
-          "metadata": {
-            "additionalProperties": {},
-            "type": "object",
-            "title": "Metadata"
-          }
-        },
-        "required": [
-          "type",
-          "data"
-        ],
-        "title": "DataPart",
-        "type": "object"
-      },
-      "FileContent": {
-        "description": "Represents the content of a file, either as base64 encoded bytes or a URI.\n\nEnsures that either 'bytes' or 'uri' is provided, but not both.",
-        "properties": {
-          "name": {
-            "type": "string",
-            "title": "Name"
-          },
-          "mimeType": {
-            "type": "string",
-            "title": "Mimetype"
-          },
-          "bytes": {
-            "type": "string",
-            "title": "Bytes"
-          },
-          "uri": {
-            "type": "string",
-            "title": "Uri"
-          }
-        },
-        "title": "FileContent",
-        "type": "object"
-      },
-      "FilePart": {
-        "properties": {
-          "type": {
-            "const": "file",
-            "description": "Type of the part",
-            "examples": [
-              "file"
-            ],
-            "title": "Type",
-            "type": "string"
-          },
-          "file": {
-            "$ref": "#/$defs/FileContent"
-          },
-          "metadata": {
-            "additionalProperties": {},
-            "type": "object",
-            "title": "Metadata"
-          }
-        },
-        "required": [
-          "type",
-          "file"
-        ],
-        "title": "FilePart",
-        "type": "object"
-      },
-      "GetTaskPushNotificationRequest": {
-        "properties": {
-          "jsonrpc": {
-            "const": "2.0",
-            "title": "Jsonrpc",
-            "type": "string"
-          },
-          "id": {
-            "anyOf": [
-              {
-                "type": "integer"
-              },
-              {
-                "type": "string"
-              }
-            ],
-            "title": "Id"
-          },
-          "method": {
-            "const": "tasks/pushNotification/get",
-            "title": "Method",
-            "type": "string"
-          },
-          "params": {
-            "$ref": "#/$defs/TaskIdParams"
-          }
-        },
-        "required": [
-          "jsonrpc",
-          "id",
-          "method",
-          "params"
-        ],
-        "title": "GetTaskPushNotificationRequest",
-        "type": "object"
-      },
-      "GetTaskPushNotificationResponse": {
-        "properties": {
-          "jsonrpc": {
-            "const": "2.0",
-            "title": "Jsonrpc",
-            "type": "string"
-          },
-          "id": {
-            "anyOf": [
-              {
-                "type": "integer"
-              },
-              {
-                "type": "string"
-              }
-            ],
-            "title": "Id"
-          },
-          "result": {
-            "$ref": "#/$defs/TaskPushNotificationConfig"
-          },
-          "error": {
-            "$ref": "#/$defs/JSONRPCError"
-          }
-        },
-        "required": [
-          "jsonrpc",
-          "id"
-        ],
-        "title": "GetTaskPushNotificationResponse",
-        "type": "object"
-      },
-      "GetTaskRequest": {
-        "properties": {
-          "jsonrpc": {
-            "const": "2.0",
-            "title": "Jsonrpc",
-            "type": "string"
-          },
-          "id": {
-            "anyOf": [
-              {
-                "type": "integer"
-              },
-              {
-                "type": "string"
-              }
-            ],
-            "title": "Id"
-          },
-          "method": {
-            "const": "tasks/get",
-            "title": "Method",
-            "type": "string"
-          },
-          "params": {
-            "$ref": "#/$defs/TaskQueryParams"
-          }
-        },
-        "required": [
-          "jsonrpc",
-          "id",
-          "method",
-          "params"
-        ],
-        "title": "GetTaskRequest",
-        "type": "object"
-      },
-      "GetTaskResponse": {
-        "properties": {
-          "jsonrpc": {
-            "const": "2.0",
-            "title": "Jsonrpc",
-            "type": "string"
-          },
-          "id": {
-            "anyOf": [
-              {
-                "type": "integer"
-              },
-              {
-                "type": "string"
-              }
-            ],
-            "title": "Id"
-          },
-          "result": {
-            "$ref": "#/$defs/Task"
-          },
-          "error": {
-            "$ref": "#/$defs/JSONRPCError"
-          }
-        },
-        "required": [
-          "jsonrpc",
-          "id"
-        ],
-        "title": "GetTaskResponse",
-        "type": "object"
-      },
-      "InternalError": {
-        "properties": {
-          "code": {
-            "const": -32603,
-            "description": "Error code",
-            "examples": [
-              -32603
-            ],
-            "title": "Code",
-            "type": "integer"
-          },
-          "message": {
-            "const": "Internal error",
-            "default": "Internal error",
-            "description": "A short description of the error",
-            "examples": [
-              "Internal error"
-            ],
-            "title": "Message",
-            "type": "string"
-          },
-          "data": {
-            "additionalProperties": {},
-            "type": "object",
-            "title": "Data"
-          }
-        },
-        "required": [
-          "code",
-          "message"
-        ],
-        "title": "InternalError",
-        "type": "object"
-      },
-      "InvalidParamsError": {
-        "properties": {
-          "code": {
-            "const": -32602,
-            "description": "Error code",
-            "examples": [
-              -32602
-            ],
-            "title": "Code",
-            "type": "integer"
-          },
-          "message": {
-            "const": "Invalid parameters",
-            "default": "Invalid parameters",
-            "description": "A short description of the error",
-            "examples": [
-              "Invalid parameters"
-            ],
-            "title": "Message",
-            "type": "string"
-          },
-          "data": {
-            "additionalProperties": {},
-            "type": "object",
-            "title": "Data"
-          }
-        },
-        "required": [
-          "code",
-          "message"
-        ],
-        "title": "InvalidParamsError",
-        "type": "object"
-      },
-      "InvalidRequestError": {
-        "properties": {
-          "code": {
-            "const": -32600,
-            "description": "Error code",
-            "examples": [
-              -32600
-            ],
-            "title": "Code",
-            "type": "integer"
-          },
-          "message": {
-            "const": "Request payload validation error",
-            "default": "Request payload validation error",
-            "description": "A short description of the error",
-            "examples": [
-              "Request payload validation error"
-            ],
-            "title": "Message",
-            "type": "string"
-          },
-          "data": {
-            "additionalProperties": {},
-            "type": "object",
-            "title": "Data"
-          }
-        },
-        "required": [
-          "code",
-          "message"
-        ],
-        "title": "InvalidRequestError",
-        "type": "object"
-      },
-      "JSONParseError": {
-        "properties": {
-          "code": {
-            "const": -32700,
-            "description": "Error code",
-            "examples": [
-              -32700
-            ],
-            "title": "Code",
-            "type": "integer"
-          },
-          "message": {
-            "const": "Invalid JSON payload",
-            "description": "A short description of the error",
-            "examples": [
-              "Invalid JSON payload"
-            ],
-            "title": "Message",
-            "type": "string"
-          },
-          "data": {
-            "additionalProperties": {},
-            "type": "object",
-            "title": "Data"
-          }
-        },
-        "required": [
-          "code",
-          "message"
-        ],
-        "title": "JSONParseError",
-        "type": "object"
-      },
-      "JSONRPCError": {
-        "properties": {
-          "code": {
-            "title": "Code",
-            "type": "integer"
-          },
-          "message": {
-            "title": "Message",
-            "type": "string"
-          },
-          "data": {
-            "additionalProperties": {},
-            "type": "object",
-            "title": "Data"
-          }
-        },
-        "required": [
-          "code",
-          "message"
-        ],
-        "title": "JSONRPCError",
-        "type": "object"
-      },
-      "JSONRPCMessage": {
-        "properties": {
-          "jsonrpc": {
-            "const": "2.0",
-            "title": "Jsonrpc",
-            "type": "string"
-          },
-          "id": {
-            "anyOf": [
-              {
-                "type": "integer"
-              },
-              {
-                "type": "string"
-              }
-            ],
-            "title": "Id"
-          }
-        },
-        "title": "JSONRPCMessage",
-        "type": "object"
-      },
-      "JSONRPCRequest": {
-        "properties": {
-          "jsonrpc": {
-            "const": "2.0",
-            "title": "Jsonrpc",
-            "type": "string"
-          },
-          "id": {
-            "anyOf": [
-              {
-                "type": "integer"
-              },
-              {
-                "type": "string"
-              }
-            ],
-            "title": "Id"
-          },
-          "method": {
-            "title": "Method",
-            "type": "string"
-          },
-          "params": {
-            "additionalProperties": {},
-            "type": "object",
-            "title": "Params"
-          }
-        },
-        "required": [
-          "method"
-        ],
-        "title": "JSONRPCRequest",
-        "type": "object"
-      },
-      "JSONRPCResponse": {
-        "properties": {
-          "jsonrpc": {
-            "const": "2.0",
-            "title": "Jsonrpc",
-            "type": "string"
-          },
-          "id": {
-            "anyOf": [
-              {
-                "type": "integer"
-              },
-              {
-                "type": "string"
-              }
-            ],
-            "title": "Id"
-          },
-          "result": {
-            "additionalProperties": {},
-            "type": "object",
-            "title": "Result"
-          },
-          "error": {
-            "$ref": "#/$defs/JSONRPCError"
-          }
-        },
-        "required": [
-          "jsonrpc",
-          "id"
-        ],
-        "title": "JSONRPCResponse",
-        "type": "object"
-      },
-      "Message": {
-        "properties": {
-          "role": {
-=======
-            "required": [
+            "required": [
+                "id",
                 "jsonrpc",
                 "result"
             ],
@@ -1203,6 +589,7 @@
                 }
             },
             "required": [
+                "id",
                 "jsonrpc",
                 "method",
                 "params"
@@ -1241,6 +628,7 @@
                 }
             },
             "required": [
+                "id",
                 "jsonrpc",
                 "result"
             ],
@@ -1272,6 +660,7 @@
                 }
             },
             "required": [
+                "id",
                 "jsonrpc",
                 "method",
                 "params"
@@ -1310,6 +699,7 @@
                 }
             },
             "required": [
+                "id",
                 "jsonrpc",
                 "result"
             ],
@@ -1560,6 +950,7 @@
             },
             "required": [
                 "error",
+                "id",
                 "jsonrpc"
             ],
             "type": "object"
@@ -1611,6 +1002,7 @@
                 }
             },
             "required": [
+                "id",
                 "jsonrpc",
                 "method"
             ],
@@ -1662,6 +1054,7 @@
                 }
             },
             "required": [
+                "id",
                 "jsonrpc",
                 "result"
             ],
@@ -2021,6 +1414,7 @@
                 }
             },
             "required": [
+                "id",
                 "jsonrpc",
                 "method",
                 "params"
@@ -2066,6 +1460,7 @@
                 }
             },
             "required": [
+                "id",
                 "jsonrpc",
                 "result"
             ],
@@ -2097,6 +1492,7 @@
                 }
             },
             "required": [
+                "id",
                 "jsonrpc",
                 "method",
                 "params"
@@ -2148,6 +1544,7 @@
                 }
             },
             "required": [
+                "id",
                 "jsonrpc",
                 "result"
             ],
@@ -2179,6 +1576,7 @@
                 }
             },
             "required": [
+                "id",
                 "jsonrpc",
                 "method",
                 "params"
@@ -2217,6 +1615,7 @@
                 }
             },
             "required": [
+                "id",
                 "jsonrpc",
                 "result"
             ],
@@ -2437,6 +1836,7 @@
                 }
             },
             "required": [
+                "id",
                 "jsonrpc",
                 "method",
                 "params"
@@ -2445,7 +1845,6 @@
         },
         "TaskState": {
             "description": "Represents the possible states of a Task.",
->>>>>>> 50a6d6d9
             "enum": [
                 "submitted",
                 "working",
@@ -2474,317 +1873,6 @@
                     "type": "string"
                 }
             },
-<<<<<<< HEAD
-            "title": "Parts",
-            "type": "array"
-          },
-          "metadata": {
-            "additionalProperties": {},
-            "type": "object",
-            "title": "Metadata"
-          }
-        },
-        "required": [
-          "role",
-          "parts"
-        ],
-        "title": "Message",
-        "type": "object"
-      },
-      "MethodNotFoundError": {
-        "properties": {
-          "code": {
-            "const": -32601,
-            "description": "Error code",
-            "examples": [
-              -32601
-            ],
-            "title": "Code",
-            "type": "integer"
-          },
-          "message": {
-            "const": "Method not found",
-            "default": "Method not found",
-            "description": "A short description of the error",
-            "examples": [
-              "Method not found"
-            ],
-            "title": "Message",
-            "type": "string"
-          },
-          "data": {
-            "title": "Data"
-          }
-        },
-        "required": [
-          "code",
-          "message"
-        ],
-        "title": "MethodNotFoundError",
-        "type": "object"
-      },
-      "PushNotificationConfig": {
-        "properties": {
-          "url": {
-            "title": "Url",
-            "type": "string"
-          },
-          "token": {
-            "title": "Token",
-            "type": "string"
-          },
-          "authentication": {
-            "$ref": "#/$defs/AuthenticationInfo"
-          }
-        },
-        "required": [
-          "url"
-        ],
-        "title": "PushNotificationConfig",
-        "type": "object"
-      },
-      "Part": {
-        "anyOf": [
-          {
-            "$ref": "#/$defs/TextPart"
-          },
-          {
-            "$ref": "#/$defs/FilePart"
-          },
-          {
-            "$ref": "#/$defs/DataPart"
-          }
-        ],
-        "title": "Part"
-      },
-      "SendTaskRequest": {
-        "properties": {
-          "jsonrpc": {
-            "const": "2.0",
-            "title": "Jsonrpc",
-            "type": "string"
-          },
-          "id": {
-            "anyOf": [
-              {
-                "type": "integer"
-              },
-              {
-                "type": "string"
-              }
-            ],
-            "title": "Id"
-          },
-          "method": {
-            "const": "tasks/send",
-            "title": "Method",
-            "type": "string"
-          },
-          "params": {
-            "$ref": "#/$defs/TaskSendParams"
-          }
-        },
-        "required": [
-          "jsonrpc",
-          "id",
-          "method",
-          "params"
-        ],
-        "title": "SendTaskRequest",
-        "type": "object"
-      },
-      "SendTaskResponse": {
-        "properties": {
-          "jsonrpc": {
-            "const": "2.0",
-            "title": "Jsonrpc",
-            "type": "string"
-          },
-          "id": {
-            "anyOf": [
-              {
-                "type": "integer"
-              },
-              {
-                "type": "string"
-              }
-            ],
-            "title": "Id"
-          },
-          "result": {
-            "$ref": "#/$defs/Task"
-          },
-          "error": {
-            "$ref": "#/$defs/JSONRPCError"
-          }
-        },
-        "required": [
-          "jsonrpc",
-          "id"
-        ],
-        "title": "SendTaskResponse",
-        "type": "object"
-      },
-      "SendTaskStreamingRequest": {
-        "properties": {
-          "jsonrpc": {
-            "const": "2.0",
-            "title": "Jsonrpc",
-            "type": "string"
-          },
-          "id": {
-            "anyOf": [
-              {
-                "type": "integer"
-              },
-              {
-                "type": "string"
-              }
-            ],
-            "title": "Id"
-          },
-          "method": {
-            "const": "tasks/sendSubscribe",
-            "title": "Method",
-            "type": "string"
-          },
-          "params": {
-            "$ref": "#/$defs/TaskSendParams"
-          }
-        },
-        "required": [
-          "jsonrpc",
-          "id",
-          "method",
-          "params"
-        ],
-        "title": "SendTaskStreamingRequest",
-        "type": "object"
-      },
-      "SendTaskStreamingResponse": {
-        "properties": {
-          "jsonrpc": {
-            "const": "2.0",
-            "title": "Jsonrpc",
-            "type": "string"
-          },
-          "id": {
-            "anyOf": [
-              {
-                "type": "integer"
-              },
-              {
-                "type": "string"
-              }
-            ],
-            "title": "Id"
-          },
-          "result": {
-            "anyOf": [
-              {
-                "$ref": "#/$defs/TaskStatusUpdateEvent"
-              },
-              {
-                "$ref": "#/$defs/TaskArtifactUpdateEvent"
-              }
-            ]
-          },
-          "error": {
-            "$ref": "#/$defs/JSONRPCError"
-          }
-        },
-        "required": [
-          "jsonrpc",
-          "id"
-        ],
-        "title": "SendTaskStreamingResponse",
-        "type": "object"
-      },
-      "SetTaskPushNotificationRequest": {
-        "properties": {
-          "jsonrpc": {
-            "const": "2.0",
-            "title": "Jsonrpc",
-            "type": "string"
-          },
-          "id": {
-            "anyOf": [
-              {
-                "type": "integer"
-              },
-              {
-                "type": "string"
-              }
-            ],
-            "title": "Id"
-          },
-          "method": {
-            "const": "tasks/pushNotification/set",
-            "title": "Method",
-            "type": "string"
-          },
-          "params": {
-            "$ref": "#/$defs/TaskPushNotificationConfig"
-          }
-        },
-        "required": [
-          "jsonrpc",
-          "id",
-          "method",
-          "params"
-        ],
-        "title": "SetTaskPushNotificationRequest",
-        "type": "object"
-      },
-      "SetTaskPushNotificationResponse": {
-        "properties": {
-          "jsonrpc": {
-            "const": "2.0",
-            "title": "Jsonrpc",
-            "type": "string"
-          },
-          "id": {
-            "anyOf": [
-              {
-                "type": "integer"
-              },
-              {
-                "type": "string"
-              }
-            ],
-            "title": "Id"
-          },
-          "result": {
-            "$ref": "#/$defs/TaskPushNotificationConfig"
-          },
-          "error": {
-            "$ref": "#/$defs/JSONRPCError"
-          }
-        },
-        "required": [
-          "jsonrpc",
-          "id"
-        ],
-        "title": "SetTaskPushNotificationResponse",
-        "type": "object"
-      },
-      "Task": {
-        "properties": {
-          "id": {
-            "title": "Id",
-            "type": "string"
-          },
-          "sessionId": {
-            "type": "string",
-            "title": "SessionId"
-          },
-          "status": {
-            "$ref": "#/$defs/TaskStatus"
-          },
-          "artifacts": {
-            "items": {
-              "$ref": "#/$defs/Artifact"
-=======
             "required": [
                 "state"
             ],
@@ -2819,7 +1907,6 @@
                     "description": "Task id",
                     "type": "string"
                 }
->>>>>>> 50a6d6d9
             },
             "required": [
                 "contextId",
@@ -2848,387 +1935,6 @@
                     "type": "string"
                 }
             },
-<<<<<<< HEAD
-            "type": "array",
-            "title": "History"
-          },
-          "metadata": {
-            "additionalProperties": {},
-            "type": "object",
-            "title": "Metadata"
-          }
-        },
-        "required": [
-          "id",
-          "status"
-        ],
-        "title": "Task",
-        "type": "object"
-      },
-      "TaskPushNotificationConfig": {
-        "properties": {
-          "id": {
-            "title": "Id",
-            "type": "string"
-          },
-          "pushNotificationConfig": {
-            "$ref": "#/$defs/PushNotificationConfig"
-          }
-        },
-        "required": [
-          "id",
-          "pushNotificationConfig"
-        ],
-        "title": "TaskPushNotificationConfig",
-        "type": "object"
-      },
-      "TaskNotCancelableError": {
-        "properties": {
-          "code": {
-            "const": -32002,
-            "description": "Error code",
-            "examples": [
-              -32002
-            ],
-            "title": "Code",
-            "type": "integer"
-          },
-          "message": {
-            "const": "Task cannot be canceled",
-            "default": "Task cannot be canceled",
-            "description": "A short description of the error",
-            "examples": [
-              "Task cannot be canceled"
-            ],
-            "title": "Message",
-            "type": "string"
-          },
-          "data": {
-            "title": "Data"
-          }
-        },
-        "required": [
-          "code",
-          "message"
-        ],
-        "title": "TaskNotCancelableError",
-        "type": "object"
-      },
-      "TaskNotFoundError": {
-        "properties": {
-          "code": {
-            "const": -32001,
-            "description": "Error code",
-            "examples": [
-              -32001
-            ],
-            "title": "Code",
-            "type": "integer"
-          },
-          "message": {
-            "const": "Task not found",
-            "default": "Task not found",
-            "description": "A short description of the error",
-            "examples": [
-              "Task not found"
-            ],
-            "title": "Message",
-            "type": "string"
-          },
-          "data": {
-            "title": "Data"
-          }
-        },
-        "required": [
-          "code",
-          "message"
-        ],
-        "title": "TaskNotFoundError",
-        "type": "object"
-      },
-      "TaskIdParams": {
-        "properties": {
-          "id": {
-            "title": "Id",
-            "type": "string"
-          },
-          "metadata": {
-            "additionalProperties": {},
-            "type": "object",
-            "title": "Metadata"
-          }
-        },
-        "required": [
-          "id"
-        ],
-        "title": "TaskIdParams",
-        "type": "object"
-      },
-      "TaskQueryParams": {
-        "properties": {
-          "id": {
-            "title": "Id",
-            "type": "string"
-          },
-          "historyLength": {
-            "type": "integer",
-            "title": "HistoryLength"
-          },
-          "metadata": {
-            "additionalProperties": {},
-            "type": "object",
-            "title": "Metadata"
-          }
-        },
-        "required": [
-          "id"
-        ],
-        "title": "TaskQueryParams",
-        "type": "object"
-      },
-      "TaskSendParams": {
-        "properties": {
-          "id": {
-            "title": "Id",
-            "type": "string"
-          },
-          "sessionId": {
-            "title": "SessionId",
-            "type": "string"
-          },
-          "message": {
-            "$ref": "#/$defs/Message"
-          },
-          "acceptedOutputModes": {
-            "items": {
-              "type": "string"
-            },
-            "title": "AcceptedOutputModes",
-            "type": "array"
-          },
-          "pushNotification": {
-            "$ref": "#/$defs/PushNotificationConfig"
-          },
-          "historyLength": {
-            "type": "integer",
-            "title": "HistoryLength"
-          },
-          "metadata": {
-            "additionalProperties": {},
-            "type": "object",
-            "title": "Metadata"
-          }
-        },
-        "required": [
-          "id",
-          "message"
-        ],
-        "title": "TaskSendParams",
-        "type": "object"
-      },
-      "TaskState": {
-        "description": "An enumeration.",
-        "enum": [
-          "submitted",
-          "working",
-          "input-required",
-          "completed",
-          "canceled",
-          "failed",
-          "unknown"
-        ],
-        "title": "TaskState",
-        "type": "string"
-      },
-      "TaskStatus": {
-        "properties": {
-          "state": {
-            "$ref": "#/$defs/TaskState"
-          },
-          "message": {
-            "$ref": "#/$defs/Message"
-          },
-          "timestamp": {
-            "format": "date-time",
-            "title": "Timestamp",
-            "type": "string"
-          }
-        },
-        "required": [
-          "state"
-        ],
-        "title": "TaskStatus",
-        "type": "object"
-      },
-      "TaskResubscriptionRequest": {
-        "properties": {
-          "jsonrpc": {
-            "const": "2.0",
-            "title": "Jsonrpc",
-            "type": "string"
-          },
-          "id": {
-            "anyOf": [
-              {
-                "type": "integer"
-              },
-              {
-                "type": "string"
-              }
-            ],
-            "title": "Id"
-          },
-          "method": {
-            "const": "tasks/resubscribe",
-            "title": "Method",
-            "type": "string"
-          },
-          "params": {
-            "$ref": "#/$defs/TaskQueryParams"
-          }
-        },
-        "required": [
-          "jsonrpc",
-          "id",
-          "method",
-          "params"
-        ],
-        "title": "TaskResubscriptionRequest",
-        "type": "object"
-      },
-      "TaskStatusUpdateEvent": {
-        "properties": {
-          "id": {
-            "title": "Id",
-            "type": "string"
-          },
-          "status": {
-            "$ref": "#/$defs/TaskStatus"
-          },
-          "final": {
-            "default": false,
-            "title": "Final",
-            "type": "boolean"
-          },
-          "metadata": {
-            "additionalProperties": {},
-            "type": "object",
-            "title": "Metadata"
-          }
-        },
-        "required": [
-          "id",
-          "status"
-        ],
-        "title": "TaskStatusUpdateEvent",
-        "type": "object"
-      },
-      "TaskArtifactUpdateEvent": {
-        "properties": {
-          "id": {
-            "title": "Id",
-            "type": "string"
-          },
-          "artifact": {
-            "$ref": "#/$defs/Artifact"
-          },
-          "metadata": {
-            "additionalProperties": {},
-            "type": "object",
-            "title": "Metadata"
-          }
-        },
-        "required": [
-          "id",
-          "artifact"
-        ],
-        "title": "TaskArtifactUpdateEvent",
-        "type": "object"
-      },
-      "TextPart": {
-        "properties": {
-          "type": {
-            "const": "text",
-            "description": "Type of the part",
-            "examples": [
-              "text"
-            ],
-            "title": "Type",
-            "type": "string"
-          },
-          "text": {
-            "title": "Text",
-            "type": "string"
-          },
-          "metadata": {
-            "additionalProperties": {},
-            "type": "object",
-            "title": "Metadata"
-          }
-        },
-        "required": [
-          "type",
-          "text"
-        ],
-        "title": "TextPart",
-        "type": "object"
-      },
-      "UnsupportedOperationError": {
-        "properties": {
-          "code": {
-            "const": -32004,
-            "description": "Error code",
-            "examples": [
-              -32004
-            ],
-            "title": "Code",
-            "type": "integer"
-          },
-          "message": {
-            "const": "This operation is not supported",
-            "default": "This operation is not supported",
-            "description": "A short description of the error",
-            "examples": [
-              "This operation is not supported"
-            ],
-            "title": "Message",
-            "type": "string"
-          },
-          "data": {
-            "title": "Data"
-          }
-        },
-        "required": [
-          "code",
-          "message"
-        ],
-        "title": "UnsupportedOperationError",
-        "type": "object"
-      },
-      "A2ARequest": {
-        "oneOf": [
-          {
-            "$ref": "#/$defs/SendTaskRequest"
-          },
-          {
-            "$ref": "#/$defs/GetTaskRequest"
-          },
-          {
-            "$ref": "#/$defs/CancelTaskRequest"
-          },
-          {
-            "$ref": "#/$defs/SetTaskPushNotificationRequest"
-          },
-          {
-            "$ref": "#/$defs/GetTaskPushNotificationRequest"
-          },
-          {
-            "$ref": "#/$defs/TaskResubscriptionRequest"
-          }
-        ],
-        "title": "A2ARequest"
-      }
-=======
             "required": [
                 "kind",
                 "text"
@@ -3258,6 +1964,5 @@
             ],
             "type": "object"
         }
->>>>>>> 50a6d6d9
     }
 }
