{
    "$schema": "http://json-schema.org/draft-07/schema#",
    "definitions": {
        "A2AError": {
            "anyOf": [
                {
                    "$ref": "#/definitions/JSONParseError"
                },
                {
                    "$ref": "#/definitions/InvalidRequestError"
                },
                {
                    "$ref": "#/definitions/MethodNotFoundError"
                },
                {
                    "$ref": "#/definitions/InvalidParamsError"
                },
                {
                    "$ref": "#/definitions/InternalError"
                },
                {
                    "$ref": "#/definitions/TaskNotFoundError"
                },
                {
                    "$ref": "#/definitions/TaskNotCancelableError"
                },
                {
                    "$ref": "#/definitions/PushNotificationNotSupportedError"
                },
                {
                    "$ref": "#/definitions/UnsupportedOperationError"
                },
                {
                    "$ref": "#/definitions/ContentTypeNotSupportedError"
                },
                {
                    "$ref": "#/definitions/InvalidAgentResponseError"
                }
            ],
            "description": "A discriminated union of all standard JSON-RPC and A2A-specific error types."
        },
        "A2ARequest": {
            "anyOf": [
                {
                    "$ref": "#/definitions/SendMessageRequest"
                },
                {
                    "$ref": "#/definitions/SendStreamingMessageRequest"
                },
                {
                    "$ref": "#/definitions/GetTaskRequest"
                },
                {
                    "$ref": "#/definitions/CancelTaskRequest"
                },
                {
                    "$ref": "#/definitions/SetTaskPushNotificationConfigRequest"
                },
                {
                    "$ref": "#/definitions/GetTaskPushNotificationConfigRequest"
                },
                {
                    "$ref": "#/definitions/TaskResubscriptionRequest"
                },
                {
                    "$ref": "#/definitions/ListTaskPushNotificationConfigRequest"
                },
                {
                    "$ref": "#/definitions/DeleteTaskPushNotificationConfigRequest"
                }
            ],
            "description": "A discriminated union representing all possible JSON-RPC 2.0 requests supported by the A2A specification."
        },
        "APIKeySecurityScheme": {
            "description": "Defines a security scheme using an API key.",
            "properties": {
                "description": {
                    "description": "An optional description for the security scheme.",
                    "type": "string"
                },
                "in": {
                    "description": "The location of the API key.",
                    "enum": [
                        "cookie",
                        "header",
                        "query"
                    ],
                    "type": "string"
                },
                "name": {
                    "description": "The name of the header, query, or cookie parameter to be used.",
                    "type": "string"
                },
                "type": {
                    "const": "apiKey",
                    "description": "The type of the security scheme. Must be 'apiKey'.",
                    "type": "string"
                }
            },
            "required": [
                "in",
                "name",
                "type"
            ],
            "type": "object"
        },
        "AgentCapabilities": {
            "description": "Defines optional capabilities supported by an agent.",
            "properties": {
                "extensions": {
                    "description": "A list of protocol extensions supported by the agent.",
                    "items": {
                        "$ref": "#/definitions/AgentExtension"
                    },
                    "type": "array"
                },
                "pushNotifications": {
                    "description": "Indicates if the agent supports sending push notifications for asynchronous task updates.",
                    "type": "boolean"
                },
                "stateTransitionHistory": {
                    "description": "Indicates if the agent provides a history of state transitions for a task.",
                    "type": "boolean"
                },
                "streaming": {
                    "description": "Indicates if the agent supports Server-Sent Events (SSE) for streaming responses.",
                    "type": "boolean"
                }
            },
            "type": "object"
        },
        "AgentCard": {
            "description": "The AgentCard is a self-describing manifest for an agent. It provides essential\nmetadata including the agent's identity, capabilities, skills, supported\ncommunication methods, and security requirements.",
            "properties": {
                "additionalInterfaces": {
                    "description": "A list of additional supported interfaces (transport and URL combinations).\nThis allows agents to expose multiple transports, potentially at different URLs.\n\nBest practices:\n- SHOULD include all supported transports for completeness\n- SHOULD include an entry matching the main 'url' and 'preferredTransport'\n- MAY reuse URLs if multiple transports are available at the same endpoint\n- MUST accurately declare the transport available at each URL\n\nClients can select any interface from this list based on their transport capabilities\nand preferences. This enables transport negotiation and fallback scenarios.",
                    "items": {
                        "$ref": "#/definitions/AgentInterface"
                    },
                    "type": "array"
                },
                "capabilities": {
                    "$ref": "#/definitions/AgentCapabilities",
                    "description": "A declaration of optional capabilities supported by the agent."
                },
                "defaultInputModes": {
                    "description": "Default set of supported input MIME types for all skills, which can be\noverridden on a per-skill basis.",
                    "items": {
                        "type": "string"
                    },
                    "type": "array"
                },
                "defaultOutputModes": {
                    "description": "Default set of supported output MIME types for all skills, which can be\noverridden on a per-skill basis.",
                    "items": {
                        "type": "string"
                    },
                    "type": "array"
                },
                "description": {
                    "description": "A human-readable description of the agent, assisting users and other agents\nin understanding its purpose.",
                    "examples": [
                        "Agent that helps users with recipes and cooking."
                    ],
                    "type": "string"
                },
                "documentationUrl": {
                    "description": "An optional URL to the agent's documentation.",
                    "type": "string"
                },
                "iconUrl": {
                    "description": "An optional URL to an icon for the agent.",
                    "type": "string"
                },
                "name": {
                    "description": "A human-readable name for the agent.",
                    "examples": [
                        "Recipe Agent"
                    ],
                    "type": "string"
                },
                "preferredTransport": {
                    "default": "JSONRPC",
<<<<<<< HEAD
                    "description": "The transport protocol for the preferred endpoint (the main 'url' field).\nIf not specified, defaults to 'JSONRPC' since all agents must support JSON-RPC transport.\n\nIMPORTANT: The transport specified here MUST be available at the main 'url'.\nThis creates a binding between the main URL and its supported transport protocol.\nClients should prefer this transport and URL combination when both are supported.",
=======
                    "description": "The transport protocol for the preferred endpoint (the main 'url' field).\nIf not specified, defaults to 'JSONRPC'.\n\nIMPORTANT: The transport specified here MUST be available at the main 'url'.\nThis creates a binding between the main URL and its supported transport protocol.\nClients should prefer this transport and URL combination when both are supported.",
>>>>>>> e834347c
                    "examples": [
                        "JSONRPC",
                        "GRPC",
                        "HTTP+JSON"
                    ],
                    "type": "string"
                },
                "protocolVersion": {
                    "default": "0.2.6",
                    "description": "The version of the A2A protocol this agent supports.",
                    "type": "string"
                },
                "provider": {
                    "$ref": "#/definitions/AgentProvider",
                    "description": "Information about the agent's service provider."
                },
                "security": {
                    "description": "A list of security requirement objects that apply to all agent interactions. Each object\nlists security schemes that can be used. Follows the OpenAPI 3.0 Security Requirement Object.",
                    "items": {
                        "additionalProperties": {
                            "items": {
                                "type": "string"
                            },
                            "type": "array"
                        },
                        "type": "object"
                    },
                    "type": "array"
                },
                "securitySchemes": {
                    "additionalProperties": {
                        "$ref": "#/definitions/SecurityScheme"
                    },
                    "description": "A declaration of the security schemes available to authorize requests. The key is the\nscheme name. Follows the OpenAPI 3.0 Security Scheme Object.",
                    "type": "object"
                },
                "skills": {
                    "description": "The set of skills, or distinct capabilities, that the agent can perform.",
                    "items": {
                        "$ref": "#/definitions/AgentSkill"
                    },
                    "type": "array"
                },
                "supportsAuthenticatedExtendedCard": {
                    "description": "If true, the agent can provide an extended agent card with additional details\nto authenticated users. Defaults to false.",
                    "type": "boolean"
                },
                "url": {
<<<<<<< HEAD
                    "description": "The preferred endpoint URL for interacting with the agent.\nThis URL MUST support the transport specified by 'preferredTransport' (or JSON-RPC if preferredTransport is omitted).\nSince JSON-RPC is mandatory, this URL MUST support JSON-RPC either as the primary or one of multiple available transports.",
=======
                    "description": "The preferred endpoint URL for interacting with the agent.\nThis URL MUST support the transport specified by 'preferredTransport'.",
>>>>>>> e834347c
                    "examples": [
                        "https://api.example.com/a2a/v1"
                    ],
                    "format": "uri",
                    "type": "string"
                },
                "version": {
                    "description": "The agent's own version number. The format is defined by the provider.",
                    "examples": [
                        "1.0.0"
                    ],
                    "type": "string"
                }
            },
            "required": [
                "capabilities",
                "defaultInputModes",
                "defaultOutputModes",
                "description",
                "name",
                "protocolVersion",
                "skills",
                "url",
                "version"
            ],
            "type": "object"
        },
        "AgentExtension": {
            "description": "A declaration of a protocol extension supported by an Agent.",
            "examples": [
                {
                    "description": "Google OAuth 2.0 authentication",
                    "required": false,
                    "uri": "https://developers.google.com/identity/protocols/oauth2"
                }
            ],
            "properties": {
                "description": {
                    "description": "A human-readable description of how this agent uses the extension.",
                    "type": "string"
                },
                "params": {
                    "additionalProperties": {},
                    "description": "Optional, extension-specific configuration parameters.",
                    "type": "object"
                },
                "required": {
                    "description": "If true, the client must understand and comply with the extension's requirements\nto interact with the agent.",
                    "type": "boolean"
                },
                "uri": {
                    "description": "The unique URI identifying the extension.",
                    "type": "string"
                }
            },
            "required": [
                "uri"
            ],
            "type": "object"
        },
        "AgentInterface": {
            "description": "Declares a combination of a target URL and a transport protocol for interacting with the agent.\nThis allows agents to expose the same functionality over multiple transport mechanisms.",
            "properties": {
                "transport": {
<<<<<<< HEAD
                    "description": "The transport protocol supported at this URL.\n\nCore A2A transports:\n- 'JSONRPC': JSON-RPC 2.0 over HTTP (mandatory for compliance)\n- 'GRPC': gRPC over HTTP/2 (optional)\n- 'HTTP+JSON': REST-style HTTP with JSON (optional)\n\nAdditional transport protocols may be specified for future extensions,\nbut must not conflict with core protocol functionality.",
=======
                    "description": "The transport protocol supported at this URL.",
>>>>>>> e834347c
                    "examples": [
                        "JSONRPC",
                        "GRPC",
                        "HTTP+JSON"
                    ],
                    "type": "string"
                },
                "url": {
                    "description": "The URL where this interface is available. Must be a valid absolute HTTPS URL in production.",
                    "examples": [
                        "https://api.example.com/a2a/v1",
                        "https://grpc.example.com/a2a",
                        "https://rest.example.com/v1"
                    ],
                    "format": "uri",
                    "type": "string"
                }
            },
            "required": [
                "transport",
                "url"
            ],
            "type": "object"
        },
        "AgentProvider": {
            "description": "Represents the service provider of an agent.",
            "examples": [
                {
                    "organization": "Google",
                    "url": "https://ai.google.dev"
                }
            ],
            "properties": {
                "organization": {
                    "description": "The name of the agent provider's organization.",
                    "type": "string"
                },
                "url": {
                    "description": "A URL for the agent provider's website or relevant documentation.",
                    "type": "string"
                }
            },
            "required": [
                "organization",
                "url"
            ],
            "type": "object"
        },
        "AgentSkill": {
            "description": "Represents a distinct capability or function that an agent can perform.",
            "properties": {
                "description": {
                    "description": "A detailed description of the skill, intended to help clients or users\nunderstand its purpose and functionality.",
                    "type": "string"
                },
                "examples": {
                    "description": "Example prompts or scenarios that this skill can handle. Provides a hint to\nthe client on how to use the skill.",
                    "examples": [
                        [
                            "I need a recipe for bread"
                        ]
                    ],
                    "items": {
                        "type": "string"
                    },
                    "type": "array"
                },
                "id": {
                    "description": "A unique identifier for the agent's skill.",
                    "type": "string"
                },
                "inputModes": {
                    "description": "The set of supported input MIME types for this skill, overriding the agent's defaults.",
                    "items": {
                        "type": "string"
                    },
                    "type": "array"
                },
                "name": {
                    "description": "A human-readable name for the skill.",
                    "type": "string"
                },
                "outputModes": {
                    "description": "The set of supported output MIME types for this skill, overriding the agent's defaults.",
                    "items": {
                        "type": "string"
                    },
                    "type": "array"
                },
                "tags": {
                    "description": "A set of keywords describing the skill's capabilities.",
                    "examples": [
                        [
                            "cooking",
                            "customer support",
                            "billing"
                        ]
                    ],
                    "items": {
                        "type": "string"
                    },
                    "type": "array"
                }
            },
            "required": [
                "description",
                "id",
                "name",
                "tags"
            ],
            "type": "object"
        },
        "Artifact": {
            "description": "Represents a file, data structure, or other resource generated by an agent during a task.",
            "properties": {
                "artifactId": {
                    "description": "A unique identifier for the artifact within the scope of the task.",
                    "type": "string"
                },
                "description": {
                    "description": "An optional, human-readable description of the artifact.",
                    "type": "string"
                },
                "extensions": {
                    "description": "The URIs of extensions that are relevant to this artifact.",
                    "items": {
                        "type": "string"
                    },
                    "type": "array"
                },
                "metadata": {
                    "additionalProperties": {},
                    "description": "Optional metadata for extensions. The key is an extension-specific identifier.",
                    "type": "object"
                },
                "name": {
                    "description": "An optional, human-readable name for the artifact.",
                    "type": "string"
                },
                "parts": {
                    "description": "An array of content parts that make up the artifact.",
                    "items": {
                        "$ref": "#/definitions/Part"
                    },
                    "type": "array"
                }
            },
            "required": [
                "artifactId",
                "parts"
            ],
            "type": "object"
        },
        "AuthorizationCodeOAuthFlow": {
            "description": "Defines configuration details for the OAuth 2.0 Authorization Code flow.",
            "properties": {
                "authorizationUrl": {
                    "description": "The authorization URL to be used for this flow.\nThis MUST be a URL and use TLS.",
                    "type": "string"
                },
                "refreshUrl": {
                    "description": "The URL to be used for obtaining refresh tokens.\nThis MUST be a URL and use TLS.",
                    "type": "string"
                },
                "scopes": {
                    "additionalProperties": {
                        "type": "string"
                    },
                    "description": "The available scopes for the OAuth2 security scheme. A map between the scope\nname and a short description for it.",
                    "type": "object"
                },
                "tokenUrl": {
                    "description": "The token URL to be used for this flow.\nThis MUST be a URL and use TLS.",
                    "type": "string"
                }
            },
            "required": [
                "authorizationUrl",
                "scopes",
                "tokenUrl"
            ],
            "type": "object"
        },
        "CancelTaskRequest": {
            "description": "Represents a JSON-RPC request for the `tasks/cancel` method.",
            "properties": {
                "id": {
                    "description": "The identifier for this request.",
                    "type": [
                        "string",
                        "integer"
                    ]
                },
                "jsonrpc": {
                    "const": "2.0",
                    "description": "The version of the JSON-RPC protocol. MUST be exactly \"2.0\".",
                    "type": "string"
                },
                "method": {
                    "const": "tasks/cancel",
                    "description": "The method name. Must be 'tasks/cancel'.",
                    "type": "string"
                },
                "params": {
                    "$ref": "#/definitions/TaskIdParams",
                    "description": "The parameters identifying the task to cancel."
                }
            },
            "required": [
                "id",
                "jsonrpc",
                "method",
                "params"
            ],
            "type": "object"
        },
        "CancelTaskResponse": {
            "anyOf": [
                {
                    "$ref": "#/definitions/JSONRPCErrorResponse"
                },
                {
                    "$ref": "#/definitions/CancelTaskSuccessResponse"
                }
            ],
            "description": "Represents a JSON-RPC response for the `tasks/cancel` method."
        },
        "CancelTaskSuccessResponse": {
            "description": "Represents a successful JSON-RPC response for the `tasks/cancel` method.",
            "properties": {
                "id": {
                    "description": "The identifier established by the client.",
                    "type": [
                        "string",
                        "integer",
                        "null"
                    ]
                },
                "jsonrpc": {
                    "const": "2.0",
                    "description": "The version of the JSON-RPC protocol. MUST be exactly \"2.0\".",
                    "type": "string"
                },
                "result": {
                    "$ref": "#/definitions/Task",
                    "description": "The result, containing the final state of the canceled Task object."
                }
            },
            "required": [
                "id",
                "jsonrpc",
                "result"
            ],
            "type": "object"
        },
        "ClientCredentialsOAuthFlow": {
            "description": "Defines configuration details for the OAuth 2.0 Client Credentials flow.",
            "properties": {
                "refreshUrl": {
                    "description": "The URL to be used for obtaining refresh tokens. This MUST be a URL.",
                    "type": "string"
                },
                "scopes": {
                    "additionalProperties": {
                        "type": "string"
                    },
                    "description": "The available scopes for the OAuth2 security scheme. A map between the scope\nname and a short description for it.",
                    "type": "object"
                },
                "tokenUrl": {
                    "description": "The token URL to be used for this flow. This MUST be a URL.",
                    "type": "string"
                }
            },
            "required": [
                "scopes",
                "tokenUrl"
            ],
            "type": "object"
        },
        "ContentTypeNotSupportedError": {
            "description": "An A2A-specific error indicating an incompatibility between the requested\ncontent types and the agent's capabilities.",
            "properties": {
                "code": {
                    "const": -32005,
                    "description": "The error code for an unsupported content type.",
                    "type": "integer"
                },
                "data": {
                    "description": "A primitive or structured value containing additional information about the error.\nThis may be omitted."
                },
                "message": {
                    "default": "Incompatible content types",
                    "description": "The error message.",
                    "type": "string"
                }
            },
            "required": [
                "code",
                "message"
            ],
            "type": "object"
        },
        "DataPart": {
            "description": "Represents a structured data segment (e.g., JSON) within a message or artifact.",
            "properties": {
                "data": {
                    "additionalProperties": {},
                    "description": "The structured data content.",
                    "type": "object"
                },
                "kind": {
                    "const": "data",
                    "description": "The type of this part, used as a discriminator. Always 'data'.",
                    "type": "string"
                },
                "metadata": {
                    "additionalProperties": {},
                    "description": "Optional metadata associated with this part.",
                    "type": "object"
                }
            },
            "required": [
                "data",
                "kind"
            ],
            "type": "object"
        },
        "DeleteTaskPushNotificationConfigParams": {
            "description": "Defines parameters for deleting a specific push notification configuration for a task.",
            "properties": {
                "id": {
                    "description": "The unique identifier of the task.",
                    "type": "string"
                },
                "metadata": {
                    "additionalProperties": {},
                    "description": "Optional metadata associated with the request.",
                    "type": "object"
                },
                "pushNotificationConfigId": {
                    "description": "The ID of the push notification configuration to delete.",
                    "type": "string"
                }
            },
            "required": [
                "id",
                "pushNotificationConfigId"
            ],
            "type": "object"
        },
        "DeleteTaskPushNotificationConfigRequest": {
            "description": "Represents a JSON-RPC request for the `tasks/pushNotificationConfig/delete` method.",
            "properties": {
                "id": {
                    "description": "The identifier for this request.",
                    "type": [
                        "string",
                        "integer"
                    ]
                },
                "jsonrpc": {
                    "const": "2.0",
                    "description": "The version of the JSON-RPC protocol. MUST be exactly \"2.0\".",
                    "type": "string"
                },
                "method": {
                    "const": "tasks/pushNotificationConfig/delete",
                    "description": "The method name. Must be 'tasks/pushNotificationConfig/delete'.",
                    "type": "string"
                },
                "params": {
                    "$ref": "#/definitions/DeleteTaskPushNotificationConfigParams",
                    "description": "The parameters identifying the push notification configuration to delete."
                }
            },
            "required": [
                "id",
                "jsonrpc",
                "method",
                "params"
            ],
            "type": "object"
        },
        "DeleteTaskPushNotificationConfigResponse": {
            "anyOf": [
                {
                    "$ref": "#/definitions/JSONRPCErrorResponse"
                },
                {
                    "$ref": "#/definitions/DeleteTaskPushNotificationConfigSuccessResponse"
                }
            ],
            "description": "Represents a JSON-RPC response for the `tasks/pushNotificationConfig/delete` method."
        },
        "DeleteTaskPushNotificationConfigSuccessResponse": {
            "description": "Represents a successful JSON-RPC response for the `tasks/pushNotificationConfig/delete` method.",
            "properties": {
                "id": {
                    "description": "The identifier established by the client.",
                    "type": [
                        "string",
                        "integer",
                        "null"
                    ]
                },
                "jsonrpc": {
                    "const": "2.0",
                    "description": "The version of the JSON-RPC protocol. MUST be exactly \"2.0\".",
                    "type": "string"
                },
                "result": {
                    "description": "The result is null on successful deletion.",
                    "type": "null"
                }
            },
            "required": [
                "id",
                "jsonrpc",
                "result"
            ],
            "type": "object"
        },
        "FileBase": {
            "description": "Defines base properties for a file.",
            "properties": {
                "mimeType": {
                    "description": "The MIME type of the file (e.g., \"application/pdf\").",
                    "type": "string"
                },
                "name": {
                    "description": "An optional name for the file (e.g., \"document.pdf\").",
                    "type": "string"
                }
            },
            "type": "object"
        },
        "FilePart": {
            "description": "Represents a file segment within a message or artifact. The file content can be\nprovided either directly as bytes or as a URI.",
            "properties": {
                "file": {
                    "anyOf": [
                        {
                            "$ref": "#/definitions/FileWithBytes"
                        },
                        {
                            "$ref": "#/definitions/FileWithUri"
                        }
                    ],
                    "description": "The file content, represented as either a URI or as base64-encoded bytes."
                },
                "kind": {
                    "const": "file",
                    "description": "The type of this part, used as a discriminator. Always 'file'.",
                    "type": "string"
                },
                "metadata": {
                    "additionalProperties": {},
                    "description": "Optional metadata associated with this part.",
                    "type": "object"
                }
            },
            "required": [
                "file",
                "kind"
            ],
            "type": "object"
        },
        "FileWithBytes": {
            "description": "Represents a file with its content provided directly as a base64-encoded string.",
            "properties": {
                "bytes": {
                    "description": "The base64-encoded content of the file.",
                    "type": "string"
                },
                "mimeType": {
                    "description": "The MIME type of the file (e.g., \"application/pdf\").",
                    "type": "string"
                },
                "name": {
                    "description": "An optional name for the file (e.g., \"document.pdf\").",
                    "type": "string"
                }
            },
            "required": [
                "bytes"
            ],
            "type": "object"
        },
        "FileWithUri": {
            "description": "Represents a file with its content located at a specific URI.",
            "properties": {
                "mimeType": {
                    "description": "The MIME type of the file (e.g., \"application/pdf\").",
                    "type": "string"
                },
                "name": {
                    "description": "An optional name for the file (e.g., \"document.pdf\").",
                    "type": "string"
                },
                "uri": {
                    "description": "A URL pointing to the file's content.",
                    "type": "string"
                }
            },
            "required": [
                "uri"
            ],
            "type": "object"
        },
        "GetTaskPushNotificationConfigParams": {
            "description": "Defines parameters for fetching a specific push notification configuration for a task.",
            "properties": {
                "id": {
                    "description": "The unique identifier of the task.",
                    "type": "string"
                },
                "metadata": {
                    "additionalProperties": {},
                    "description": "Optional metadata associated with the request.",
                    "type": "object"
                },
                "pushNotificationConfigId": {
                    "description": "The ID of the push notification configuration to retrieve.",
                    "type": "string"
                }
            },
            "required": [
                "id"
            ],
            "type": "object"
        },
        "GetTaskPushNotificationConfigRequest": {
            "description": "Represents a JSON-RPC request for the `tasks/pushNotificationConfig/get` method.",
            "properties": {
                "id": {
                    "description": "The identifier for this request.",
                    "type": [
                        "string",
                        "integer"
                    ]
                },
                "jsonrpc": {
                    "const": "2.0",
                    "description": "The version of the JSON-RPC protocol. MUST be exactly \"2.0\".",
                    "type": "string"
                },
                "method": {
                    "const": "tasks/pushNotificationConfig/get",
                    "description": "The method name. Must be 'tasks/pushNotificationConfig/get'.",
                    "type": "string"
                },
                "params": {
                    "anyOf": [
                        {
                            "$ref": "#/definitions/TaskIdParams"
                        },
                        {
                            "$ref": "#/definitions/GetTaskPushNotificationConfigParams"
                        }
                    ],
                    "description": "The parameters for getting a push notification configuration."
                }
            },
            "required": [
                "id",
                "jsonrpc",
                "method",
                "params"
            ],
            "type": "object"
        },
        "GetTaskPushNotificationConfigResponse": {
            "anyOf": [
                {
                    "$ref": "#/definitions/JSONRPCErrorResponse"
                },
                {
                    "$ref": "#/definitions/GetTaskPushNotificationConfigSuccessResponse"
                }
            ],
            "description": "Represents a JSON-RPC response for the `tasks/pushNotificationConfig/get` method."
        },
        "GetTaskPushNotificationConfigSuccessResponse": {
            "description": "Represents a successful JSON-RPC response for the `tasks/pushNotificationConfig/get` method.",
            "properties": {
                "id": {
                    "description": "The identifier established by the client.",
                    "type": [
                        "string",
                        "integer",
                        "null"
                    ]
                },
                "jsonrpc": {
                    "const": "2.0",
                    "description": "The version of the JSON-RPC protocol. MUST be exactly \"2.0\".",
                    "type": "string"
                },
                "result": {
                    "$ref": "#/definitions/TaskPushNotificationConfig",
                    "description": "The result, containing the requested push notification configuration."
                }
            },
            "required": [
                "id",
                "jsonrpc",
                "result"
            ],
            "type": "object"
        },
        "GetTaskRequest": {
            "description": "Represents a JSON-RPC request for the `tasks/get` method.",
            "properties": {
                "id": {
                    "description": "The identifier for this request.",
                    "type": [
                        "string",
                        "integer"
                    ]
                },
                "jsonrpc": {
                    "const": "2.0",
                    "description": "The version of the JSON-RPC protocol. MUST be exactly \"2.0\".",
                    "type": "string"
                },
                "method": {
                    "const": "tasks/get",
                    "description": "The method name. Must be 'tasks/get'.",
                    "type": "string"
                },
                "params": {
                    "$ref": "#/definitions/TaskQueryParams",
                    "description": "The parameters for querying a task."
                }
            },
            "required": [
                "id",
                "jsonrpc",
                "method",
                "params"
            ],
            "type": "object"
        },
        "GetTaskResponse": {
            "anyOf": [
                {
                    "$ref": "#/definitions/JSONRPCErrorResponse"
                },
                {
                    "$ref": "#/definitions/GetTaskSuccessResponse"
                }
            ],
            "description": "Represents a JSON-RPC response for the `tasks/get` method."
        },
        "GetTaskSuccessResponse": {
            "description": "Represents a successful JSON-RPC response for the `tasks/get` method.",
            "properties": {
                "id": {
                    "description": "The identifier established by the client.",
                    "type": [
                        "string",
                        "integer",
                        "null"
                    ]
                },
                "jsonrpc": {
                    "const": "2.0",
                    "description": "The version of the JSON-RPC protocol. MUST be exactly \"2.0\".",
                    "type": "string"
                },
                "result": {
                    "$ref": "#/definitions/Task",
                    "description": "The result, containing the requested Task object."
                }
            },
            "required": [
                "id",
                "jsonrpc",
                "result"
            ],
            "type": "object"
        },
        "HTTPAuthSecurityScheme": {
            "description": "Defines a security scheme using HTTP authentication.",
            "properties": {
                "bearerFormat": {
                    "description": "A hint to the client to identify how the bearer token is formatted (e.g., \"JWT\").\nThis is primarily for documentation purposes.",
                    "type": "string"
                },
                "description": {
                    "description": "An optional description for the security scheme.",
                    "type": "string"
                },
                "scheme": {
                    "description": "The name of the HTTP Authentication scheme to be used in the Authorization header,\nas defined in RFC7235 (e.g., \"Bearer\").\nThis value should be registered in the IANA Authentication Scheme registry.",
                    "type": "string"
                },
                "type": {
                    "const": "http",
                    "description": "The type of the security scheme. Must be 'http'.",
                    "type": "string"
                }
            },
            "required": [
                "scheme",
                "type"
            ],
            "type": "object"
        },
        "ImplicitOAuthFlow": {
            "description": "Defines configuration details for the OAuth 2.0 Implicit flow.",
            "properties": {
                "authorizationUrl": {
                    "description": "The authorization URL to be used for this flow. This MUST be a URL.",
                    "type": "string"
                },
                "refreshUrl": {
                    "description": "The URL to be used for obtaining refresh tokens. This MUST be a URL.",
                    "type": "string"
                },
                "scopes": {
                    "additionalProperties": {
                        "type": "string"
                    },
                    "description": "The available scopes for the OAuth2 security scheme. A map between the scope\nname and a short description for it.",
                    "type": "object"
                }
            },
            "required": [
                "authorizationUrl",
                "scopes"
            ],
            "type": "object"
        },
        "InternalError": {
            "description": "An error indicating an internal error on the server.",
            "properties": {
                "code": {
                    "const": -32603,
                    "description": "The error code for an internal server error.",
                    "type": "integer"
                },
                "data": {
                    "description": "A primitive or structured value containing additional information about the error.\nThis may be omitted."
                },
                "message": {
                    "default": "Internal error",
                    "description": "The error message.",
                    "type": "string"
                }
            },
            "required": [
                "code",
                "message"
            ],
            "type": "object"
        },
        "InvalidAgentResponseError": {
            "description": "An A2A-specific error indicating that the agent returned a response that\ndoes not conform to the specification for the current method.",
            "properties": {
                "code": {
                    "const": -32006,
                    "description": "The error code for an invalid agent response.",
                    "type": "integer"
                },
                "data": {
                    "description": "A primitive or structured value containing additional information about the error.\nThis may be omitted."
                },
                "message": {
                    "default": "Invalid agent response",
                    "description": "The error message.",
                    "type": "string"
                }
            },
            "required": [
                "code",
                "message"
            ],
            "type": "object"
        },
        "InvalidParamsError": {
            "description": "An error indicating that the method parameters are invalid.",
            "properties": {
                "code": {
                    "const": -32602,
                    "description": "The error code for an invalid parameters error.",
                    "type": "integer"
                },
                "data": {
                    "description": "A primitive or structured value containing additional information about the error.\nThis may be omitted."
                },
                "message": {
                    "default": "Invalid parameters",
                    "description": "The error message.",
                    "type": "string"
                }
            },
            "required": [
                "code",
                "message"
            ],
            "type": "object"
        },
        "InvalidRequestError": {
            "description": "An error indicating that the JSON sent is not a valid Request object.",
            "properties": {
                "code": {
                    "const": -32600,
                    "description": "The error code for an invalid request.",
                    "type": "integer"
                },
                "data": {
                    "description": "A primitive or structured value containing additional information about the error.\nThis may be omitted."
                },
                "message": {
                    "default": "Request payload validation error",
                    "description": "The error message.",
                    "type": "string"
                }
            },
            "required": [
                "code",
                "message"
            ],
            "type": "object"
        },
        "JSONParseError": {
            "description": "An error indicating that the server received invalid JSON.",
            "properties": {
                "code": {
                    "const": -32700,
                    "description": "The error code for a JSON parse error.",
                    "type": "integer"
                },
                "data": {
                    "description": "A primitive or structured value containing additional information about the error.\nThis may be omitted."
                },
                "message": {
                    "default": "Invalid JSON payload",
                    "description": "The error message.",
                    "type": "string"
                }
            },
            "required": [
                "code",
                "message"
            ],
            "type": "object"
        },
        "JSONRPCError": {
            "description": "Represents a JSON-RPC 2.0 Error object, included in an error response.",
            "properties": {
                "code": {
                    "description": "A number that indicates the error type that occurred.",
                    "type": "integer"
                },
                "data": {
                    "description": "A primitive or structured value containing additional information about the error.\nThis may be omitted."
                },
                "message": {
                    "description": "A string providing a short description of the error.",
                    "type": "string"
                }
            },
            "required": [
                "code",
                "message"
            ],
            "type": "object"
        },
        "JSONRPCErrorResponse": {
            "description": "Represents a JSON-RPC 2.0 Error Response object.",
            "properties": {
                "error": {
                    "anyOf": [
                        {
                            "$ref": "#/definitions/JSONRPCError"
                        },
                        {
                            "$ref": "#/definitions/JSONParseError"
                        },
                        {
                            "$ref": "#/definitions/InvalidRequestError"
                        },
                        {
                            "$ref": "#/definitions/MethodNotFoundError"
                        },
                        {
                            "$ref": "#/definitions/InvalidParamsError"
                        },
                        {
                            "$ref": "#/definitions/InternalError"
                        },
                        {
                            "$ref": "#/definitions/TaskNotFoundError"
                        },
                        {
                            "$ref": "#/definitions/TaskNotCancelableError"
                        },
                        {
                            "$ref": "#/definitions/PushNotificationNotSupportedError"
                        },
                        {
                            "$ref": "#/definitions/UnsupportedOperationError"
                        },
                        {
                            "$ref": "#/definitions/ContentTypeNotSupportedError"
                        },
                        {
                            "$ref": "#/definitions/InvalidAgentResponseError"
                        }
                    ],
                    "description": "An object describing the error that occurred."
                },
                "id": {
                    "description": "The identifier established by the client.",
                    "type": [
                        "string",
                        "integer",
                        "null"
                    ]
                },
                "jsonrpc": {
                    "const": "2.0",
                    "description": "The version of the JSON-RPC protocol. MUST be exactly \"2.0\".",
                    "type": "string"
                }
            },
            "required": [
                "error",
                "id",
                "jsonrpc"
            ],
            "type": "object"
        },
        "JSONRPCMessage": {
            "description": "Defines the base structure for any JSON-RPC 2.0 request, response, or notification.",
            "properties": {
                "id": {
                    "description": "A unique identifier established by the client. It must be a String, a Number, or null.\nThe server must reply with the same value in the response. This property is omitted for notifications.",
                    "type": [
                        "string",
                        "integer",
                        "null"
                    ]
                },
                "jsonrpc": {
                    "const": "2.0",
                    "description": "The version of the JSON-RPC protocol. MUST be exactly \"2.0\".",
                    "type": "string"
                }
            },
            "required": [
                "jsonrpc"
            ],
            "type": "object"
        },
        "JSONRPCRequest": {
            "description": "Represents a JSON-RPC 2.0 Request object.",
            "properties": {
                "id": {
                    "description": "A unique identifier established by the client. It must be a String, a Number, or null.\nThe server must reply with the same value in the response. This property is omitted for notifications.",
                    "type": [
                        "string",
                        "integer",
                        "null"
                    ]
                },
                "jsonrpc": {
                    "const": "2.0",
                    "description": "The version of the JSON-RPC protocol. MUST be exactly \"2.0\".",
                    "type": "string"
                },
                "method": {
                    "description": "A string containing the name of the method to be invoked.",
                    "type": "string"
                },
                "params": {
                    "additionalProperties": {},
                    "description": "A structured value holding the parameter values to be used during the method invocation.",
                    "type": "object"
                }
            },
            "required": [
                "jsonrpc",
                "method"
            ],
            "type": "object"
        },
        "JSONRPCResponse": {
            "anyOf": [
                {
                    "$ref": "#/definitions/JSONRPCErrorResponse"
                },
                {
                    "$ref": "#/definitions/SendMessageSuccessResponse"
                },
                {
                    "$ref": "#/definitions/SendStreamingMessageSuccessResponse"
                },
                {
                    "$ref": "#/definitions/GetTaskSuccessResponse"
                },
                {
                    "$ref": "#/definitions/CancelTaskSuccessResponse"
                },
                {
                    "$ref": "#/definitions/SetTaskPushNotificationConfigSuccessResponse"
                },
                {
                    "$ref": "#/definitions/GetTaskPushNotificationConfigSuccessResponse"
                },
                {
                    "$ref": "#/definitions/ListTaskPushNotificationConfigSuccessResponse"
                },
                {
                    "$ref": "#/definitions/DeleteTaskPushNotificationConfigSuccessResponse"
                }
            ],
            "description": "A discriminated union representing all possible JSON-RPC 2.0 responses\nfor the A2A specification methods."
        },
        "JSONRPCSuccessResponse": {
            "description": "Represents a successful JSON-RPC 2.0 Response object.",
            "properties": {
                "id": {
                    "description": "The identifier established by the client.",
                    "type": [
                        "string",
                        "integer",
                        "null"
                    ]
                },
                "jsonrpc": {
                    "const": "2.0",
                    "description": "The version of the JSON-RPC protocol. MUST be exactly \"2.0\".",
                    "type": "string"
                },
                "result": {
                    "description": "The value of this member is determined by the method invoked on the Server."
                }
            },
            "required": [
                "id",
                "jsonrpc",
                "result"
            ],
            "type": "object"
        },
        "ListTaskPushNotificationConfigParams": {
            "description": "Defines parameters for listing all push notification configurations associated with a task.",
            "properties": {
                "id": {
                    "description": "The unique identifier of the task.",
                    "type": "string"
                },
                "metadata": {
                    "additionalProperties": {},
                    "description": "Optional metadata associated with the request.",
                    "type": "object"
                }
            },
            "required": [
                "id"
            ],
            "type": "object"
        },
        "ListTaskPushNotificationConfigRequest": {
            "description": "Represents a JSON-RPC request for the `tasks/pushNotificationConfig/list` method.",
            "properties": {
                "id": {
                    "description": "The identifier for this request.",
                    "type": [
                        "string",
                        "integer"
                    ]
                },
                "jsonrpc": {
                    "const": "2.0",
                    "description": "The version of the JSON-RPC protocol. MUST be exactly \"2.0\".",
                    "type": "string"
                },
                "method": {
                    "const": "tasks/pushNotificationConfig/list",
                    "description": "The method name. Must be 'tasks/pushNotificationConfig/list'.",
                    "type": "string"
                },
                "params": {
                    "$ref": "#/definitions/ListTaskPushNotificationConfigParams",
                    "description": "The parameters identifying the task whose configurations are to be listed."
                }
            },
            "required": [
                "id",
                "jsonrpc",
                "method",
                "params"
            ],
            "type": "object"
        },
        "ListTaskPushNotificationConfigResponse": {
            "anyOf": [
                {
                    "$ref": "#/definitions/JSONRPCErrorResponse"
                },
                {
                    "$ref": "#/definitions/ListTaskPushNotificationConfigSuccessResponse"
                }
            ],
            "description": "Represents a JSON-RPC response for the `tasks/pushNotificationConfig/list` method."
        },
        "ListTaskPushNotificationConfigSuccessResponse": {
            "description": "Represents a successful JSON-RPC response for the `tasks/pushNotificationConfig/list` method.",
            "properties": {
                "id": {
                    "description": "The identifier established by the client.",
                    "type": [
                        "string",
                        "integer",
                        "null"
                    ]
                },
                "jsonrpc": {
                    "const": "2.0",
                    "description": "The version of the JSON-RPC protocol. MUST be exactly \"2.0\".",
                    "type": "string"
                },
                "result": {
                    "description": "The result, containing an array of all push notification configurations for the task.",
                    "items": {
                        "$ref": "#/definitions/TaskPushNotificationConfig"
                    },
                    "type": "array"
                }
            },
            "required": [
                "id",
                "jsonrpc",
                "result"
            ],
            "type": "object"
        },
        "Message": {
            "description": "Represents a single message in the conversation between a user and an agent.",
            "properties": {
                "contextId": {
                    "description": "The context identifier for this message, used to group related interactions.",
                    "type": "string"
                },
                "extensions": {
                    "description": "The URIs of extensions that are relevant to this message.",
                    "items": {
                        "type": "string"
                    },
                    "type": "array"
                },
                "kind": {
                    "const": "message",
                    "description": "The type of this object, used as a discriminator. Always 'message' for a Message.",
                    "type": "string"
                },
                "messageId": {
                    "description": "A unique identifier for the message, typically a UUID, generated by the sender.",
                    "type": "string"
                },
                "metadata": {
                    "additionalProperties": {},
                    "description": "Optional metadata for extensions. The key is an extension-specific identifier.",
                    "type": "object"
                },
                "parts": {
                    "description": "An array of content parts that form the message body. A message can be\ncomposed of multiple parts of different types (e.g., text and files).",
                    "items": {
                        "$ref": "#/definitions/Part"
                    },
                    "type": "array"
                },
                "referenceTaskIds": {
                    "description": "A list of other task IDs that this message references for additional context.",
                    "items": {
                        "type": "string"
                    },
                    "type": "array"
                },
                "role": {
                    "description": "Identifies the sender of the message. `user` for the client, `agent` for the service.",
                    "enum": [
                        "agent",
                        "user"
                    ],
                    "type": "string"
                },
                "taskId": {
                    "description": "The identifier of the task this message is part of. Can be omitted for the first message of a new task.",
                    "type": "string"
                }
            },
            "required": [
                "kind",
                "messageId",
                "parts",
                "role"
            ],
            "type": "object"
        },
        "MessageSendConfiguration": {
            "description": "Defines configuration options for a `message/send` or `message/stream` request.",
            "properties": {
                "acceptedOutputModes": {
                    "description": "A list of output MIME types the client is prepared to accept in the response.",
                    "items": {
                        "type": "string"
                    },
                    "type": "array"
                },
                "blocking": {
                    "description": "If true, the client will wait for the task to complete. The server may reject this if the task is long-running.",
                    "type": "boolean"
                },
                "historyLength": {
                    "description": "The number of most recent messages from the task's history to retrieve in the response.",
                    "type": "integer"
                },
                "pushNotificationConfig": {
                    "$ref": "#/definitions/PushNotificationConfig",
                    "description": "Configuration for the agent to send push notifications for updates after the initial response."
                }
            },
            "type": "object"
        },
        "MessageSendParams": {
            "description": "Defines the parameters for a request to send a message to an agent. This can be used\nto create a new task, continue an existing one, or restart a task.",
            "properties": {
                "configuration": {
                    "$ref": "#/definitions/MessageSendConfiguration",
                    "description": "Optional configuration for the send request."
                },
                "message": {
                    "$ref": "#/definitions/Message",
                    "description": "The message object being sent to the agent."
                },
                "metadata": {
                    "additionalProperties": {},
                    "description": "Optional metadata for extensions.",
                    "type": "object"
                }
            },
            "required": [
                "message"
            ],
            "type": "object"
        },
        "MethodNotFoundError": {
            "description": "An error indicating that the requested method does not exist or is not available.",
            "properties": {
                "code": {
                    "const": -32601,
                    "description": "The error code for a method not found error.",
                    "type": "integer"
                },
                "data": {
                    "description": "A primitive or structured value containing additional information about the error.\nThis may be omitted."
                },
                "message": {
                    "default": "Method not found",
                    "description": "The error message.",
                    "type": "string"
                }
            },
            "required": [
                "code",
                "message"
            ],
            "type": "object"
        },
        "OAuth2SecurityScheme": {
            "description": "Defines a security scheme using OAuth 2.0.",
            "properties": {
                "description": {
                    "description": "An optional description for the security scheme.",
                    "type": "string"
                },
                "flows": {
                    "$ref": "#/definitions/OAuthFlows",
                    "description": "An object containing configuration information for the supported OAuth 2.0 flows."
                },
                "type": {
                    "const": "oauth2",
                    "description": "The type of the security scheme. Must be 'oauth2'.",
                    "type": "string"
                }
            },
            "required": [
                "flows",
                "type"
            ],
            "type": "object"
        },
        "OAuthFlows": {
            "description": "Defines the configuration for the supported OAuth 2.0 flows.",
            "properties": {
                "authorizationCode": {
                    "$ref": "#/definitions/AuthorizationCodeOAuthFlow",
                    "description": "Configuration for the OAuth Authorization Code flow. Previously called accessCode in OpenAPI 2.0."
                },
                "clientCredentials": {
                    "$ref": "#/definitions/ClientCredentialsOAuthFlow",
                    "description": "Configuration for the OAuth Client Credentials flow. Previously called application in OpenAPI 2.0."
                },
                "implicit": {
                    "$ref": "#/definitions/ImplicitOAuthFlow",
                    "description": "Configuration for the OAuth Implicit flow."
                },
                "password": {
                    "$ref": "#/definitions/PasswordOAuthFlow",
                    "description": "Configuration for the OAuth Resource Owner Password flow."
                }
            },
            "type": "object"
        },
        "OpenIdConnectSecurityScheme": {
            "description": "Defines a security scheme using OpenID Connect.",
            "properties": {
                "description": {
                    "description": "An optional description for the security scheme.",
                    "type": "string"
                },
                "openIdConnectUrl": {
                    "description": "The OpenID Connect Discovery URL for the OIDC provider's metadata.",
                    "type": "string"
                },
                "type": {
                    "const": "openIdConnect",
                    "description": "The type of the security scheme. Must be 'openIdConnect'.",
                    "type": "string"
                }
            },
            "required": [
                "openIdConnectUrl",
                "type"
            ],
            "type": "object"
        },
        "Part": {
            "anyOf": [
                {
                    "$ref": "#/definitions/TextPart"
                },
                {
                    "$ref": "#/definitions/FilePart"
                },
                {
                    "$ref": "#/definitions/DataPart"
                }
            ],
            "description": "A discriminated union representing a part of a message or artifact, which can\nbe text, a file, or structured data."
        },
        "PartBase": {
            "description": "Defines base properties common to all message or artifact parts.",
            "properties": {
                "metadata": {
                    "additionalProperties": {},
                    "description": "Optional metadata associated with this part.",
                    "type": "object"
                }
            },
            "type": "object"
        },
        "PasswordOAuthFlow": {
            "description": "Defines configuration details for the OAuth 2.0 Resource Owner Password flow.",
            "properties": {
                "refreshUrl": {
                    "description": "The URL to be used for obtaining refresh tokens. This MUST be a URL.",
                    "type": "string"
                },
                "scopes": {
                    "additionalProperties": {
                        "type": "string"
                    },
                    "description": "The available scopes for the OAuth2 security scheme. A map between the scope\nname and a short description for it.",
                    "type": "object"
                },
                "tokenUrl": {
                    "description": "The token URL to be used for this flow. This MUST be a URL.",
                    "type": "string"
                }
            },
            "required": [
                "scopes",
                "tokenUrl"
            ],
            "type": "object"
        },
        "PushNotificationAuthenticationInfo": {
            "description": "Defines authentication details for a push notification endpoint.",
            "properties": {
                "credentials": {
                    "description": "Optional credentials required by the push notification endpoint.",
                    "type": "string"
                },
                "schemes": {
                    "description": "A list of supported authentication schemes (e.g., 'Basic', 'Bearer').",
                    "items": {
                        "type": "string"
                    },
                    "type": "array"
                }
            },
            "required": [
                "schemes"
            ],
            "type": "object"
        },
        "PushNotificationConfig": {
            "description": "Defines the configuration for setting up push notifications for task updates.",
            "properties": {
                "authentication": {
                    "$ref": "#/definitions/PushNotificationAuthenticationInfo",
                    "description": "Optional authentication details for the agent to use when calling the notification URL."
                },
                "id": {
                    "description": "A unique ID for the push notification configuration, created by the server\nto support multiple notification callbacks.",
                    "type": "string"
                },
                "token": {
                    "description": "A unique token for this task or session to validate incoming push notifications.",
                    "type": "string"
                },
                "url": {
                    "description": "The callback URL where the agent should send push notifications.",
                    "type": "string"
                }
            },
            "required": [
                "url"
            ],
            "type": "object"
        },
        "PushNotificationNotSupportedError": {
            "description": "An A2A-specific error indicating that the agent does not support push notifications.",
            "properties": {
                "code": {
                    "const": -32003,
                    "description": "The error code for when push notifications are not supported.",
                    "type": "integer"
                },
                "data": {
                    "description": "A primitive or structured value containing additional information about the error.\nThis may be omitted."
                },
                "message": {
                    "default": "Push Notification is not supported",
                    "description": "The error message.",
                    "type": "string"
                }
            },
            "required": [
                "code",
                "message"
            ],
            "type": "object"
        },
        "SecurityScheme": {
            "anyOf": [
                {
                    "$ref": "#/definitions/APIKeySecurityScheme"
                },
                {
                    "$ref": "#/definitions/HTTPAuthSecurityScheme"
                },
                {
                    "$ref": "#/definitions/OAuth2SecurityScheme"
                },
                {
                    "$ref": "#/definitions/OpenIdConnectSecurityScheme"
                }
            ],
            "description": "Defines a security scheme that can be used to secure an agent's endpoints.\nThis is a discriminated union type based on the OpenAPI 3.0 Security Scheme Object."
        },
        "SecuritySchemeBase": {
            "description": "Defines base properties shared by all security scheme objects.",
            "properties": {
                "description": {
                    "description": "An optional description for the security scheme.",
                    "type": "string"
                }
            },
            "type": "object"
        },
        "SendMessageRequest": {
            "description": "Represents a JSON-RPC request for the `message/send` method.",
            "properties": {
                "id": {
                    "description": "The identifier for this request.",
                    "type": [
                        "string",
                        "integer"
                    ]
                },
                "jsonrpc": {
                    "const": "2.0",
                    "description": "The version of the JSON-RPC protocol. MUST be exactly \"2.0\".",
                    "type": "string"
                },
                "method": {
                    "const": "message/send",
                    "description": "The method name. Must be 'message/send'.",
                    "type": "string"
                },
                "params": {
                    "$ref": "#/definitions/MessageSendParams",
                    "description": "The parameters for sending a message."
                }
            },
            "required": [
                "id",
                "jsonrpc",
                "method",
                "params"
            ],
            "type": "object"
        },
        "SendMessageResponse": {
            "anyOf": [
                {
                    "$ref": "#/definitions/JSONRPCErrorResponse"
                },
                {
                    "$ref": "#/definitions/SendMessageSuccessResponse"
                }
            ],
            "description": "Represents a JSON-RPC response for the `message/send` method."
        },
        "SendMessageSuccessResponse": {
            "description": "Represents a successful JSON-RPC response for the `message/send` method.",
            "properties": {
                "id": {
                    "description": "The identifier established by the client.",
                    "type": [
                        "string",
                        "integer",
                        "null"
                    ]
                },
                "jsonrpc": {
                    "const": "2.0",
                    "description": "The version of the JSON-RPC protocol. MUST be exactly \"2.0\".",
                    "type": "string"
                },
                "result": {
                    "anyOf": [
                        {
                            "$ref": "#/definitions/Task"
                        },
                        {
                            "$ref": "#/definitions/Message"
                        }
                    ],
                    "description": "The result, which can be a direct reply Message or the initial Task object."
                }
            },
            "required": [
                "id",
                "jsonrpc",
                "result"
            ],
            "type": "object"
        },
        "SendStreamingMessageRequest": {
            "description": "Represents a JSON-RPC request for the `message/stream` method.",
            "properties": {
                "id": {
                    "description": "The identifier for this request.",
                    "type": [
                        "string",
                        "integer"
                    ]
                },
                "jsonrpc": {
                    "const": "2.0",
                    "description": "The version of the JSON-RPC protocol. MUST be exactly \"2.0\".",
                    "type": "string"
                },
                "method": {
                    "const": "message/stream",
                    "description": "The method name. Must be 'message/stream'.",
                    "type": "string"
                },
                "params": {
                    "$ref": "#/definitions/MessageSendParams",
                    "description": "The parameters for sending a message."
                }
            },
            "required": [
                "id",
                "jsonrpc",
                "method",
                "params"
            ],
            "type": "object"
        },
        "SendStreamingMessageResponse": {
            "anyOf": [
                {
                    "$ref": "#/definitions/JSONRPCErrorResponse"
                },
                {
                    "$ref": "#/definitions/SendStreamingMessageSuccessResponse"
                }
            ],
            "description": "Represents a JSON-RPC response for the `message/stream` method."
        },
        "SendStreamingMessageSuccessResponse": {
            "description": "Represents a successful JSON-RPC response for the `message/stream` method.\nThe server may send multiple response objects for a single request.",
            "properties": {
                "id": {
                    "description": "The identifier established by the client.",
                    "type": [
                        "string",
                        "integer",
                        "null"
                    ]
                },
                "jsonrpc": {
                    "const": "2.0",
                    "description": "The version of the JSON-RPC protocol. MUST be exactly \"2.0\".",
                    "type": "string"
                },
                "result": {
                    "anyOf": [
                        {
                            "$ref": "#/definitions/Task"
                        },
                        {
                            "$ref": "#/definitions/Message"
                        },
                        {
                            "$ref": "#/definitions/TaskStatusUpdateEvent"
                        },
                        {
                            "$ref": "#/definitions/TaskArtifactUpdateEvent"
                        }
                    ],
                    "description": "The result, which can be a Message, Task, or a streaming update event."
                }
            },
            "required": [
                "id",
                "jsonrpc",
                "result"
            ],
            "type": "object"
        },
        "SetTaskPushNotificationConfigRequest": {
            "description": "Represents a JSON-RPC request for the `tasks/pushNotificationConfig/set` method.",
            "properties": {
                "id": {
                    "description": "The identifier for this request.",
                    "type": [
                        "string",
                        "integer"
                    ]
                },
                "jsonrpc": {
                    "const": "2.0",
                    "description": "The version of the JSON-RPC protocol. MUST be exactly \"2.0\".",
                    "type": "string"
                },
                "method": {
                    "const": "tasks/pushNotificationConfig/set",
                    "description": "The method name. Must be 'tasks/pushNotificationConfig/set'.",
                    "type": "string"
                },
                "params": {
                    "$ref": "#/definitions/TaskPushNotificationConfig",
                    "description": "The parameters for setting the push notification configuration."
                }
            },
            "required": [
                "id",
                "jsonrpc",
                "method",
                "params"
            ],
            "type": "object"
        },
        "SetTaskPushNotificationConfigResponse": {
            "anyOf": [
                {
                    "$ref": "#/definitions/JSONRPCErrorResponse"
                },
                {
                    "$ref": "#/definitions/SetTaskPushNotificationConfigSuccessResponse"
                }
            ],
            "description": "Represents a JSON-RPC response for the `tasks/pushNotificationConfig/set` method."
        },
        "SetTaskPushNotificationConfigSuccessResponse": {
            "description": "Represents a successful JSON-RPC response for the `tasks/pushNotificationConfig/set` method.",
            "properties": {
                "id": {
                    "description": "The identifier established by the client.",
                    "type": [
                        "string",
                        "integer",
                        "null"
                    ]
                },
                "jsonrpc": {
                    "const": "2.0",
                    "description": "The version of the JSON-RPC protocol. MUST be exactly \"2.0\".",
                    "type": "string"
                },
                "result": {
                    "$ref": "#/definitions/TaskPushNotificationConfig",
                    "description": "The result, containing the configured push notification settings."
                }
            },
            "required": [
                "id",
                "jsonrpc",
                "result"
            ],
            "type": "object"
        },
        "Task": {
            "description": "Represents a single, stateful operation or conversation between a client and an agent.",
            "properties": {
                "artifacts": {
                    "description": "A collection of artifacts generated by the agent during the execution of the task.",
                    "items": {
                        "$ref": "#/definitions/Artifact"
                    },
                    "type": "array"
                },
                "contextId": {
                    "description": "A server-generated identifier for maintaining context across multiple related tasks or interactions.",
                    "type": "string"
                },
                "history": {
                    "description": "An array of messages exchanged during the task, representing the conversation history.",
                    "items": {
                        "$ref": "#/definitions/Message"
                    },
                    "type": "array"
                },
                "id": {
                    "description": "A unique identifier for the task, generated by the client for a new task or provided by the agent.",
                    "type": "string"
                },
                "kind": {
                    "const": "task",
                    "description": "The type of this object, used as a discriminator. Always 'task' for a Task.",
                    "type": "string"
                },
                "metadata": {
                    "additionalProperties": {},
                    "description": "Optional metadata for extensions. The key is an extension-specific identifier.",
                    "type": "object"
                },
                "status": {
                    "$ref": "#/definitions/TaskStatus",
                    "description": "The current status of the task, including its state and a descriptive message."
                }
            },
            "required": [
                "contextId",
                "id",
                "kind",
                "status"
            ],
            "type": "object"
        },
        "TaskArtifactUpdateEvent": {
            "description": "An event sent by the agent to notify the client that an artifact has been\ngenerated or updated. This is typically used in streaming models.",
            "properties": {
                "append": {
                    "description": "If true, the content of this artifact should be appended to a previously sent artifact with the same ID.",
                    "type": "boolean"
                },
                "artifact": {
                    "$ref": "#/definitions/Artifact",
                    "description": "The artifact that was generated or updated."
                },
                "contextId": {
                    "description": "The context ID associated with the task.",
                    "type": "string"
                },
                "kind": {
                    "const": "artifact-update",
                    "description": "The type of this event, used as a discriminator. Always 'artifact-update'.",
                    "type": "string"
                },
                "lastChunk": {
                    "description": "If true, this is the final chunk of the artifact.",
                    "type": "boolean"
                },
                "metadata": {
                    "additionalProperties": {},
                    "description": "Optional metadata for extensions.",
                    "type": "object"
                },
                "taskId": {
                    "description": "The ID of the task this artifact belongs to.",
                    "type": "string"
                }
            },
            "required": [
                "artifact",
                "contextId",
                "kind",
                "taskId"
            ],
            "type": "object"
        },
        "TaskIdParams": {
            "description": "Defines parameters containing a task ID, used for simple task operations.",
            "properties": {
                "id": {
                    "description": "The unique identifier of the task.",
                    "type": "string"
                },
                "metadata": {
                    "additionalProperties": {},
                    "description": "Optional metadata associated with the request.",
                    "type": "object"
                }
            },
            "required": [
                "id"
            ],
            "type": "object"
        },
        "TaskNotCancelableError": {
            "description": "An A2A-specific error indicating that the task is in a state where it cannot be canceled.",
            "properties": {
                "code": {
                    "const": -32002,
                    "description": "The error code for a task that cannot be canceled.",
                    "type": "integer"
                },
                "data": {
                    "description": "A primitive or structured value containing additional information about the error.\nThis may be omitted."
                },
                "message": {
                    "default": "Task cannot be canceled",
                    "description": "The error message.",
                    "type": "string"
                }
            },
            "required": [
                "code",
                "message"
            ],
            "type": "object"
        },
        "TaskNotFoundError": {
            "description": "An A2A-specific error indicating that the requested task ID was not found.",
            "properties": {
                "code": {
                    "const": -32001,
                    "description": "The error code for a task not found error.",
                    "type": "integer"
                },
                "data": {
                    "description": "A primitive or structured value containing additional information about the error.\nThis may be omitted."
                },
                "message": {
                    "default": "Task not found",
                    "description": "The error message.",
                    "type": "string"
                }
            },
            "required": [
                "code",
                "message"
            ],
            "type": "object"
        },
        "TaskPushNotificationConfig": {
            "description": "A container associating a push notification configuration with a specific task.",
            "properties": {
                "pushNotificationConfig": {
                    "$ref": "#/definitions/PushNotificationConfig",
                    "description": "The push notification configuration for this task."
                },
                "taskId": {
                    "description": "The ID of the task.",
                    "type": "string"
                }
            },
            "required": [
                "pushNotificationConfig",
                "taskId"
            ],
            "type": "object"
        },
        "TaskQueryParams": {
            "description": "Defines parameters for querying a task, with an option to limit history length.",
            "properties": {
                "historyLength": {
                    "description": "The number of most recent messages from the task's history to retrieve.",
                    "type": "integer"
                },
                "id": {
                    "description": "The unique identifier of the task.",
                    "type": "string"
                },
                "metadata": {
                    "additionalProperties": {},
                    "description": "Optional metadata associated with the request.",
                    "type": "object"
                }
            },
            "required": [
                "id"
            ],
            "type": "object"
        },
        "TaskResubscriptionRequest": {
            "description": "Represents a JSON-RPC request for the `tasks/resubscribe` method, used to resume a streaming connection.",
            "properties": {
                "id": {
                    "description": "The identifier for this request.",
                    "type": [
                        "string",
                        "integer"
                    ]
                },
                "jsonrpc": {
                    "const": "2.0",
                    "description": "The version of the JSON-RPC protocol. MUST be exactly \"2.0\".",
                    "type": "string"
                },
                "method": {
                    "const": "tasks/resubscribe",
                    "description": "The method name. Must be 'tasks/resubscribe'.",
                    "type": "string"
                },
                "params": {
                    "$ref": "#/definitions/TaskIdParams",
                    "description": "The parameters identifying the task to resubscribe to."
                }
            },
            "required": [
                "id",
                "jsonrpc",
                "method",
                "params"
            ],
            "type": "object"
        },
        "TaskState": {
            "description": "Defines the lifecycle states of a Task.",
            "enum": [
                "submitted",
                "working",
                "input-required",
                "completed",
                "canceled",
                "failed",
                "rejected",
                "auth-required",
                "unknown"
            ],
            "type": "string"
        },
        "TaskStatus": {
            "description": "Represents the status of a task at a specific point in time.",
            "properties": {
                "message": {
                    "$ref": "#/definitions/Message",
                    "description": "An optional, human-readable message providing more details about the current status."
                },
                "state": {
                    "$ref": "#/definitions/TaskState",
                    "description": "The current state of the task's lifecycle."
                },
                "timestamp": {
                    "description": "An ISO 8601 datetime string indicating when this status was recorded.",
                    "examples": [
                        "2023-10-27T10:00:00Z"
                    ],
                    "type": "string"
                }
            },
            "required": [
                "state"
            ],
            "type": "object"
        },
        "TaskStatusUpdateEvent": {
            "description": "An event sent by the agent to notify the client of a change in a task's status.\nThis is typically used in streaming or subscription models.",
            "properties": {
                "contextId": {
                    "description": "The context ID associated with the task.",
                    "type": "string"
                },
                "final": {
                    "description": "If true, this is the final event in the stream for this interaction.",
                    "type": "boolean"
                },
                "kind": {
                    "const": "status-update",
                    "description": "The type of this event, used as a discriminator. Always 'status-update'.",
                    "type": "string"
                },
                "metadata": {
                    "additionalProperties": {},
                    "description": "Optional metadata for extensions.",
                    "type": "object"
                },
                "status": {
                    "$ref": "#/definitions/TaskStatus",
                    "description": "The new status of the task."
                },
                "taskId": {
                    "description": "The ID of the task that was updated.",
                    "type": "string"
                }
            },
            "required": [
                "contextId",
                "final",
                "kind",
                "status",
                "taskId"
            ],
            "type": "object"
        },
        "TextPart": {
            "description": "Represents a text segment within a message or artifact.",
            "properties": {
                "kind": {
                    "const": "text",
                    "description": "The type of this part, used as a discriminator. Always 'text'.",
                    "type": "string"
                },
                "metadata": {
                    "additionalProperties": {},
                    "description": "Optional metadata associated with this part.",
                    "type": "object"
                },
                "text": {
                    "description": "The string content of the text part.",
                    "type": "string"
                }
            },
            "required": [
                "kind",
                "text"
            ],
            "type": "object"
        },
        "TransportProtocol": {
            "description": "Supported A2A transport protocols.",
            "enum": [
                "JSONRPC",
                "GRPC",
                "HTTP+JSON"
            ],
            "type": "string"
        },
        "UnsupportedOperationError": {
            "description": "An A2A-specific error indicating that the requested operation is not supported by the agent.",
            "properties": {
                "code": {
                    "const": -32004,
                    "description": "The error code for an unsupported operation.",
                    "type": "integer"
                },
                "data": {
                    "description": "A primitive or structured value containing additional information about the error.\nThis may be omitted."
                },
                "message": {
                    "default": "This operation is not supported",
                    "description": "The error message.",
                    "type": "string"
                }
            },
            "required": [
                "code",
                "message"
            ],
            "type": "object"
        }
    }
}
<|MERGE_RESOLUTION|>--- conflicted
+++ resolved
@@ -181,11 +181,7 @@
                 },
                 "preferredTransport": {
                     "default": "JSONRPC",
-<<<<<<< HEAD
-                    "description": "The transport protocol for the preferred endpoint (the main 'url' field).\nIf not specified, defaults to 'JSONRPC' since all agents must support JSON-RPC transport.\n\nIMPORTANT: The transport specified here MUST be available at the main 'url'.\nThis creates a binding between the main URL and its supported transport protocol.\nClients should prefer this transport and URL combination when both are supported.",
-=======
                     "description": "The transport protocol for the preferred endpoint (the main 'url' field).\nIf not specified, defaults to 'JSONRPC'.\n\nIMPORTANT: The transport specified here MUST be available at the main 'url'.\nThis creates a binding between the main URL and its supported transport protocol.\nClients should prefer this transport and URL combination when both are supported.",
->>>>>>> e834347c
                     "examples": [
                         "JSONRPC",
                         "GRPC",
@@ -234,11 +230,7 @@
                     "type": "boolean"
                 },
                 "url": {
-<<<<<<< HEAD
-                    "description": "The preferred endpoint URL for interacting with the agent.\nThis URL MUST support the transport specified by 'preferredTransport' (or JSON-RPC if preferredTransport is omitted).\nSince JSON-RPC is mandatory, this URL MUST support JSON-RPC either as the primary or one of multiple available transports.",
-=======
                     "description": "The preferred endpoint URL for interacting with the agent.\nThis URL MUST support the transport specified by 'preferredTransport'.",
->>>>>>> e834347c
                     "examples": [
                         "https://api.example.com/a2a/v1"
                     ],
@@ -303,11 +295,7 @@
             "description": "Declares a combination of a target URL and a transport protocol for interacting with the agent.\nThis allows agents to expose the same functionality over multiple transport mechanisms.",
             "properties": {
                 "transport": {
-<<<<<<< HEAD
-                    "description": "The transport protocol supported at this URL.\n\nCore A2A transports:\n- 'JSONRPC': JSON-RPC 2.0 over HTTP (mandatory for compliance)\n- 'GRPC': gRPC over HTTP/2 (optional)\n- 'HTTP+JSON': REST-style HTTP with JSON (optional)\n\nAdditional transport protocols may be specified for future extensions,\nbut must not conflict with core protocol functionality.",
-=======
                     "description": "The transport protocol supported at this URL.",
->>>>>>> e834347c
                     "examples": [
                         "JSONRPC",
                         "GRPC",
