{
  "$schema": "http://json-schema.org/draft-07/schema#",
  "title": "A2A Protocol Schema",
  "description": "JSON Schema for A2A Protocol",
  "$defs": {
    "AgentAuthentication": {
      "properties": {
        "schemes": {
          "items": {
            "type": "string"
          },
          "title": "Schemes",
          "type": "array"
        },
        "credentials": {
          "type": "string",
          "title": "Credentials"
        }
      },
      "required": [
        "schemes"
      ],
      "title": "AgentAuthentication",
      "type": "object"
    },
    "AgentCapabilities": {
      "properties": {
        "streaming": {
          "default": false,
          "title": "Streaming",
          "type": "boolean"
        },
        "pushNotifications": {
          "default": false,
          "title": "PushNotifications",
          "type": "boolean"
        },
        "stateTransitionHistory": {
          "default": false,
          "title": "Statetransitionhistory",
          "type": "boolean"
        }
      },
      "title": "AgentCapabilities",
      "type": "object"
    },
    "AgentCard": {
      "properties": {
        "name": {
          "title": "Name",
          "type": "string"
        },
        "description": {
          "type": "string",
          "title": "Description"
        },
        "url": {
          "title": "Url",
          "type": "string"
        },
        "provider": {
          "$ref": "#/$defs/AgentProvider"
        },
        "version": {
          "title": "Version",
          "type": "string"
        },
        "documentationUrl": {
          "type": "string",
          "title": "Documentationurl"
        },
        "capabilities": {
          "$ref": "#/$defs/AgentCapabilities"
        },
        "defaultInputModes": {
          "default": [
            "text"
          ],
          "items": {
            "type": "string"
          },
          "title": "Defaultinputmodes",
          "type": "array"
        },
        "defaultOutputModes": {
          "default": [
            "text"
          ],
          "items": {
            "type": "string"
          },
          "title": "Defaultoutputmodes",
          "type": "array"
        },
        "securitySchemes": {
          "type": "object",
          "additionalProperties": {
            "$ref": "#/$defs/SecurityScheme"
          }
        },
        "security": {
          "type": "array",
          "items": {
            "$ref": "#/$defs/SecurityRequirement"
          }
        },
        "skills": {
          "items": {
            "$ref": "#/$defs/AgentSkill"
          },
          "title": "Skills",
          "type": "array"
        },
        "supportsAuthenticatedExtendedCard": {
          "title": "SupportsAuthenticatedExtendedCard",
          "description": "If true, there is an expanded agent card available after authentication",
          "default": false,
          "type": "array"
        }
      },
      "required": [
        "name",
        "url",
        "version",
        "capabilities",
        "skills"
      ],
      "title": "AgentCard",
      "type": "object"
    },
    "AgentProvider": {
      "properties": {
        "organization": {
          "title": "Organization",
          "type": "string"
        },
        "url": {
          "type": "string",
          "title": "Url"
        }
      },
      "required": [
        "organization"
      ],
      "title": "AgentProvider",
      "type": "object"
    },
    "AgentSkill": {
      "properties": {
        "id": {
          "title": "Id",
          "type": "string"
        },
        "name": {
          "title": "Name",
          "type": "string"
        },
        "description": {
          "type": "string",
          "title": "Description"
        },
        "tags": {
          "items": {
            "type": "string"
          },
          "type": "array",
          "title": "Tags"
        },
        "examples": {
          "items": {
            "type": "string"
          },
          "type": "array",
          "title": "Examples"
        },
        "inputModes": {
          "items": {
            "type": "string"
          },
          "type": "array",
          "title": "Inputmodes"
        },
        "outputModes": {
          "items": {
            "type": "string"
          },
          "type": "array",
          "title": "Outputmodes"
        }
      },
      "required": [
        "id",
        "name"
      ],
      "title": "AgentSkill",
      "type": "object"
    },
    "Artifact": {
      "properties": {
        "name": {
          "type": "string",
          "title": "Name"
        },
        "description": {
          "type": "string",
          "title": "Description"
        },
        "parts": {
          "items": {
            "$ref": "#/$defs/Part"
          },
          "title": "Parts",
          "type": "array"
        },
        "index": {
          "type": "integer",
          "default": 0,
          "title": "Index"
        },
        "append": {
          "type": "boolean",
          "title": "Append"
        },
        "lastChunk": {
          "type": "boolean",
          "title": "LastChunk"
        },
        "metadata": {
          "additionalProperties": {},
          "type": "object",
          "title": "Metadata"
        }
      },
      "required": [
        "parts"
      ],
      "title": "Artifact",
      "type": "object"
    },
    "PushNotificationNotSupportedError": {
      "properties": {
        "code": {
          "const": -32003,
          "default": -32003,
          "description": "Error code",
          "examples": [
            -32003
          ],
          "title": "Code",
          "type": "integer"
        },
        "message": {
          "const": "Push Notification is not supported",
          "default": "Push Notification is not supported",
          "description": "A short description of the error",
          "examples": [
            "Push Notification is not supported"
          ],
          "title": "Message",
          "type": "string"
        },
        "data": {
          "title": "Data"
        }
      },
      "required": [
        "code",
        "message"
      ],
      "title": "PushNotificationNotSupportedError",
      "type": "object"
    },
    "CancelTaskRequest": {
      "properties": {
        "jsonrpc": {
          "const": "2.0",
          "default": "2.0",
          "title": "Jsonrpc",
          "type": "string"
        },
        "id": {
          "anyOf": [
            {
              "type": "integer"
            },
            {
              "type": "string"
            }
          ],
          "title": "Id"
        },
        "method": {
          "const": "tasks/cancel",
          "default": "tasks/cancel",
          "title": "Method",
          "type": "string"
        },
        "params": {
          "$ref": "#/$defs/TaskIdParams"
        }
      },
      "required": [
        "method",
        "params"
      ],
      "title": "CancelTaskRequest",
      "type": "object"
    },
    "CancelTaskResponse": {
      "properties": {
        "jsonrpc": {
          "const": "2.0",
          "default": "2.0",
          "title": "Jsonrpc",
          "type": "string"
        },
        "id": {
          "anyOf": [
            {
              "type": "integer"
            },
            {
              "type": "string"
            }
          ],
          "title": "Id"
        },
        "result": {
          "$ref": "#/$defs/Task"
        },
        "error": {
          "$ref": "#/$defs/JSONRPCError"
        }
      },
      "title": "CancelTaskResponse",
      "type": "object"
    },
    "DataPart": {
      "properties": {
        "type": {
          "const": "data",
          "default": "data",
          "description": "Type of the part",
          "examples": [
            "data"
          ],
          "title": "Type",
          "type": "string"
        },
        "data": {
          "additionalProperties": {},
          "title": "Data",
          "type": "object"
        },
        "metadata": {
          "additionalProperties": {},
          "type": "object",
          "title": "Metadata"
        }
      },
      "required": [
        "type",
        "data"
      ],
      "title": "DataPart",
      "type": "object"
    },
    "FileContent": {
      "properties": {
        "name": {
          "type": "string",
          "title": "Name"
        },
        "mimeType": {
          "type": "string",
          "title": "Mimetype"
        },
        "bytes": {
          "type": "string",
          "title": "Bytes"
        },
        "uri": {
          "type": "string",
          "title": "Uri"
        }
      },
      "title": "FileContent",
      "type": "object",
      "description": "Represents the content of a file, either as base64 encoded bytes or a URI.\n\nEnsures that either 'bytes' or 'uri' is provided, but not both."
    },
    "FilePart": {
      "properties": {
        "type": {
          "const": "file",
          "default": "file",
          "description": "Type of the part",
          "examples": [
            "file"
          ],
          "title": "Type",
          "type": "string"
        },
        "file": {
          "$ref": "#/$defs/FileContent"
        },
        "metadata": {
          "additionalProperties": {},
          "type": "object",
          "title": "Metadata"
        }
      },
      "required": [
        "type",
        "file"
      ],
      "title": "FilePart",
      "type": "object"
    },
    "GetTaskPushNotificationRequest": {
      "properties": {
        "jsonrpc": {
          "const": "2.0",
          "default": "2.0",
          "title": "Jsonrpc",
          "type": "string"
        },
        "id": {
          "anyOf": [
            {
              "type": "integer"
            },
            {
              "type": "string"
            }
          ],
          "title": "Id"
        },
        "method": {
          "const": "tasks/pushNotification/get",
          "default": "tasks/pushNotification/get",
          "title": "Method",
          "type": "string"
        },
        "params": {
          "$ref": "#/$defs/TaskIdParams"
        }
      },
      "required": [
        "method",
        "params"
      ],
      "title": "GetTaskPushNotificationRequest",
      "type": "object"
    },
    "GetTaskPushNotificationResponse": {
      "properties": {
        "jsonrpc": {
          "const": "2.0",
          "default": "2.0",
          "title": "Jsonrpc",
          "type": "string"
        },
        "id": {
          "anyOf": [
            {
              "type": "integer"
            },
            {
              "type": "string"
            }
          ],
          "title": "Id"
        },
        "result": {
          "$ref": "#/$defs/TaskPushNotificationConfig"
        },
        "error": {
          "$ref": "#/$defs/JSONRPCError"
        }
      },
      "title": "GetTaskPushNotificationResponse",
      "type": "object"
    },
    "GetTaskRequest": {
      "properties": {
        "jsonrpc": {
          "const": "2.0",
          "default": "2.0",
          "title": "Jsonrpc",
          "type": "string"
        },
        "id": {
          "anyOf": [
            {
              "type": "integer"
            },
            {
              "type": "string"
            }
          ],
          "title": "Id"
        },
        "method": {
          "const": "tasks/get",
          "default": "tasks/get",
          "title": "Method",
          "type": "string"
        },
        "params": {
          "$ref": "#/$defs/TaskQueryParams"
        }
      },
      "required": [
        "method",
        "params"
      ],
      "title": "GetTaskRequest",
      "type": "object"
    },
    "GetTaskResponse": {
      "properties": {
        "jsonrpc": {
          "const": "2.0",
          "default": "2.0",
          "title": "Jsonrpc",
          "type": "string"
        },
        "id": {
          "anyOf": [
            {
              "type": "integer"
            },
            {
              "type": "string"
            }
          ],
          "title": "Id"
        },
        "result": {
          "$ref": "#/$defs/Task"
        },
        "error": {
          "$ref": "#/$defs/JSONRPCError"
        }
      },
      "title": "GetTaskResponse",
      "type": "object"
    },
    "InternalError": {
      "properties": {
        "code": {
          "const": -32603,
          "default": -32603,
          "description": "Error code",
          "examples": [
            -32603
          ],
          "title": "Code",
          "type": "integer"
        },
        "message": {
          "const": "Internal error",
          "default": "Internal error",
          "description": "A short description of the error",
          "examples": [
            "Internal error"
          ],
          "title": "Message",
          "type": "string"
        },
        "data": {
          "additionalProperties": {},
          "type": "object",
          "title": "Data"
        }
      },
      "required": [
        "code",
        "message"
      ],
      "title": "InternalError",
      "type": "object"
    },
    "InvalidParamsError": {
      "properties": {
        "code": {
          "const": -32602,
          "default": -32602,
          "description": "Error code",
          "examples": [
            -32602
          ],
          "title": "Code",
          "type": "integer"
        },
        "message": {
          "const": "Invalid parameters",
          "default": "Invalid parameters",
          "description": "A short description of the error",
          "examples": [
            "Invalid parameters"
          ],
          "title": "Message",
          "type": "string"
        },
        "data": {
          "additionalProperties": {},
          "type": "object",
          "title": "Data"
        }
      },
      "required": [
        "code",
        "message"
      ],
      "title": "InvalidParamsError",
      "type": "object"
    },
    "InvalidRequestError": {
      "properties": {
        "code": {
          "const": -32600,
          "default": -32600,
          "description": "Error code",
          "examples": [
            -32600
          ],
          "title": "Code",
          "type": "integer"
        },
        "message": {
          "const": "Request payload validation error",
          "default": "Request payload validation error",
          "description": "A short description of the error",
          "examples": [
            "Request payload validation error"
          ],
          "title": "Message",
          "type": "string"
        },
        "data": {
          "additionalProperties": {},
          "type": "object",
          "title": "Data"
        }
      },
      "required": [
        "code",
        "message"
      ],
      "title": "InvalidRequestError",
      "type": "object"
    },
    "JSONParseError": {
      "properties": {
        "code": {
          "const": -32700,
          "default": -32700,
          "description": "Error code",
          "examples": [
            -32700
          ],
          "title": "Code",
          "type": "integer"
        },
        "message": {
          "const": "Invalid JSON payload",
          "default": "Invalid JSON payload",
          "description": "A short description of the error",
          "examples": [
            "Invalid JSON payload"
          ],
          "title": "Message",
          "type": "string"
        },
        "data": {
          "additionalProperties": {},
          "type": "object",
          "title": "Data"
        }
      },
      "required": [
        "code",
        "message"
      ],
      "title": "JSONParseError",
      "type": "object"
    },
    "JSONRPCError": {
      "properties": {
        "code": {
          "title": "Code",
          "type": "integer"
        },
        "message": {
          "title": "Message",
          "type": "string"
        },
        "data": {
          "additionalProperties": {},
          "type": "object",
          "title": "Data"
        }
      },
      "required": [
        "code",
        "message"
      ],
      "title": "JSONRPCError",
      "type": "object"
    },
    "JSONRPCMessage": {
      "properties": {
        "jsonrpc": {
          "const": "2.0",
          "default": "2.0",
          "title": "Jsonrpc",
          "type": "string"
        },
        "id": {
          "anyOf": [
            {
              "type": "integer"
            },
            {
              "type": "string"
            }
          ],
          "title": "Id"
        }
      },
      "title": "JSONRPCMessage",
      "type": "object"
    },
    "JSONRPCRequest": {
      "properties": {
        "jsonrpc": {
          "const": "2.0",
          "default": "2.0",
          "title": "Jsonrpc",
          "type": "string"
        },
        "id": {
          "anyOf": [
            {
              "type": "integer"
            },
            {
              "type": "string"
            }
          ],
          "title": "Id"
        },
        "method": {
          "title": "Method",
          "type": "string"
        },
        "params": {
          "additionalProperties": {},
          "type": "object",
          "title": "Params"
        }
      },
      "required": [
        "method"
      ],
      "title": "JSONRPCRequest",
      "type": "object"
    },
    "JSONRPCResponse": {
      "properties": {
        "jsonrpc": {
          "const": "2.0",
          "default": "2.0",
          "title": "Jsonrpc",
          "type": "string"
        },
        "id": {
          "anyOf": [
            {
              "type": "integer"
            },
            {
              "type": "string"
            }
          ],
          "title": "Id"
        },
        "result": {
          "additionalProperties": {},
          "type": "object",
          "title": "Result"
        },
        "error": {
          "$ref": "#/$defs/JSONRPCError"
        }
      },
<<<<<<< HEAD
      "title": "JSONRPCResponse",
      "type": "object"
    },
    "Message": {
      "properties": {
        "role": {
          "enum": [
            "user",
            "agent"
          ],
          "title": "Role",
          "type": "string"
        },
        "parts": {
          "items": {
            "$ref": "#/$defs/Part"
          },
          "title": "Parts",
          "type": "array"
        },
        "messageId": {
          "anyOf": [
            {
              "type": "integer"
            },
            {
              "type": "string"
            }
          ],
          "title": "Messageid"
        },
        "taskId": {
          "anyOf": [
            {
              "type": "integer"
            },
            {
              "type": "string"
            }
          ],
          "title": "Taskid"
        },
        "contextId": {
          "anyOf": [
            {
              "type": "integer"
            },
            {
              "type": "string"
            }
          ],
          "title": "Contextid"
        },
        "metadata": {
          "additionalProperties": {},
          "type": "object",
          "title": "Metadata"
        }
      },
      "required": [
        "role",
        "parts",
        "messageId"
      ],
      "title": "Message",
      "type": "object"
    },
    "MethodNotFoundError": {
      "properties": {
        "code": {
          "const": -32601,
          "default": -32601,
          "description": "Error code",
          "examples": [
            -32601
          ],
          "title": "Code",
          "type": "integer"
        },
        "message": {
          "const": "Method not found",
          "default": "Method not found",
          "description": "A short description of the error",
          "examples": [
            "Method not found"
          ],
          "title": "Message",
          "type": "string"
        },
        "data": {
          "title": "Data"
        }
      },
      "required": [
        "code",
        "message"
      ],
      "title": "MethodNotFoundError",
      "type": "object"
    },
    "PushNotificationConfig": {
      "properties": {
        "url": {
          "title": "Url",
          "type": "string"
        },
        "token": {
          "title": "Token",
          "type": "string"
        },
        "scheme": {
          "$ref": "#/$defs/SecurityScheme"
        },
        "credentials": {
          "title": "Credentials",
          "type": "string"
        }
      },
      "required": [
        "url"
      ],
      "title": "PushNotificationConfig",
      "type": "object"
    },
    "Part": {
      "anyOf": [
        {
          "$ref": "#/$defs/TextPart"
        },
        {
          "$ref": "#/$defs/FilePart"
        },
        {
          "$ref": "#/$defs/DataPart"
        }
      ],
      "title": "Part"
    },
    "SendTaskRequest": {
      "properties": {
        "jsonrpc": {
          "const": "2.0",
          "default": "2.0",
          "title": "Jsonrpc",
          "type": "string"
        },
        "id": {
          "anyOf": [
            {
              "type": "integer"
            },
            {
              "type": "string"
            }
          ],
          "title": "Id"
        },
        "method": {
          "const": "tasks/send",
          "default": "tasks/send",
          "title": "Method",
          "type": "string"
        },
        "params": {
          "$ref": "#/$defs/TaskSendParams"
        }
=======
      "SendMessageRequest": {
        "properties": {
          "jsonrpc": {
            "const": "2.0",
            "default": "2.0",
            "title": "Jsonrpc",
            "type": "string"
          },
          "id": {
            "anyOf": [
              {
                "type": "integer"
              },
              {
                "type": "string"
              }
            ],
            "title": "Id"
          },
          "method": {
            "const": "message/send",
            "default": "message/send",
            "title": "Method",
            "type": "string"
          },
          "params": {
            "$ref": "#/$defs/MessageSendParams"
          }
        },
        "required": [
          "method",
          "params"
        ],
        "title": "SendMessageRequest",
        "type": "object"
      },
      "SendMessageResponse": {
        "properties": {
          "jsonrpc": {
            "const": "2.0",
            "default": "2.0",
            "title": "Jsonrpc",
            "type": "string"
          },
          "id": {
            "anyOf": [
              {
                "type": "integer"
              },
              {
                "type": "string"
              }
            ],
            "title": "Id"
          },
          "result": {
	    "anyOf": [
	      {
                "$ref": "#/$defs/Task"
	      },
	      {
		"$ref": "#/$defs/Message"
	      }
            ]
          },
          "error": {
            "$ref": "#/$defs/JSONRPCError"
          }
        },
        "title": "SendMessageResponse",
        "type": "object"
      },
      "SendMessageStreamingRequest": {
        "properties": {
          "jsonrpc": {
            "const": "2.0",
            "default": "2.0",
            "title": "Jsonrpc",
            "type": "string"
          },
          "id": {
            "anyOf": [
              {
                "type": "integer"
              },
              {
                "type": "string"
              }
            ],
            "title": "Id"
          },
          "method": {
            "const": "message/stream",
            "default": "message/stream",
            "title": "Method",
            "type": "string"
          },
          "params": {
            "$ref": "#/$defs/MessageSendParams"
          }
        },
        "required": [
          "method",
          "params"
        ],
        "title": "SendMessageStreamRequest",
        "type": "object"
      },
      "SendMessageStreamResponse": {
        "properties": {
          "jsonrpc": {
            "const": "2.0",
            "default": "2.0",
            "title": "Jsonrpc",
            "type": "string"
          },
          "id": {
            "anyOf": [
              {
                "type": "integer"
              },
              {
                "type": "string"
              }
            ],
            "title": "Id"
          },
          "result": {
            "anyOf": [
              {
                "$ref": "#/$defs/TaskStatusUpdateEvent"
              },
              {
                "$ref": "#/$defs/TaskArtifactUpdateEvent"
              },
	      {
		"$ref": "#/$defs/Task"
	      },
	      {
		"$ref": "#/$defs/Message"
	      }
            ]
          },
          "error": {
            "$ref": "#/$defs/JSONRPCError"
          }
        },
        "title": "SendMessageStreamResponse",
        "type": "object"
>>>>>>> 598c0a05
      },
      "required": [
        "method",
        "params"
      ],
      "title": "SendTaskRequest",
      "type": "object"
    },
    "SendTaskResponse": {
      "properties": {
        "jsonrpc": {
          "const": "2.0",
          "default": "2.0",
          "title": "Jsonrpc",
          "type": "string"
        },
        "id": {
          "anyOf": [
            {
              "type": "integer"
            },
            {
              "type": "string"
            }
          ],
          "title": "Id"
        },
        "result": {
          "$ref": "#/$defs/Task"
        },
        "error": {
          "$ref": "#/$defs/JSONRPCError"
        }
      },
      "title": "SendTaskResponse",
      "type": "object"
    },
    "SendTaskStreamingRequest": {
      "properties": {
        "jsonrpc": {
          "const": "2.0",
          "default": "2.0",
          "title": "Jsonrpc",
          "type": "string"
        },
        "id": {
          "anyOf": [
            {
              "type": "integer"
            },
            {
              "type": "string"
            }
          ],
          "title": "Id"
        },
        "method": {
          "const": "tasks/sendSubscribe",
          "default": "tasks/sendSubscribe",
          "title": "Method",
          "type": "string"
        },
        "params": {
          "$ref": "#/$defs/TaskSendParams"
        }
      },
      "required": [
        "method",
        "params"
      ],
      "title": "SendTaskStreamingRequest",
      "type": "object"
    },
    "SendTaskStreamingResponse": {
      "properties": {
        "jsonrpc": {
          "const": "2.0",
          "default": "2.0",
          "title": "Jsonrpc",
          "type": "string"
        },
        "id": {
          "anyOf": [
            {
              "type": "integer"
            },
            {
              "type": "string"
            }
          ],
          "title": "Id"
        },
        "result": {
          "anyOf": [
            {
              "$ref": "#/$defs/TaskStatusUpdateEvent"
            },
            {
              "$ref": "#/$defs/TaskArtifactUpdateEvent"
            }
          ]
        },
        "error": {
          "$ref": "#/$defs/JSONRPCError"
        }
      },
      "title": "SendTaskStreamingResponse",
      "type": "object"
    },
    "SetTaskPushNotificationRequest": {
      "properties": {
        "jsonrpc": {
          "const": "2.0",
          "default": "2.0",
          "title": "Jsonrpc",
          "type": "string"
        },
        "id": {
          "anyOf": [
            {
              "type": "integer"
            },
            {
              "type": "string"
            }
          ],
          "title": "Id"
        },
        "method": {
          "const": "tasks/pushNotification/set",
          "default": "tasks/pushNotification/set",
          "title": "Method",
          "type": "string"
        },
        "params": {
          "$ref": "#/$defs/TaskPushNotificationConfig"
        }
      },
      "required": [
        "method",
        "params"
      ],
      "title": "SetTaskPushNotificationRequest",
      "type": "object"
    },
    "SetTaskPushNotificationResponse": {
      "properties": {
        "jsonrpc": {
          "const": "2.0",
          "default": "2.0",
          "title": "Jsonrpc",
          "type": "string"
        },
        "id": {
          "anyOf": [
            {
              "type": "integer"
            },
            {
              "type": "string"
            }
          ],
          "title": "Id"
        },
        "result": {
          "$ref": "#/$defs/TaskPushNotificationConfig"
        },
        "error": {
          "$ref": "#/$defs/JSONRPCError"
        }
      },
      "title": "SetTaskPushNotificationResponse",
      "type": "object"
    },
    "Task": {
      "properties": {
        "id": {
          "title": "Id",
          "type": "string"
        },
        "contextId": {
          "type": "string",
          "title": "Contextid"
        },
        "status": {
          "$ref": "#/$defs/TaskStatus"
        },
        "artifacts": {
          "items": {
            "$ref": "#/$defs/Artifact"
          },
          "type": "array",
          "title": "Artifacts"
        },
        "history": {
          "items": {
            "$ref": "#/$defs/Message"
          },
          "type": "array",
          "title": "History"
        },
        "metadata": {
          "additionalProperties": {},
          "type": "object",
          "title": "Metadata"
        }
      },
      "required": [
        "id",
        "status"
      ],
      "title": "Task",
      "type": "object"
    },
    "TaskPushNotificationConfig": {
      "properties": {
        "id": {
          "title": "Id",
          "type": "string"
        },
        "pushNotificationConfig": {
          "$ref": "#/$defs/PushNotificationConfig"
        }
      },
      "required": [
        "id",
        "pushNotificationConfig"
      ],
      "title": "TaskPushNotificationConfig",
      "type": "object"
    },
    "TaskNotCancelableError": {
      "properties": {
        "code": {
          "const": -32002,
          "default": -32002,
          "description": "Error code",
          "examples": [
            -32002
          ],
          "title": "Code",
          "type": "integer"
        },
        "message": {
          "const": "Task cannot be canceled",
          "default": "Task cannot be canceled",
          "description": "A short description of the error",
          "examples": [
            "Task cannot be canceled"
          ],
          "title": "Message",
          "type": "string"
        },
        "data": {
          "title": "Data"
        }
      },
      "required": [
        "code",
        "message"
      ],
      "title": "TaskNotCancelableError",
      "type": "object"
    },
    "TaskNotFoundError": {
      "properties": {
        "code": {
          "const": -32001,
          "default": -32001,
          "description": "Error code",
          "examples": [
            -32001
          ],
          "title": "Code",
          "type": "integer"
        },
        "message": {
          "const": "Task not found",
          "default": "Task not found",
          "description": "A short description of the error",
          "examples": [
            "Task not found"
          ],
          "title": "Message",
          "type": "string"
        },
        "data": {
          "title": "Data"
        }
      },
      "required": [
        "code",
        "message"
      ],
      "title": "TaskNotFoundError",
      "type": "object"
    },
    "TaskIdParams": {
      "properties": {
        "id": {
          "title": "Id",
          "type": "string"
        },
        "metadata": {
          "additionalProperties": {},
          "type": "object",
          "title": "Metadata"
        }
      },
      "required": [
        "id"
      ],
      "title": "TaskIdParams",
      "type": "object"
    },
    "TaskQueryParams": {
      "properties": {
        "id": {
          "title": "Id",
          "type": "string"
        },
        "historyLength": {
          "type": "integer",
          "title": "HistoryLength"
        },
        "metadata": {
          "additionalProperties": {},
          "type": "object",
          "title": "Metadata"
        }
      },
      "required": [
        "id"
      ],
      "title": "TaskQueryParams",
      "type": "object"
    },
    "MessageSendParams": {
      "properties": {
        "id": {},
        "message": {
          "$ref": "#/$defs/Message"
        },
        "configuration": {
          "$ref": "#/$defs/MessageSendConfiguration"
        },
        "metadata": {
          "additionalProperties": {},
          "type": "object",
          "title": "Metadata"
        }
      },
      "required": [
        "id",
        "message"
      ]
    },
    "MessageSendConfiguration": {
      "properties": {
        "acceptedOutputModes": {
          "items": {
            "type": "string"
          },
          "title": "AcceptedOutputModes",
          "type": "array"
        },
        "blocking": {
          "type": "boolean",
          "title": "Blocking"
        },
        "pushNotification": {
          "$ref": "#/$defs/PushNotificationConfig"
        },
        "historyLength": {
          "type": "integer",
          "title": "HistoryLength"
        },
        "metadata": {
          "additionalProperties": {},
          "type": "object",
          "title": "Metadata"
        }
      }
    },
    "TaskSendParams": {
      "properties": {
        "id": {
          "title": "Id",
          "type": "string"
        },
        "contextId": {
          "title": "Contextid",
          "type": "string"
        },
        "message": {
          "$ref": "#/$defs/Message"
        },
        "pushNotification": {
          "$ref": "#/$defs/PushNotificationConfig"
        },
        "historyLength": {
          "type": "integer",
          "title": "HistoryLength"
        },
        "metadata": {
          "additionalProperties": {},
          "type": "object",
          "title": "Metadata"
        }
      },
      "required": [
        "id",
        "message"
      ],
      "title": "TaskSendParams",
      "type": "object"
    },
    "TaskState": {
      "description": "An enumeration.",
      "enum": [
        "submitted",
        "working",
        "input-required",
        "completed",
        "canceled",
        "failed",
        "unknown"
      ],
      "title": "TaskState",
      "type": "string"
    },
    "TaskStatus": {
      "properties": {
        "state": {
          "$ref": "#/$defs/TaskState"
        },
        "message": {
          "$ref": "#/$defs/Message"
        },
        "timestamp": {
          "format": "date-time",
          "title": "Timestamp",
          "type": "string"
        }
      },
      "required": [
        "state"
      ],
      "title": "TaskStatus",
      "type": "object"
    },
    "TaskResubscriptionRequest": {
      "properties": {
        "jsonrpc": {
          "const": "2.0",
          "default": "2.0",
          "title": "Jsonrpc",
          "type": "string"
        },
        "id": {
          "anyOf": [
            {
              "type": "integer"
            },
            {
              "type": "string"
            }
          ],
          "title": "Id"
        },
        "method": {
          "const": "tasks/resubscribe",
          "default": "tasks/resubscribe",
          "title": "Method",
          "type": "string"
        },
        "params": {
          "$ref": "#/$defs/TaskQueryParams"
        }
      },
      "required": [
        "method",
        "params"
      ],
      "title": "TaskResubscriptionRequest",
      "type": "object"
    },
    "TaskStatusUpdateEvent": {
      "properties": {
        "id": {
          "title": "Id",
          "type": "string"
        },
        "status": {
          "$ref": "#/$defs/TaskStatus"
        },
        "final": {
          "default": false,
          "title": "Final",
          "type": "boolean"
        },
        "metadata": {
          "additionalProperties": {},
          "type": "object",
          "title": "Metadata"
        }
      },
      "required": [
        "id",
        "status"
      ],
      "title": "TaskStatusUpdateEvent",
      "type": "object"
    },
    "TaskArtifactUpdateEvent": {
      "properties": {
        "id": {
          "title": "Id",
          "type": "string"
        },
        "artifact": {
          "$ref": "#/$defs/Artifact"
        },
        "metadata": {
          "additionalProperties": {},
          "type": "object",
          "title": "Metadata"
        }
      },
<<<<<<< HEAD
      "required": [
        "id",
        "artifact"
      ],
      "title": "TaskArtifactUpdateEvent",
      "type": "object"
    },
    "TextPart": {
      "properties": {
        "type": {
          "const": "text",
          "default": "text",
          "description": "Type of the part",
          "examples": [
            "text"
          ],
          "title": "Type",
          "type": "string"
        },
        "text": {
          "title": "Text",
          "type": "string"
        },
        "metadata": {
          "additionalProperties": {},
          "type": "object",
          "title": "Metadata"
        }
=======
      "A2ARequest": {
        "oneOf": [
          {
            "$ref": "#/$defs/SendMessageRequest"
          },
          {
            "$ref": "#/$defs/GetTaskRequest"
          },
          {
            "$ref": "#/$defs/CancelTaskRequest"
          },
          {
            "$ref": "#/$defs/SetTaskPushNotificationRequest"
          },
          {
            "$ref": "#/$defs/GetTaskPushNotificationRequest"
          },
          {
            "$ref": "#/$defs/TaskResubscriptionRequest"
          }
        ],
        "title": "A2ARequest"
>>>>>>> 598c0a05
      },
      "required": [
        "type",
        "text"
      ],
      "title": "TextPart",
      "type": "object"
    },
    "UnsupportedOperationError": {
      "properties": {
        "code": {
          "const": -32004,
          "default": -32004,
          "description": "Error code",
          "examples": [
            -32004
          ],
          "title": "Code",
          "type": "integer"
        },
        "message": {
          "const": "This operation is not supported",
          "default": "This operation is not supported",
          "description": "A short description of the error",
          "examples": [
            "This operation is not supported"
          ],
          "title": "Message",
          "type": "string"
        },
        "data": {
          "title": "Data"
        }
      },
      "required": [
        "code",
        "message"
      ],
      "title": "UnsupportedOperationError",
      "type": "object"
    },
    "A2ARequest": {
      "oneOf": [
        {
          "$ref": "#/$defs/SendTaskRequest"
        },
        {
          "$ref": "#/$defs/GetTaskRequest"
        },
        {
          "$ref": "#/$defs/CancelTaskRequest"
        },
        {
          "$ref": "#/$defs/SetTaskPushNotificationRequest"
        },
        {
          "$ref": "#/$defs/GetTaskPushNotificationRequest"
        },
        {
          "$ref": "#/$defs/TaskResubscriptionRequest"
        }
      ],
      "title": "A2ARequest"
    },
    "SecurityRequirement": {
      "$comment": "Mirrors the OpenAPI Security Requirement Object (https://swagger.io/specification/#security-requirement-object)",
      "type": "object",
      "additionalProperties": {
        "type": "array",
        "items": {
          "type": "string"
        }
      }
    },
    "SecurityScheme": {
      "$comment": "Mirrors the OpenAPI Security Scheme Object (https://swagger.io/specification/#security-scheme-object)",
      "oneOf": [
        {
          "$comment": "Mirrors the OpenAPI API Key Security Scheme Object (allows providing the API Key in an HTTP cookie, header or query parameter).",
          "type": "object",
          "properties": {
            "description": {
              "type": "string"
            },
            "in": {
              "enum": [
                "query",
                "header",
                "cookie"
              ],
              "type": "string"
            },
            "name": {
              "type": "string"
            },
            "type": {
              "enum": [
                "apiKey"
              ],
              "type": "string"
            }
          },
          "required": [
            "in",
            "name",
            "type"
          ],
          "additionalProperties": false
        },
        {
          "$comment": "Mirrors the OpenAPI HTTP Authentication Security Scheme Object.",
          "type": "object",
          "properties": {
            "description": {
              "type": "string"
            },
            "type": {
              "enum": [
                "http"
              ],
              "type": "string"
            },
            "scheme": {
              "type": "string"
            }
          },
          "required": [
            "type",
            "scheme"
          ],
          "additionalProperties": false
        },
        {
          "$comment": "Mirrors the OpenAPI HTTP Authentication (Bearer Token) Security Scheme Object.",
          "type": "object",
          "properties": {
            "bearerFormat": {
              "type": "string"
            },
            "description": {
              "type": "string"
            },
            "type": {
              "enum": [
                "http"
              ],
              "type": "string"
            },
            "scheme": {
              "type": "string",
              "pattern": "^[Bb][Ee][Aa][Rr][Ee][Rr]$"
            }
          },
          "required": [
            "type",
            "scheme"
          ],
          "additionalProperties": false
        },
        {
          "$comment": "Mirrors the OpenAPI OAuth2 Security Scheme Object.",
          "type": "object",
          "properties": {
            "description": {
              "type": "string"
            },
            "flows": {
              "type": "object",
              "properties": {
                "implicit": {
                  "$comment": "Mirrors the OpenAPI 'implicit' OAuth Flow Object.",
                  "type": "object",
                  "properties": {
                    "authorizationUrl": {
                      "type": "string",
                      "format": "uri"
                    },
                    "refreshUrl": {
                      "type": "string",
                      "format": "uri"
                    },
                    "scopes": {
                      "type": "object",
                      "additionalProperties": {
                        "type": "string"
                      }
                    }
                  },
                  "required": [
                    "authorizationUrl",
                    "scopes"
                  ],
                  "additionalProperties": false
                },
                "password": {
                  "$comment": "Mirrors the OpenAPI 'password' OAuth Flow Object.",
                  "type": "object",
                  "properties": {
                    "refreshUrl": {
                      "type": "string",
                      "format": "uri"
                    },
                    "scopes": {
                      "type": "object",
                      "additionalProperties": {
                        "type": "string"
                      }
                    },
                    "tokenUrl": {
                      "type": "string",
                      "format": "uri"
                    }
                  },
                  "required": [
                    "tokenUrl",
                    "scopes"
                  ],
                  "additionalProperties": false
                },
                "clientCredentials": {
                  "$comment": "Mirrors the OpenAPI 'clientCredentials' OAuth Flow Object.",
                  "type": "object",
                  "properties": {
                    "refreshUrl": {
                      "type": "string",
                      "format": "uri"
                    },
                    "scopes": {
                      "type": "object",
                      "additionalProperties": {
                        "type": "string"
                      }
                    },
                    "tokenUrl": {
                      "type": "string",
                      "format": "uri"
                    }
                  },
                  "required": [
                    "tokenUrl",
                    "scopes"
                  ],
                  "additionalProperties": false
                },
                "authorizationCode": {
                  "$comment": "Mirrors the OpenAPI 'authorizationCode' OAuth Flow Object.",
                  "type": "object",
                  "properties": {
                    "authorizationUrl": {
                      "type": "string",
                      "format": "uri"
                    },
                    "refreshUrl": {
                      "type": "string",
                      "format": "uri"
                    },
                    "scopes": {
                      "type": "object",
                      "additionalProperties": {
                        "type": "string"
                      }
                    },
                    "tokenUrl": {
                      "type": "string",
                      "format": "uri"
                    }
                  },
                  "required": [
                    "authorizationUrl",
                    "scopes",
                    "tokenUrl"
                  ],
                  "additionalProperties": false
                }
              }
            },
            "type": {
              "enum": [
                "oauth2"
              ],
              "type": "string"
            }
          },
          "required": [
            "type",
            "flows"
          ],
          "additionalProperties": false
        },
        {
          "$comment": "Mirrors the OpenAPI OpenID Connect Security Scheme Object.",
          "type": "object",
          "properties": {
            "description": {
              "type": "string"
            },
            "openIdConnectUrl": {
              "type": "string",
              "format": "uri"
            },
            "type": {
              "enum": [
                "openIdConnect"
              ],
              "type": "string"
            }
          },
          "required": [
            "openIdConnectUrl",
            "type"
          ],
          "additionalProperties": false
        }
      ]
    }
  }
}<|MERGE_RESOLUTION|>--- conflicted
+++ resolved
@@ -109,7 +109,7 @@
             "$ref": "#/$defs/AgentSkill"
           },
           "title": "Skills",
-          "type": "array"
+          "type": "array",
         },
         "supportsAuthenticatedExtendedCard": {
           "title": "SupportsAuthenticatedExtendedCard",
@@ -795,7 +795,6 @@
           "$ref": "#/$defs/JSONRPCError"
         }
       },
-<<<<<<< HEAD
       "title": "JSONRPCResponse",
       "type": "object"
     },
@@ -934,7 +933,7 @@
       ],
       "title": "Part"
     },
-    "SendTaskRequest": {
+    "SendMessageRequest": {
       "properties": {
         "jsonrpc": {
           "const": "2.0",
@@ -954,174 +953,23 @@
           "title": "Id"
         },
         "method": {
-          "const": "tasks/send",
-          "default": "tasks/send",
+          "const": "message/send",
+          "default": "message/send",
           "title": "Method",
           "type": "string"
         },
         "params": {
-          "$ref": "#/$defs/TaskSendParams"
-        }
-=======
-      "SendMessageRequest": {
-        "properties": {
-          "jsonrpc": {
-            "const": "2.0",
-            "default": "2.0",
-            "title": "Jsonrpc",
-            "type": "string"
-          },
-          "id": {
-            "anyOf": [
-              {
-                "type": "integer"
-              },
-              {
-                "type": "string"
-              }
-            ],
-            "title": "Id"
-          },
-          "method": {
-            "const": "message/send",
-            "default": "message/send",
-            "title": "Method",
-            "type": "string"
-          },
-          "params": {
-            "$ref": "#/$defs/MessageSendParams"
-          }
-        },
-        "required": [
-          "method",
-          "params"
-        ],
-        "title": "SendMessageRequest",
-        "type": "object"
-      },
-      "SendMessageResponse": {
-        "properties": {
-          "jsonrpc": {
-            "const": "2.0",
-            "default": "2.0",
-            "title": "Jsonrpc",
-            "type": "string"
-          },
-          "id": {
-            "anyOf": [
-              {
-                "type": "integer"
-              },
-              {
-                "type": "string"
-              }
-            ],
-            "title": "Id"
-          },
-          "result": {
-	    "anyOf": [
-	      {
-                "$ref": "#/$defs/Task"
-	      },
-	      {
-		"$ref": "#/$defs/Message"
-	      }
-            ]
-          },
-          "error": {
-            "$ref": "#/$defs/JSONRPCError"
-          }
-        },
-        "title": "SendMessageResponse",
-        "type": "object"
-      },
-      "SendMessageStreamingRequest": {
-        "properties": {
-          "jsonrpc": {
-            "const": "2.0",
-            "default": "2.0",
-            "title": "Jsonrpc",
-            "type": "string"
-          },
-          "id": {
-            "anyOf": [
-              {
-                "type": "integer"
-              },
-              {
-                "type": "string"
-              }
-            ],
-            "title": "Id"
-          },
-          "method": {
-            "const": "message/stream",
-            "default": "message/stream",
-            "title": "Method",
-            "type": "string"
-          },
-          "params": {
-            "$ref": "#/$defs/MessageSendParams"
-          }
-        },
-        "required": [
-          "method",
-          "params"
-        ],
-        "title": "SendMessageStreamRequest",
-        "type": "object"
-      },
-      "SendMessageStreamResponse": {
-        "properties": {
-          "jsonrpc": {
-            "const": "2.0",
-            "default": "2.0",
-            "title": "Jsonrpc",
-            "type": "string"
-          },
-          "id": {
-            "anyOf": [
-              {
-                "type": "integer"
-              },
-              {
-                "type": "string"
-              }
-            ],
-            "title": "Id"
-          },
-          "result": {
-            "anyOf": [
-              {
-                "$ref": "#/$defs/TaskStatusUpdateEvent"
-              },
-              {
-                "$ref": "#/$defs/TaskArtifactUpdateEvent"
-              },
-	      {
-		"$ref": "#/$defs/Task"
-	      },
-	      {
-		"$ref": "#/$defs/Message"
-	      }
-            ]
-          },
-          "error": {
-            "$ref": "#/$defs/JSONRPCError"
-          }
-        },
-        "title": "SendMessageStreamResponse",
-        "type": "object"
->>>>>>> 598c0a05
+          "$ref": "#/$defs/MessageSendParams"
+        }
       },
       "required": [
         "method",
         "params"
       ],
-      "title": "SendTaskRequest",
-      "type": "object"
-    },
-    "SendTaskResponse": {
+      "title": "SendMessageRequest",
+      "type": "object"
+    },
+    "SendMessageResponse": {
       "properties": {
         "jsonrpc": {
           "const": "2.0",
@@ -1141,16 +989,23 @@
           "title": "Id"
         },
         "result": {
-          "$ref": "#/$defs/Task"
+          "anyOf": [
+            {
+              "$ref": "#/$defs/Task"
+            },
+            {
+              "$ref": "#/$defs/Message"
+            }
+          ]
         },
         "error": {
           "$ref": "#/$defs/JSONRPCError"
         }
       },
-      "title": "SendTaskResponse",
-      "type": "object"
-    },
-    "SendTaskStreamingRequest": {
+      "title": "SendMessageResponse",
+      "type": "object"
+    },
+    "SendMessageStreamingRequest": {
       "properties": {
         "jsonrpc": {
           "const": "2.0",
@@ -1170,23 +1025,23 @@
           "title": "Id"
         },
         "method": {
-          "const": "tasks/sendSubscribe",
-          "default": "tasks/sendSubscribe",
+          "const": "message/stream",
+          "default": "message/stream",
           "title": "Method",
           "type": "string"
         },
         "params": {
-          "$ref": "#/$defs/TaskSendParams"
+          "$ref": "#/$defs/MessageSendParams"
         }
       },
       "required": [
         "method",
         "params"
       ],
-      "title": "SendTaskStreamingRequest",
-      "type": "object"
-    },
-    "SendTaskStreamingResponse": {
+      "title": "SendMessageStreamRequest",
+      "type": "object"
+    },
+    "SendMessageStreamResponse": {
       "properties": {
         "jsonrpc": {
           "const": "2.0",
@@ -1212,6 +1067,12 @@
             },
             {
               "$ref": "#/$defs/TaskArtifactUpdateEvent"
+            },
+            {
+              "$ref": "#/$defs/Task"
+            },
+            {
+              "$ref": "#/$defs/Message"
             }
           ]
         },
@@ -1219,7 +1080,7 @@
           "$ref": "#/$defs/JSONRPCError"
         }
       },
-      "title": "SendTaskStreamingResponse",
+      "title": "SendMessageStreamResponse",
       "type": "object"
     },
     "SetTaskPushNotificationRequest": {
@@ -1642,7 +1503,6 @@
           "title": "Metadata"
         }
       },
-<<<<<<< HEAD
       "required": [
         "id",
         "artifact"
@@ -1671,30 +1531,6 @@
           "type": "object",
           "title": "Metadata"
         }
-=======
-      "A2ARequest": {
-        "oneOf": [
-          {
-            "$ref": "#/$defs/SendMessageRequest"
-          },
-          {
-            "$ref": "#/$defs/GetTaskRequest"
-          },
-          {
-            "$ref": "#/$defs/CancelTaskRequest"
-          },
-          {
-            "$ref": "#/$defs/SetTaskPushNotificationRequest"
-          },
-          {
-            "$ref": "#/$defs/GetTaskPushNotificationRequest"
-          },
-          {
-            "$ref": "#/$defs/TaskResubscriptionRequest"
-          }
-        ],
-        "title": "A2ARequest"
->>>>>>> 598c0a05
       },
       "required": [
         "type",
@@ -1739,7 +1575,7 @@
     "A2ARequest": {
       "oneOf": [
         {
-          "$ref": "#/$defs/SendTaskRequest"
+          "$ref": "#/$defs/SendMessageRequest"
         },
         {
           "$ref": "#/$defs/GetTaskRequest"
