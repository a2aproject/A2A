{
    "$schema": "http://json-schema.org/draft-07/schema#",
    "definitions": {
        "A2AError": {
            "anyOf": [
                {
                    "$ref": "#/definitions/JSONParseError"
                },
                {
                    "$ref": "#/definitions/InvalidRequestError"
                },
                {
                    "$ref": "#/definitions/MethodNotFoundError"
                },
                {
                    "$ref": "#/definitions/InvalidParamsError"
                },
                {
                    "$ref": "#/definitions/InternalError"
                },
                {
                    "$ref": "#/definitions/TaskNotFoundError"
                },
                {
                    "$ref": "#/definitions/TaskNotCancelableError"
                },
                {
                    "$ref": "#/definitions/PushNotificationNotSupportedError"
                },
                {
                    "$ref": "#/definitions/UnsupportedOperationError"
                },
                {
                    "$ref": "#/definitions/ContentTypeNotSupportedError"
                },
                {
                    "$ref": "#/definitions/InvalidAgentResponseError"
                }
            ]
        },
        "A2ARequest": {
            "anyOf": [
                {
                    "$ref": "#/definitions/SendMessageRequest"
                },
                {
                    "$ref": "#/definitions/SendStreamingMessageRequest"
                },
                {
                    "$ref": "#/definitions/GetTaskRequest"
                },
                {
                    "$ref": "#/definitions/CancelTaskRequest"
                },
                {
                    "$ref": "#/definitions/SetTaskPushNotificationConfigRequest"
                },
                {
                    "$ref": "#/definitions/GetTaskPushNotificationConfigRequest"
                },
                {
                    "$ref": "#/definitions/TaskResubscriptionRequest"
                }
            ],
            "description": "A2A supported request types"
        },
        "APIKeySecurityScheme": {
            "description": "API Key security scheme.",
            "properties": {
                "description": {
                    "description": "Description of this security scheme.",
                    "type": "string"
                },
                "in": {
                    "description": "The location of the API key. Valid values are \"query\", \"header\", or \"cookie\".",
                    "enum": [
                        "cookie",
                        "header",
                        "query"
                    ],
                    "type": "string"
                },
                "name": {
                    "description": "The name of the header, query or cookie parameter to be used.",
                    "type": "string"
                },
                "type": {
                    "const": "apiKey",
                    "type": "string"
                }
            },
            "required": [
                "in",
                "name",
                "type"
            ],
            "type": "object"
        },
        "AgentCapabilities": {
            "description": "Defines optional capabilities supported by an agent.",
            "properties": {
                "pushNotifications": {
                    "description": "true if the agent can notify updates to client.",
                    "type": "boolean"
                },
                "stateTransitionHistory": {
                    "description": "true if the agent exposes status change history for tasks.",
                    "type": "boolean"
                },
                "streaming": {
                    "description": "true if the agent supports SSE.",
                    "type": "boolean"
                }
            },
            "type": "object"
        },
        "AgentCard": {
            "description": "An AgentCard conveys key information:\n- Overall details (version, name, description, uses)\n- Skills: A set of capabilities the agent can perform\n- Default modalities/content types supported by the agent.\n- Authentication requirements",
            "properties": {
                "capabilities": {
                    "$ref": "#/definitions/AgentCapabilities",
                    "description": "Optional capabilities supported by the agent."
                },
                "defaultInputModes": {
                    "description": "The set of interaction modes that the agent supports across all skills. This can be overridden per-skill.\nSupported mime types for input.",
                    "items": {
                        "type": "string"
                    },
                    "type": "array"
                },
                "defaultOutputModes": {
                    "description": "Supported mime types for output.",
                    "items": {
                        "type": "string"
                    },
                    "type": "array"
                },
                "description": {
                    "description": "A human-readable description of the agent. Used to assist users and\nother agents in understanding what the agent can do.",
                    "type": "string"
                },
                "documentationUrl": {
                    "description": "A URL to documentation for the agent.",
                    "type": "string"
                },
                "name": {
                    "description": "Human readable name of the agent.",
                    "type": "string"
                },
                "provider": {
                    "$ref": "#/definitions/AgentProvider",
                    "description": "The service provider of the agent"
                },
                "security": {
                    "description": "Security requirements for contacting the agent.",
                    "items": {
                        "additionalProperties": {
                            "items": {
                                "type": "string"
                            },
                            "type": "array"
                        },
                        "type": "object"
                    },
                    "type": "array"
                },
                "securitySchemes": {
                    "additionalProperties": {
                        "$ref": "#/definitions/SecurityScheme"
                    },
                    "description": "Security scheme details used for authenticating with this agent.",
                    "type": "object"
                },
                "skills": {
                    "description": "Skills are a unit of capability that an agent can perform.",
                    "items": {
                        "$ref": "#/definitions/AgentSkill"
                    },
                    "type": "array"
                },
                "supportsAuthenticatedExtendedCard": {
                    "description": "true if the agent supports providing an extended agent card when the user is authenticated.\nDefaults to false if not specified.",
                    "type": "boolean"
                },
                "url": {
                    "description": "A URL to the address the agent is hosted at.",
                    "type": "string"
                },
                "version": {
                    "description": "The version of the agent - format is up to the provider.",
                    "type": "string"
                }
            },
            "required": [
                "capabilities",
                "defaultInputModes",
                "defaultOutputModes",
                "description",
                "name",
                "skills",
                "url",
                "version"
            ],
            "type": "object"
        },
        "AgentProvider": {
            "description": "Represents the service provider of an agent.",
            "properties": {
                "organization": {
                    "description": "Agent provider's organization name.",
                    "type": "string"
                },
                "url": {
                    "description": "Agent provider's URL.",
                    "type": "string"
                }
            },
<<<<<<< HEAD
            "title": "Skills",
            "type": "array"
          },
          "extensions": {
            "items": {
              "$ref": "#/$defs/AgentExtension"
            },
            "title": "Extensions",
            "type": "array"
          }
        },
        "required": [
          "name",
          "url",
          "version",
          "capabilities",
          "skills"
        ],
        "title": "AgentCard",
        "type": "object"
      },
      "AgentExtension": {
        "properties": {
          "id": {
            "title": "Id",
            "type": "string"
          },
          "name": {
            "title": "Name",
            "type": "string"
          },
          "description": {
            "default": "",
            "title": "Description",
            "type": "string"
          },
          "methods": {
            "default": [],
            "description": "The list of method names (without prefix) provided by the extension.",
            "items": {
              "type": "string"
            },
            "title": "Methods",
            "type": "array"
          },
          "prefix": {
            "description": "Prefix added in front of the method names. E.g. for prefix='extensions/taskHistory/' and method='clearRecent', the actual method will be served at 'extensions/taskHistory/clearRecent'",
            "title": "Prefix",
            "type": "string"
          }
        },
        "required": [
          "id",
          "name",
          "prefix"
        ],
        "title": "AgentExtension",
        "type": "object"
      },
      "AgentProvider": {
        "properties": {
          "organization": {
            "title": "Organization",
            "type": "string"
          },
          "url": {
            "type": "string",
            "title": "Url"
          }
        },
        "required": [
          "organization"
        ],
        "title": "AgentProvider",
        "type": "object"
      },
      "AgentSkill": {
        "properties": {
          "id": {
            "title": "Id",
            "type": "string"
          },
          "name": {
            "title": "Name",
            "type": "string"
          },
          "description": {
            "type": "string",
            "title": "Description"
          },
          "tags": {
            "items": {
              "type": "string"
=======
            "required": [
                "organization",
                "url"
            ],
            "type": "object"
        },
        "AgentSkill": {
            "description": "Represents a unit of capability that an agent can perform.",
            "properties": {
                "description": {
                    "description": "Description of the skill - will be used by the client or a human\nas a hint to understand what the skill does.",
                    "type": "string"
                },
                "examples": {
                    "description": "The set of example scenarios that the skill can perform.\nWill be used by the client as a hint to understand how the skill can be used.",
                    "items": {
                        "type": "string"
                    },
                    "type": "array"
                },
                "id": {
                    "description": "Unique identifier for the agent's skill.",
                    "type": "string"
                },
                "inputModes": {
                    "description": "The set of interaction modes that the skill supports\n(if different than the default).\nSupported mime types for input.",
                    "items": {
                        "type": "string"
                    },
                    "type": "array"
                },
                "name": {
                    "description": "Human readable name of the skill.",
                    "type": "string"
                },
                "outputModes": {
                    "description": "Supported mime types for output.",
                    "items": {
                        "type": "string"
                    },
                    "type": "array"
                },
                "tags": {
                    "description": "Set of tagwords describing classes of capabilities for this specific skill.",
                    "items": {
                        "type": "string"
                    },
                    "type": "array"
                }
>>>>>>> b2fd9876
            },
            "required": [
                "description",
                "id",
                "name",
                "tags"
            ],
            "type": "object"
        },
        "Artifact": {
            "description": "Represents an artifact generated for a task task.",
            "properties": {
                "artifactId": {
                    "description": "Unique identifier for the artifact.",
                    "type": "string"
                },
                "description": {
                    "description": "Optional description for the artifact.",
                    "type": "string"
                },
                "metadata": {
                    "additionalProperties": {},
                    "description": "Extension metadata.",
                    "type": "object"
                },
                "name": {
                    "description": "Optional name for the artifact.",
                    "type": "string"
                },
                "parts": {
                    "description": "Artifact parts.",
                    "items": {
                        "$ref": "#/definitions/Part"
                    },
                    "type": "array"
                }
            },
            "required": [
                "artifactId",
                "parts"
            ],
            "type": "object"
        },
        "AuthorizationCodeOAuthFlow": {
            "description": "Configuration details for a supported OAuth Flow",
            "properties": {
                "authorizationUrl": {
                    "description": "The authorization URL to be used for this flow. This MUST be in the form of a URL. The OAuth2\nstandard requires the use of TLS",
                    "type": "string"
                },
                "refreshUrl": {
                    "description": "The URL to be used for obtaining refresh tokens. This MUST be in the form of a URL. The OAuth2\nstandard requires the use of TLS.",
                    "type": "string"
                },
                "scopes": {
                    "additionalProperties": {
                        "type": "string"
                    },
                    "description": "The available scopes for the OAuth2 security scheme. A map between the scope name and a short\ndescription for it. The map MAY be empty.",
                    "type": "object"
                },
                "tokenUrl": {
                    "description": "The token URL to be used for this flow. This MUST be in the form of a URL. The OAuth2 standard\nrequires the use of TLS.",
                    "type": "string"
                }
            },
            "required": [
                "authorizationUrl",
                "scopes",
                "tokenUrl"
            ],
            "type": "object"
        },
        "CancelTaskRequest": {
            "description": "JSON-RPC request model for the 'tasks/cancel' method.",
            "properties": {
                "id": {
                    "description": "An identifier established by the Client that MUST contain a String, Number.\nNumbers SHOULD NOT contain fractional parts.",
                    "type": [
                        "string",
                        "integer"
                    ]
                },
                "jsonrpc": {
                    "const": "2.0",
                    "description": "Specifies the version of the JSON-RPC protocol. MUST be exactly \"2.0\".",
                    "type": "string"
                },
                "method": {
                    "const": "tasks/cancel",
                    "description": "A String containing the name of the method to be invoked.",
                    "type": "string"
                },
                "params": {
                    "$ref": "#/definitions/TaskIdParams",
                    "description": "A Structured value that holds the parameter values to be used during the invocation of the method."
                }
            },
            "required": [
                "jsonrpc",
                "method",
                "params"
            ],
            "type": "object"
        },
        "CancelTaskResponse": {
            "anyOf": [
                {
                    "$ref": "#/definitions/JSONRPCErrorResponse"
                },
                {
                    "$ref": "#/definitions/CancelTaskSuccessResponse"
                }
            ],
            "description": "JSON-RPC response for the 'tasks/cancel' method."
        },
        "CancelTaskSuccessResponse": {
            "description": "JSON-RPC success response model for the 'tasks/cancel' method.",
            "properties": {
                "id": {
                    "description": "An identifier established by the Client that MUST contain a String, Number.\nNumbers SHOULD NOT contain fractional parts.",
                    "type": [
                        "string",
                        "integer"
                    ]
                },
                "jsonrpc": {
                    "const": "2.0",
                    "description": "Specifies the version of the JSON-RPC protocol. MUST be exactly \"2.0\".",
                    "type": "string"
                },
                "result": {
                    "$ref": "#/definitions/Task",
                    "description": "The result object on success."
                }
            },
            "required": [
                "jsonrpc",
                "result"
            ],
            "type": "object"
        },
        "ClientCredentialsOAuthFlow": {
            "description": "Configuration details for a supported OAuth Flow",
            "properties": {
                "refreshUrl": {
                    "description": "The URL to be used for obtaining refresh tokens. This MUST be in the form of a URL. The OAuth2\nstandard requires the use of TLS.",
                    "type": "string"
                },
                "scopes": {
                    "additionalProperties": {
                        "type": "string"
                    },
                    "description": "The available scopes for the OAuth2 security scheme. A map between the scope name and a short\ndescription for it. The map MAY be empty.",
                    "type": "object"
                },
                "tokenUrl": {
                    "description": "The token URL to be used for this flow. This MUST be in the form of a URL. The OAuth2 standard\nrequires the use of TLS.",
                    "type": "string"
                }
            },
            "required": [
                "scopes",
                "tokenUrl"
            ],
            "type": "object"
        },
        "ContentTypeNotSupportedError": {
            "description": "A2A specific error indicating incompatible content types between request and agent capabilities.",
            "properties": {
                "code": {
                    "const": -32005,
                    "description": "A Number that indicates the error type that occurred.",
                    "type": "integer"
                },
                "data": {
                    "description": "A Primitive or Structured value that contains additional information about the error.\nThis may be omitted."
                },
                "message": {
                    "default": "Incompatible content types",
                    "description": "A String providing a short description of the error.",
                    "type": "string"
                }
            },
            "required": [
                "code",
                "message"
            ],
            "type": "object"
        },
        "DataPart": {
            "description": "Represents a structured data segment within a message part.",
            "properties": {
                "data": {
                    "additionalProperties": {},
                    "description": "Structured data content",
                    "type": "object"
                },
                "kind": {
                    "const": "data",
                    "description": "Part type - data for DataParts",
                    "type": "string"
                },
                "metadata": {
                    "additionalProperties": {},
                    "description": "Optional metadata associated with the part.",
                    "type": "object"
                }
            },
            "required": [
                "data",
                "kind"
            ],
            "type": "object"
        },
        "FileBase": {
            "description": "Represents the base entity for FileParts",
            "properties": {
                "mimeType": {
                    "description": "Optional mimeType for the file",
                    "type": "string"
                },
                "name": {
                    "description": "Optional name for the file",
                    "type": "string"
                }
            },
            "type": "object"
        },
        "FilePart": {
            "description": "Represents a File segment within parts.",
            "properties": {
                "file": {
                    "anyOf": [
                        {
                            "$ref": "#/definitions/FileWithBytes"
                        },
                        {
                            "$ref": "#/definitions/FileWithUri"
                        }
                    ],
                    "description": "File content either as url or bytes"
                },
                "kind": {
                    "const": "file",
                    "description": "Part type - file for FileParts",
                    "type": "string"
                },
                "metadata": {
                    "additionalProperties": {},
                    "description": "Optional metadata associated with the part.",
                    "type": "object"
                }
            },
            "required": [
                "file",
                "kind"
            ],
            "type": "object"
        },
        "FileWithBytes": {
            "description": "Define the variant where 'bytes' is present and 'uri' is absent",
            "properties": {
                "bytes": {
                    "description": "base64 encoded content of the file",
                    "type": "string"
                },
                "mimeType": {
                    "description": "Optional mimeType for the file",
                    "type": "string"
                },
                "name": {
                    "description": "Optional name for the file",
                    "type": "string"
                }
            },
            "required": [
                "bytes"
            ],
            "type": "object"
        },
        "FileWithUri": {
            "description": "Define the variant where 'uri' is present and 'bytes' is absent",
            "properties": {
                "mimeType": {
                    "description": "Optional mimeType for the file",
                    "type": "string"
                },
                "name": {
                    "description": "Optional name for the file",
                    "type": "string"
                },
                "uri": {
                    "description": "URL for the File content",
                    "type": "string"
                }
            },
            "required": [
                "uri"
            ],
            "type": "object"
        },
        "GetTaskPushNotificationConfigRequest": {
            "description": "JSON-RPC request model for the 'tasks/pushNotificationConfig/get' method.",
            "properties": {
                "id": {
                    "description": "An identifier established by the Client that MUST contain a String, Number.\nNumbers SHOULD NOT contain fractional parts.",
                    "type": [
                        "string",
                        "integer"
                    ]
                },
                "jsonrpc": {
                    "const": "2.0",
                    "description": "Specifies the version of the JSON-RPC protocol. MUST be exactly \"2.0\".",
                    "type": "string"
                },
                "method": {
                    "const": "tasks/pushNotificationConfig/get",
                    "description": "A String containing the name of the method to be invoked.",
                    "type": "string"
                },
                "params": {
                    "$ref": "#/definitions/TaskIdParams",
                    "description": "A Structured value that holds the parameter values to be used during the invocation of the method."
                }
            },
            "required": [
                "jsonrpc",
                "method",
                "params"
            ],
            "type": "object"
        },
        "GetTaskPushNotificationConfigResponse": {
            "anyOf": [
                {
                    "$ref": "#/definitions/JSONRPCErrorResponse"
                },
                {
                    "$ref": "#/definitions/GetTaskPushNotificationConfigSuccessResponse"
                }
            ],
            "description": "JSON-RPC response for the 'tasks/pushNotificationConfig/set' method."
        },
        "GetTaskPushNotificationConfigSuccessResponse": {
            "description": "JSON-RPC success response model for the 'tasks/pushNotificationConfig/get' method.",
            "properties": {
                "id": {
                    "description": "An identifier established by the Client that MUST contain a String, Number.\nNumbers SHOULD NOT contain fractional parts.",
                    "type": [
                        "string",
                        "integer"
                    ]
                },
                "jsonrpc": {
                    "const": "2.0",
                    "description": "Specifies the version of the JSON-RPC protocol. MUST be exactly \"2.0\".",
                    "type": "string"
                },
                "result": {
                    "$ref": "#/definitions/TaskPushNotificationConfig",
                    "description": "The result object on success."
                }
            },
            "required": [
                "jsonrpc",
                "result"
            ],
            "type": "object"
        },
        "GetTaskRequest": {
            "description": "JSON-RPC request model for the 'tasks/get' method.",
            "properties": {
                "id": {
                    "description": "An identifier established by the Client that MUST contain a String, Number.\nNumbers SHOULD NOT contain fractional parts.",
                    "type": [
                        "string",
                        "integer"
                    ]
                },
                "jsonrpc": {
                    "const": "2.0",
                    "description": "Specifies the version of the JSON-RPC protocol. MUST be exactly \"2.0\".",
                    "type": "string"
                },
                "method": {
                    "const": "tasks/get",
                    "description": "A String containing the name of the method to be invoked.",
                    "type": "string"
                },
                "params": {
                    "$ref": "#/definitions/TaskQueryParams",
                    "description": "A Structured value that holds the parameter values to be used during the invocation of the method."
                }
            },
            "required": [
                "jsonrpc",
                "method",
                "params"
            ],
            "type": "object"
        },
        "GetTaskResponse": {
            "anyOf": [
                {
                    "$ref": "#/definitions/JSONRPCErrorResponse"
                },
                {
                    "$ref": "#/definitions/GetTaskSuccessResponse"
                }
            ],
            "description": "JSON-RPC success response for the 'tasks/get' method."
        },
        "GetTaskSuccessResponse": {
            "description": "JSON-RPC success response for the 'tasks/get' method.",
            "properties": {
                "id": {
                    "description": "An identifier established by the Client that MUST contain a String, Number.\nNumbers SHOULD NOT contain fractional parts.",
                    "type": [
                        "string",
                        "integer"
                    ]
                },
                "jsonrpc": {
                    "const": "2.0",
                    "description": "Specifies the version of the JSON-RPC protocol. MUST be exactly \"2.0\".",
                    "type": "string"
                },
                "result": {
                    "$ref": "#/definitions/Task",
                    "description": "The result object on success."
                }
            },
            "required": [
                "jsonrpc",
                "result"
            ],
            "type": "object"
        },
        "HTTPAuthSecurityScheme": {
            "description": "HTTP Authentication security scheme.",
            "properties": {
                "bearerFormat": {
                    "description": "A hint to the client to identify how the bearer token is formatted. Bearer tokens are usually\ngenerated by an authorization server, so this information is primarily for documentation\npurposes.",
                    "type": "string"
                },
                "description": {
                    "description": "Description of this security scheme.",
                    "type": "string"
                },
                "scheme": {
                    "description": "The name of the HTTP Authentication scheme to be used in the Authorization header as defined\nin RFC7235. The values used SHOULD be registered in the IANA Authentication Scheme registry.\nThe value is case-insensitive, as defined in RFC7235.",
                    "type": "string"
                },
                "type": {
                    "const": "http",
                    "type": "string"
                }
            },
            "required": [
                "scheme",
                "type"
            ],
            "type": "object"
        },
        "ImplicitOAuthFlow": {
            "description": "Configuration details for a supported OAuth Flow",
            "properties": {
                "authorizationUrl": {
                    "description": "The authorization URL to be used for this flow. This MUST be in the form of a URL. The OAuth2\nstandard requires the use of TLS",
                    "type": "string"
                },
                "refreshUrl": {
                    "description": "The URL to be used for obtaining refresh tokens. This MUST be in the form of a URL. The OAuth2\nstandard requires the use of TLS.",
                    "type": "string"
                },
                "scopes": {
                    "additionalProperties": {
                        "type": "string"
                    },
                    "description": "The available scopes for the OAuth2 security scheme. A map between the scope name and a short\ndescription for it. The map MAY be empty.",
                    "type": "object"
                }
            },
            "required": [
                "authorizationUrl",
                "scopes"
            ],
            "type": "object"
        },
        "InternalError": {
            "description": "JSON-RPC error indicating an internal JSON-RPC error on the server.",
            "properties": {
                "code": {
                    "const": -32603,
                    "description": "A Number that indicates the error type that occurred.",
                    "type": "integer"
                },
                "data": {
                    "description": "A Primitive or Structured value that contains additional information about the error.\nThis may be omitted."
                },
                "message": {
                    "default": "Internal error",
                    "description": "A String providing a short description of the error.",
                    "type": "string"
                }
            },
            "required": [
                "code",
                "message"
            ],
            "type": "object"
        },
        "InvalidAgentResponseError": {
            "description": "A2A specific error indicating agent returned invalid response for the current method",
            "properties": {
                "code": {
                    "const": -32006,
                    "description": "A Number that indicates the error type that occurred.",
                    "type": "integer"
                },
                "data": {
                    "description": "A Primitive or Structured value that contains additional information about the error.\nThis may be omitted."
                },
                "message": {
                    "default": "Invalid agent response",
                    "description": "A String providing a short description of the error.",
                    "type": "string"
                }
            },
            "required": [
                "code",
                "message"
            ],
            "type": "object"
        },
        "InvalidParamsError": {
            "description": "JSON-RPC error indicating invalid method parameter(s).",
            "properties": {
                "code": {
                    "const": -32602,
                    "description": "A Number that indicates the error type that occurred.",
                    "type": "integer"
                },
                "data": {
                    "description": "A Primitive or Structured value that contains additional information about the error.\nThis may be omitted."
                },
                "message": {
                    "default": "Invalid parameters",
                    "description": "A String providing a short description of the error.",
                    "type": "string"
                }
            },
            "required": [
                "code",
                "message"
            ],
            "type": "object"
        },
        "InvalidRequestError": {
            "description": "JSON-RPC error indicating the JSON sent is not a valid Request object.",
            "properties": {
                "code": {
                    "const": -32600,
                    "description": "A Number that indicates the error type that occurred.",
                    "type": "integer"
                },
                "data": {
                    "description": "A Primitive or Structured value that contains additional information about the error.\nThis may be omitted."
                },
                "message": {
                    "default": "Request payload validation error",
                    "description": "A String providing a short description of the error.",
                    "type": "string"
                }
            },
            "required": [
                "code",
                "message"
            ],
            "type": "object"
        },
        "JSONParseError": {
            "description": "JSON-RPC error indicating invalid JSON was received by the server.",
            "properties": {
                "code": {
                    "const": -32700,
                    "description": "A Number that indicates the error type that occurred.",
                    "type": "integer"
                },
                "data": {
                    "description": "A Primitive or Structured value that contains additional information about the error.\nThis may be omitted."
                },
                "message": {
                    "default": "Invalid JSON payload",
                    "description": "A String providing a short description of the error.",
                    "type": "string"
                }
            },
            "required": [
                "code",
                "message"
            ],
            "type": "object"
        },
        "JSONRPCError": {
            "description": "Represents a JSON-RPC 2.0 Error object.\nThis is typically included in a JSONRPCErrorResponse when an error occurs.",
            "properties": {
                "code": {
                    "description": "A Number that indicates the error type that occurred.",
                    "type": "integer"
                },
                "data": {
                    "description": "A Primitive or Structured value that contains additional information about the error.\nThis may be omitted."
                },
                "message": {
                    "description": "A String providing a short description of the error.",
                    "type": "string"
                }
            },
            "required": [
                "code",
                "message"
            ],
            "type": "object"
        },
        "JSONRPCErrorResponse": {
            "description": "Represents a JSON-RPC 2.0 Error Response object.",
            "properties": {
                "error": {
                    "anyOf": [
                        {
                            "$ref": "#/definitions/JSONRPCError"
                        },
                        {
                            "$ref": "#/definitions/JSONParseError"
                        },
                        {
                            "$ref": "#/definitions/InvalidRequestError"
                        },
                        {
                            "$ref": "#/definitions/MethodNotFoundError"
                        },
                        {
                            "$ref": "#/definitions/InvalidParamsError"
                        },
                        {
                            "$ref": "#/definitions/InternalError"
                        },
                        {
                            "$ref": "#/definitions/TaskNotFoundError"
                        },
                        {
                            "$ref": "#/definitions/TaskNotCancelableError"
                        },
                        {
                            "$ref": "#/definitions/PushNotificationNotSupportedError"
                        },
                        {
                            "$ref": "#/definitions/UnsupportedOperationError"
                        },
                        {
                            "$ref": "#/definitions/ContentTypeNotSupportedError"
                        },
                        {
                            "$ref": "#/definitions/InvalidAgentResponseError"
                        }
                    ]
                },
                "id": {
                    "description": "An identifier established by the Client that MUST contain a String, Number.\nNumbers SHOULD NOT contain fractional parts.",
                    "type": [
                        "string",
                        "integer"
                    ]
                },
                "jsonrpc": {
                    "const": "2.0",
                    "description": "Specifies the version of the JSON-RPC protocol. MUST be exactly \"2.0\".",
                    "type": "string"
                }
            },
            "required": [
                "error",
                "jsonrpc"
            ],
            "type": "object"
        },
        "JSONRPCMessage": {
            "description": "Base interface for any JSON-RPC 2.0 request or response.",
            "properties": {
                "id": {
                    "description": "An identifier established by the Client that MUST contain a String, Number.\nNumbers SHOULD NOT contain fractional parts.",
                    "type": [
                        "string",
                        "integer"
                    ]
                },
                "jsonrpc": {
                    "const": "2.0",
                    "description": "Specifies the version of the JSON-RPC protocol. MUST be exactly \"2.0\".",
                    "type": "string"
                }
            },
            "required": [
                "jsonrpc"
            ],
            "type": "object"
        },
        "JSONRPCRequest": {
            "description": "Represents a JSON-RPC 2.0 Request object.",
            "properties": {
                "id": {
                    "description": "An identifier established by the Client that MUST contain a String, Number.\nNumbers SHOULD NOT contain fractional parts.",
                    "type": [
                        "string",
                        "integer"
                    ]
                },
                "jsonrpc": {
                    "const": "2.0",
                    "description": "Specifies the version of the JSON-RPC protocol. MUST be exactly \"2.0\".",
                    "type": "string"
                },
                "method": {
                    "description": "A String containing the name of the method to be invoked.",
                    "type": "string"
                },
                "params": {
                    "additionalProperties": {},
                    "description": "A Structured value that holds the parameter values to be used during the invocation of the method.",
                    "type": "object"
                }
            },
            "required": [
                "jsonrpc",
                "method"
            ],
            "type": "object"
        },
        "JSONRPCResponse": {
            "anyOf": [
                {
                    "$ref": "#/definitions/JSONRPCErrorResponse"
                },
                {
                    "$ref": "#/definitions/SendMessageSuccessResponse"
                },
                {
                    "$ref": "#/definitions/SendStreamingMessageSuccessResponse"
                },
                {
                    "$ref": "#/definitions/GetTaskSuccessResponse"
                },
                {
                    "$ref": "#/definitions/CancelTaskSuccessResponse"
                },
                {
                    "$ref": "#/definitions/SetTaskPushNotificationConfigSuccessResponse"
                },
                {
                    "$ref": "#/definitions/GetTaskPushNotificationConfigSuccessResponse"
                }
            ],
            "description": "Represents a JSON-RPC 2.0 Response object."
        },
        "JSONRPCResult": {
            "description": "Represents a JSON-RPC 2.0 Result object.",
            "properties": {
                "id": {
                    "description": "An identifier established by the Client that MUST contain a String, Number.\nNumbers SHOULD NOT contain fractional parts.",
                    "type": [
                        "string",
                        "integer"
                    ]
                },
                "jsonrpc": {
                    "const": "2.0",
                    "description": "Specifies the version of the JSON-RPC protocol. MUST be exactly \"2.0\".",
                    "type": "string"
                },
                "result": {
                    "description": "The result object on success"
                }
            },
            "required": [
                "jsonrpc",
                "result"
            ],
            "type": "object"
        },
        "Message": {
            "description": "Represents a single message exchanged between user and agent.",
            "properties": {
                "contextId": {
                    "description": "The context the message is associated with",
                    "type": "string"
                },
                "kind": {
                    "const": "message",
                    "description": "Event type",
                    "type": "string"
                },
                "messageId": {
                    "description": "Identifier created by the message creator",
                    "type": "string"
                },
                "metadata": {
                    "additionalProperties": {},
                    "description": "Extension metadata.",
                    "type": "object"
                },
                "parts": {
                    "description": "Message content",
                    "items": {
                        "$ref": "#/definitions/Part"
                    },
                    "type": "array"
                },
                "referenceTaskIds": {
                    "description": "List of tasks referenced as context by this message.",
                    "items": {
                        "type": "string"
                    },
                    "type": "array"
                },
                "role": {
                    "description": "Message sender's role",
                    "enum": [
                        "agent",
                        "user"
                    ],
                    "type": "string"
                },
                "taskId": {
                    "description": "Identifier of task the message is related to",
                    "type": "string"
                }
            },
            "required": [
                "kind",
                "messageId",
                "parts",
                "role"
            ],
            "type": "object"
        },
        "MessageSendConfiguration": {
            "description": "Configuration for the send message request.",
            "properties": {
                "acceptedOutputModes": {
                    "description": "Accepted output modalities by the client.",
                    "items": {
                        "type": "string"
                    },
                    "type": "array"
                },
                "blocking": {
                    "description": "If the server should treat the client as a blocking request.",
                    "type": "boolean"
                },
                "historyLength": {
                    "description": "Number of recent messages to be retrieved.",
                    "type": "integer"
                },
                "pushNotificationConfig": {
                    "$ref": "#/definitions/PushNotificationConfig",
                    "description": "Where the server should send notifications when disconnected."
                }
            },
            "required": [
                "acceptedOutputModes"
            ],
            "type": "object"
        },
        "MessageSendParams": {
            "description": "Sent by the client to the agent as a request. May create, continue or restart a task.",
            "properties": {
                "configuration": {
                    "$ref": "#/definitions/MessageSendConfiguration",
                    "description": "Send message configuration."
                },
                "message": {
                    "$ref": "#/definitions/Message",
                    "description": "The message being sent to the server."
                },
                "metadata": {
                    "additionalProperties": {},
                    "description": "Extension metadata.",
                    "type": "object"
                }
            },
            "required": [
                "message"
            ],
            "type": "object"
        },
        "MethodNotFoundError": {
            "description": "JSON-RPC error indicating the method does not exist or is not available.",
            "properties": {
                "code": {
                    "const": -32601,
                    "description": "A Number that indicates the error type that occurred.",
                    "type": "integer"
                },
                "data": {
                    "description": "A Primitive or Structured value that contains additional information about the error.\nThis may be omitted."
                },
                "message": {
                    "default": "Method not found",
                    "description": "A String providing a short description of the error.",
                    "type": "string"
                }
            },
            "required": [
                "code",
                "message"
            ],
            "type": "object"
        },
        "OAuth2SecurityScheme": {
            "description": "OAuth2.0 security scheme configuration.",
            "properties": {
                "description": {
                    "description": "Description of this security scheme.",
                    "type": "string"
                },
                "flows": {
                    "$ref": "#/definitions/OAuthFlows",
                    "description": "An object containing configuration information for the flow types supported."
                },
                "type": {
                    "const": "oauth2",
                    "type": "string"
                }
            },
            "required": [
                "flows",
                "type"
            ],
            "type": "object"
        },
        "OAuthFlows": {
            "description": "Allows configuration of the supported OAuth Flows",
            "properties": {
                "authorizationCode": {
                    "$ref": "#/definitions/AuthorizationCodeOAuthFlow",
                    "description": "Configuration for the OAuth Authorization Code flow. Previously called accessCode in OpenAPI 2.0."
                },
                "clientCredentials": {
                    "$ref": "#/definitions/ClientCredentialsOAuthFlow",
                    "description": "Configuration for the OAuth Client Credentials flow. Previously called application in OpenAPI 2.0"
                },
                "implicit": {
                    "$ref": "#/definitions/ImplicitOAuthFlow",
                    "description": "Configuration for the OAuth Implicit flow"
                },
                "password": {
                    "$ref": "#/definitions/PasswordOAuthFlow",
                    "description": "Configuration for the OAuth Resource Owner Password flow"
                }
            },
            "type": "object"
        },
        "OpenIdConnectSecurityScheme": {
            "description": "OpenID Connect security scheme configuration.",
            "properties": {
                "description": {
                    "description": "Description of this security scheme.",
                    "type": "string"
                },
                "openIdConnectUrl": {
                    "description": "Well-known URL to discover the [[OpenID-Connect-Discovery]] provider metadata.",
                    "type": "string"
                },
                "type": {
                    "const": "openIdConnect",
                    "type": "string"
                }
            },
            "required": [
                "openIdConnectUrl",
                "type"
            ],
            "type": "object"
        },
        "Part": {
            "anyOf": [
                {
                    "$ref": "#/definitions/TextPart"
                },
                {
                    "$ref": "#/definitions/FilePart"
                },
                {
                    "$ref": "#/definitions/DataPart"
                }
            ],
            "description": "Represents a part of a message, which can be text, a file, or structured data."
        },
        "PartBase": {
            "description": "Base properties common to all message parts.",
            "properties": {
                "metadata": {
                    "additionalProperties": {},
                    "description": "Optional metadata associated with the part.",
                    "type": "object"
                }
            },
            "type": "object"
        },
        "PasswordOAuthFlow": {
            "description": "Configuration details for a supported OAuth Flow",
            "properties": {
                "refreshUrl": {
                    "description": "The URL to be used for obtaining refresh tokens. This MUST be in the form of a URL. The OAuth2\nstandard requires the use of TLS.",
                    "type": "string"
                },
                "scopes": {
                    "additionalProperties": {
                        "type": "string"
                    },
                    "description": "The available scopes for the OAuth2 security scheme. A map between the scope name and a short\ndescription for it. The map MAY be empty.",
                    "type": "object"
                },
                "tokenUrl": {
                    "description": "The token URL to be used for this flow. This MUST be in the form of a URL. The OAuth2 standard\nrequires the use of TLS.",
                    "type": "string"
                }
            },
            "required": [
                "scopes",
                "tokenUrl"
            ],
            "type": "object"
        },
        "PushNotificationAuthenticationInfo": {
            "description": "Defines authentication details for push notifications.",
            "properties": {
                "credentials": {
                    "description": "Optional credentials",
                    "type": "string"
                },
                "schemes": {
                    "description": "Supported authentication schemes - e.g. Basic, Bearer",
                    "items": {
                        "type": "string"
                    },
                    "type": "array"
                }
            },
            "required": [
                "schemes"
            ],
            "type": "object"
        },
        "PushNotificationConfig": {
            "description": "Configuration for setting up push notifications for task updates.",
            "properties": {
                "authentication": {
                    "$ref": "#/definitions/PushNotificationAuthenticationInfo"
                },
                "token": {
                    "description": "Token unique to this task/session.",
                    "type": "string"
                },
                "url": {
                    "description": "URL for sending the push notifications.",
                    "type": "string"
                }
            },
            "required": [
                "url"
            ],
            "type": "object"
        },
        "PushNotificationNotSupportedError": {
            "description": "A2A specific error indicating the agent does not support push notifications.",
            "properties": {
                "code": {
                    "const": -32003,
                    "description": "A Number that indicates the error type that occurred.",
                    "type": "integer"
                },
                "data": {
                    "description": "A Primitive or Structured value that contains additional information about the error.\nThis may be omitted."
                },
                "message": {
                    "default": "Push Notification is not supported",
                    "description": "A String providing a short description of the error.",
                    "type": "string"
                }
            },
            "required": [
                "code",
                "message"
            ],
            "type": "object"
        },
        "SecurityScheme": {
            "anyOf": [
                {
                    "$ref": "#/definitions/APIKeySecurityScheme"
                },
                {
                    "$ref": "#/definitions/HTTPAuthSecurityScheme"
                },
                {
                    "$ref": "#/definitions/OAuth2SecurityScheme"
                },
                {
                    "$ref": "#/definitions/OpenIdConnectSecurityScheme"
                }
            ],
            "description": "Mirrors the OpenAPI Security Scheme Object\n(https://swagger.io/specification/#security-scheme-object)"
        },
        "SecuritySchemeBase": {
            "description": "Base properties shared by all security schemes.",
            "properties": {
                "description": {
                    "description": "Description of this security scheme.",
                    "type": "string"
                }
            },
            "type": "object"
        },
        "SendMessageRequest": {
            "description": "JSON-RPC request model for the 'message/send' method.",
            "properties": {
                "id": {
                    "description": "An identifier established by the Client that MUST contain a String, Number.\nNumbers SHOULD NOT contain fractional parts.",
                    "type": [
                        "string",
                        "integer"
                    ]
                },
                "jsonrpc": {
                    "const": "2.0",
                    "description": "Specifies the version of the JSON-RPC protocol. MUST be exactly \"2.0\".",
                    "type": "string"
                },
                "method": {
                    "const": "message/send",
                    "description": "A String containing the name of the method to be invoked.",
                    "type": "string"
                },
                "params": {
                    "$ref": "#/definitions/MessageSendParams",
                    "description": "A Structured value that holds the parameter values to be used during the invocation of the method."
                }
            },
            "required": [
                "jsonrpc",
                "method",
                "params"
            ],
            "type": "object"
        },
        "SendMessageResponse": {
            "anyOf": [
                {
                    "$ref": "#/definitions/JSONRPCErrorResponse"
                },
                {
                    "$ref": "#/definitions/SendMessageSuccessResponse"
                }
            ],
            "description": "JSON-RPC response model for the 'message/send' method."
        },
        "SendMessageSuccessResponse": {
            "description": "JSON-RPC success response model for the 'message/send' method.",
            "properties": {
                "id": {
                    "description": "An identifier established by the Client that MUST contain a String, Number.\nNumbers SHOULD NOT contain fractional parts.",
                    "type": [
                        "string",
                        "integer"
                    ]
                },
                "jsonrpc": {
                    "const": "2.0",
                    "description": "Specifies the version of the JSON-RPC protocol. MUST be exactly \"2.0\".",
                    "type": "string"
                },
                "result": {
                    "anyOf": [
                        {
                            "$ref": "#/definitions/Task"
                        },
                        {
                            "$ref": "#/definitions/Message"
                        }
                    ],
                    "description": "The result object on success"
                }
            },
            "required": [
                "jsonrpc",
                "result"
            ],
            "type": "object"
        },
        "SendStreamingMessageRequest": {
            "description": "JSON-RPC request model for the 'message/stream' method.",
            "properties": {
                "id": {
                    "description": "An identifier established by the Client that MUST contain a String, Number.\nNumbers SHOULD NOT contain fractional parts.",
                    "type": [
                        "string",
                        "integer"
                    ]
                },
                "jsonrpc": {
                    "const": "2.0",
                    "description": "Specifies the version of the JSON-RPC protocol. MUST be exactly \"2.0\".",
                    "type": "string"
                },
                "method": {
                    "const": "message/stream",
                    "description": "A String containing the name of the method to be invoked.",
                    "type": "string"
                },
                "params": {
                    "$ref": "#/definitions/MessageSendParams",
                    "description": "A Structured value that holds the parameter values to be used during the invocation of the method."
                }
            },
            "required": [
                "jsonrpc",
                "method",
                "params"
            ],
            "type": "object"
        },
        "SendStreamingMessageResponse": {
            "anyOf": [
                {
                    "$ref": "#/definitions/JSONRPCErrorResponse"
                },
                {
                    "$ref": "#/definitions/SendStreamingMessageSuccessResponse"
                }
            ],
            "description": "JSON-RPC response model for the 'message/stream' method."
        },
        "SendStreamingMessageSuccessResponse": {
            "description": "JSON-RPC success response model for the 'message/stream' method.",
            "properties": {
                "id": {
                    "description": "An identifier established by the Client that MUST contain a String, Number.\nNumbers SHOULD NOT contain fractional parts.",
                    "type": [
                        "string",
                        "integer"
                    ]
                },
                "jsonrpc": {
                    "const": "2.0",
                    "description": "Specifies the version of the JSON-RPC protocol. MUST be exactly \"2.0\".",
                    "type": "string"
                },
                "result": {
                    "anyOf": [
                        {
                            "$ref": "#/definitions/Task"
                        },
                        {
                            "$ref": "#/definitions/Message"
                        },
                        {
                            "$ref": "#/definitions/TaskStatusUpdateEvent"
                        },
                        {
                            "$ref": "#/definitions/TaskArtifactUpdateEvent"
                        }
                    ],
                    "description": "The result object on success"
                }
            },
            "required": [
                "jsonrpc",
                "result"
            ],
            "type": "object"
        },
        "SetTaskPushNotificationConfigRequest": {
            "description": "JSON-RPC request model for the 'tasks/pushNotificationConfig/set' method.",
            "properties": {
                "id": {
                    "description": "An identifier established by the Client that MUST contain a String, Number.\nNumbers SHOULD NOT contain fractional parts.",
                    "type": [
                        "string",
                        "integer"
                    ]
                },
                "jsonrpc": {
                    "const": "2.0",
                    "description": "Specifies the version of the JSON-RPC protocol. MUST be exactly \"2.0\".",
                    "type": "string"
                },
                "method": {
                    "const": "tasks/pushNotificationConfig/set",
                    "description": "A String containing the name of the method to be invoked.",
                    "type": "string"
                },
                "params": {
                    "$ref": "#/definitions/TaskPushNotificationConfig",
                    "description": "A Structured value that holds the parameter values to be used during the invocation of the method."
                }
            },
            "required": [
                "jsonrpc",
                "method",
                "params"
            ],
            "type": "object"
        },
        "SetTaskPushNotificationConfigResponse": {
            "anyOf": [
                {
                    "$ref": "#/definitions/JSONRPCErrorResponse"
                },
                {
                    "$ref": "#/definitions/SetTaskPushNotificationConfigSuccessResponse"
                }
            ],
            "description": "JSON-RPC response for the 'tasks/pushNotificationConfig/set' method."
        },
        "SetTaskPushNotificationConfigSuccessResponse": {
            "description": "JSON-RPC success response model for the 'tasks/pushNotificationConfig/set' method.",
            "properties": {
                "id": {
                    "description": "An identifier established by the Client that MUST contain a String, Number.\nNumbers SHOULD NOT contain fractional parts.",
                    "type": [
                        "string",
                        "integer"
                    ]
                },
                "jsonrpc": {
                    "const": "2.0",
                    "description": "Specifies the version of the JSON-RPC protocol. MUST be exactly \"2.0\".",
                    "type": "string"
                },
                "result": {
                    "$ref": "#/definitions/TaskPushNotificationConfig",
                    "description": "The result object on success."
                }
            },
            "required": [
                "jsonrpc",
                "result"
            ],
            "type": "object"
        },
        "Task": {
            "properties": {
                "artifacts": {
                    "description": "Collection of artifacts created by the agent.",
                    "items": {
                        "$ref": "#/definitions/Artifact"
                    },
                    "type": "array"
                },
                "contextId": {
                    "description": "Server-generated id for contextual alignment across interactions",
                    "type": "string"
                },
                "history": {
                    "items": {
                        "$ref": "#/definitions/Message"
                    },
                    "type": "array"
                },
                "id": {
                    "description": "Unique identifier for the task",
                    "type": "string"
                },
                "kind": {
                    "const": "task",
                    "description": "Event type",
                    "type": "string"
                },
                "metadata": {
                    "additionalProperties": {},
                    "description": "Extension metadata.",
                    "type": "object"
                },
                "status": {
                    "$ref": "#/definitions/TaskStatus",
                    "description": "Current status of the task"
                }
            },
            "required": [
                "contextId",
                "id",
                "kind",
                "status"
            ],
            "type": "object"
        },
        "TaskArtifactUpdateEvent": {
            "description": "Sent by server during sendStream or subscribe requests",
            "properties": {
                "append": {
                    "description": "Indicates if this artifact appends to a previous one",
                    "type": "boolean"
                },
                "artifact": {
                    "$ref": "#/definitions/Artifact",
                    "description": "Generated artifact"
                },
                "contextId": {
                    "description": "The context the task is associated with",
                    "type": "string"
                },
                "kind": {
                    "const": "artifact-update",
                    "description": "Event type",
                    "type": "string"
                },
                "lastChunk": {
                    "description": "Indicates if this is the last chunk of the artifact",
                    "type": "boolean"
                },
                "metadata": {
                    "additionalProperties": {},
                    "description": "Extension metadata.",
                    "type": "object"
                },
                "taskId": {
                    "description": "Task id",
                    "type": "string"
                }
            },
            "required": [
                "artifact",
                "contextId",
                "kind",
                "taskId"
            ],
            "type": "object"
        },
        "TaskIdParams": {
            "description": "Parameters containing only a task ID, used for simple task operations.",
            "properties": {
                "id": {
                    "description": "Task id.",
                    "type": "string"
                },
                "metadata": {
                    "additionalProperties": {},
                    "type": "object"
                }
            },
            "required": [
                "id"
            ],
            "type": "object"
        },
        "TaskNotCancelableError": {
            "description": "A2A specific error indicating the task is in a state where it cannot be canceled.",
            "properties": {
                "code": {
                    "const": -32002,
                    "description": "A Number that indicates the error type that occurred.",
                    "type": "integer"
                },
                "data": {
                    "description": "A Primitive or Structured value that contains additional information about the error.\nThis may be omitted."
                },
                "message": {
                    "default": "Task cannot be canceled",
                    "description": "A String providing a short description of the error.",
                    "type": "string"
                }
            },
            "required": [
                "code",
                "message"
            ],
            "type": "object"
        },
        "TaskNotFoundError": {
            "description": "A2A specific error indicating the requested task ID was not found.",
            "properties": {
                "code": {
                    "const": -32001,
                    "description": "A Number that indicates the error type that occurred.",
                    "type": "integer"
                },
                "data": {
                    "description": "A Primitive or Structured value that contains additional information about the error.\nThis may be omitted."
                },
                "message": {
                    "default": "Task not found",
                    "description": "A String providing a short description of the error.",
                    "type": "string"
                }
            },
            "required": [
                "code",
                "message"
            ],
            "type": "object"
        },
        "TaskPushNotificationConfig": {
            "description": "Parameters for setting or getting push notification configuration for a task",
            "properties": {
                "pushNotificationConfig": {
                    "$ref": "#/definitions/PushNotificationConfig",
                    "description": "Push notification configuration."
                },
                "taskId": {
                    "description": "Task id.",
                    "type": "string"
                }
            },
            "required": [
                "pushNotificationConfig",
                "taskId"
            ],
            "type": "object"
        },
        "TaskQueryParams": {
            "description": "Parameters for querying a task, including optional history length.",
            "properties": {
                "historyLength": {
                    "description": "Number of recent messages to be retrieved.",
                    "type": "integer"
                },
                "id": {
                    "description": "Task id.",
                    "type": "string"
                },
                "metadata": {
                    "additionalProperties": {},
                    "type": "object"
                }
            },
            "required": [
                "id"
            ],
            "type": "object"
        },
        "TaskResubscriptionRequest": {
            "description": "JSON-RPC request model for the 'tasks/resubscribe' method.",
            "properties": {
                "id": {
                    "description": "An identifier established by the Client that MUST contain a String, Number.\nNumbers SHOULD NOT contain fractional parts.",
                    "type": [
                        "string",
                        "integer"
                    ]
                },
                "jsonrpc": {
                    "const": "2.0",
                    "description": "Specifies the version of the JSON-RPC protocol. MUST be exactly \"2.0\".",
                    "type": "string"
                },
                "method": {
                    "const": "tasks/resubscribe",
                    "description": "A String containing the name of the method to be invoked.",
                    "type": "string"
                },
                "params": {
                    "$ref": "#/definitions/TaskIdParams",
                    "description": "A Structured value that holds the parameter values to be used during the invocation of the method."
                }
            },
            "required": [
                "jsonrpc",
                "method",
                "params"
            ],
            "type": "object"
        },
        "TaskState": {
            "description": "Represents the possible states of a Task.",
            "enum": [
                "submitted",
                "working",
                "input-required",
                "completed",
                "canceled",
                "failed",
                "rejected",
                "auth-required",
                "unknown"
            ],
            "type": "string"
        },
        "TaskStatus": {
            "description": "TaskState and accompanying message.",
            "properties": {
                "message": {
                    "$ref": "#/definitions/Message",
                    "description": "Additional status updates for client"
                },
                "state": {
                    "$ref": "#/definitions/TaskState"
                },
                "timestamp": {
                    "description": "ISO 8601 datetime string when the status was recorded.",
                    "type": "string"
                }
            },
            "required": [
                "state"
            ],
            "type": "object"
        },
        "TaskStatusUpdateEvent": {
            "description": "Sent by server during sendStream or subscribe requests",
            "properties": {
                "contextId": {
                    "description": "The context the task is associated with",
                    "type": "string"
                },
                "final": {
                    "description": "Indicates the end of the event stream",
                    "type": "boolean"
                },
                "kind": {
                    "const": "status-update",
                    "description": "Event type",
                    "type": "string"
                },
                "metadata": {
                    "additionalProperties": {},
                    "description": "Extension metadata.",
                    "type": "object"
                },
                "status": {
                    "$ref": "#/definitions/TaskStatus",
                    "description": "Current status of the task"
                },
                "taskId": {
                    "description": "Task id",
                    "type": "string"
                }
            },
            "required": [
                "contextId",
                "final",
                "kind",
                "status",
                "taskId"
            ],
            "type": "object"
        },
        "TextPart": {
            "description": "Represents a text segment within parts.",
            "properties": {
                "kind": {
                    "const": "text",
                    "description": "Part type - text for TextParts",
                    "type": "string"
                },
                "metadata": {
                    "additionalProperties": {},
                    "description": "Optional metadata associated with the part.",
                    "type": "object"
                },
                "text": {
                    "description": "Text content",
                    "type": "string"
                }
            },
            "required": [
                "kind",
                "text"
            ],
            "type": "object"
        },
        "UnsupportedOperationError": {
            "description": "A2A specific error indicating the requested operation is not supported by the agent.",
            "properties": {
                "code": {
                    "const": -32004,
                    "description": "A Number that indicates the error type that occurred.",
                    "type": "integer"
                },
                "data": {
                    "description": "A Primitive or Structured value that contains additional information about the error.\nThis may be omitted."
                },
                "message": {
                    "default": "This operation is not supported",
                    "description": "A String providing a short description of the error.",
                    "type": "string"
                }
            },
            "required": [
                "code",
                "message"
            ],
            "type": "object"
        }
    }
}
<|MERGE_RESOLUTION|>--- conflicted
+++ resolved
@@ -215,101 +215,6 @@
                     "type": "string"
                 }
             },
-<<<<<<< HEAD
-            "title": "Skills",
-            "type": "array"
-          },
-          "extensions": {
-            "items": {
-              "$ref": "#/$defs/AgentExtension"
-            },
-            "title": "Extensions",
-            "type": "array"
-          }
-        },
-        "required": [
-          "name",
-          "url",
-          "version",
-          "capabilities",
-          "skills"
-        ],
-        "title": "AgentCard",
-        "type": "object"
-      },
-      "AgentExtension": {
-        "properties": {
-          "id": {
-            "title": "Id",
-            "type": "string"
-          },
-          "name": {
-            "title": "Name",
-            "type": "string"
-          },
-          "description": {
-            "default": "",
-            "title": "Description",
-            "type": "string"
-          },
-          "methods": {
-            "default": [],
-            "description": "The list of method names (without prefix) provided by the extension.",
-            "items": {
-              "type": "string"
-            },
-            "title": "Methods",
-            "type": "array"
-          },
-          "prefix": {
-            "description": "Prefix added in front of the method names. E.g. for prefix='extensions/taskHistory/' and method='clearRecent', the actual method will be served at 'extensions/taskHistory/clearRecent'",
-            "title": "Prefix",
-            "type": "string"
-          }
-        },
-        "required": [
-          "id",
-          "name",
-          "prefix"
-        ],
-        "title": "AgentExtension",
-        "type": "object"
-      },
-      "AgentProvider": {
-        "properties": {
-          "organization": {
-            "title": "Organization",
-            "type": "string"
-          },
-          "url": {
-            "type": "string",
-            "title": "Url"
-          }
-        },
-        "required": [
-          "organization"
-        ],
-        "title": "AgentProvider",
-        "type": "object"
-      },
-      "AgentSkill": {
-        "properties": {
-          "id": {
-            "title": "Id",
-            "type": "string"
-          },
-          "name": {
-            "title": "Name",
-            "type": "string"
-          },
-          "description": {
-            "type": "string",
-            "title": "Description"
-          },
-          "tags": {
-            "items": {
-              "type": "string"
-=======
             "required": [
                 "organization",
                 "url"
@@ -359,7 +264,6 @@
                     },
                     "type": "array"
                 }
->>>>>>> b2fd9876
             },
             "required": [
                 "description",
