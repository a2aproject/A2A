--- conflicted
+++ resolved
@@ -875,18 +875,7 @@
           },
           "token": {
             "title": "Token",
-<<<<<<< HEAD
-            "anyOf": [
-              {
-                "type": "string"
-              },
-              {
-                "type": "null"
-              }
-            ]
-=======
-            "type": "string"
->>>>>>> 70276bdd
+            "type": "string"
           },
           "authentication": {
             "$ref": "#/$defs/AuthenticationInfo"
@@ -968,19 +957,7 @@
             "title": "Id"
           },
           "result": {
-<<<<<<< HEAD
-            "anyOf": [
-              {
-                "$ref": "#/$defs/Task"
-              },
-              {
-                "type": "null"
-              }
-            ],
-            "default": null
-=======
             "$ref": "#/$defs/Task"
->>>>>>> 70276bdd
           },
           "error": {
             "$ref": "#/$defs/JSONRPCError"
@@ -1274,19 +1251,7 @@
             "type": "string"
           },
           "historyLength": {
-<<<<<<< HEAD
-            "anyOf": [
-              {
-                "type": "integer"
-              },
-              {
-                "type": "null"
-              }
-            ],
-            "default": null,
-=======
             "type": "integer",
->>>>>>> 70276bdd
             "title": "HistoryLength"
           },
           "metadata": {
@@ -1318,19 +1283,7 @@
             "$ref": "#/$defs/PushNotificationConfig"
           },
           "historyLength": {
-<<<<<<< HEAD
-            "anyOf": [
-              {
-                "type": "integer"
-              },
-              {
-                "type": "null"
-              }
-            ],
-            "default": null,
-=======
             "type": "integer",
->>>>>>> 70276bdd
             "title": "HistoryLength"
           },
           "metadata": {
