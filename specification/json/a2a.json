{
    "$schema": "http://json-schema.org/draft-07/schema#",
    "definitions": {
        "A2AError": {
            "anyOf": [
                {
                    "$ref": "#/definitions/JSONParseError"
                },
                {
                    "$ref": "#/definitions/InvalidRequestError"
                },
                {
                    "$ref": "#/definitions/MethodNotFoundError"
                },
                {
                    "$ref": "#/definitions/InvalidParamsError"
                },
                {
                    "$ref": "#/definitions/InternalError"
                },
                {
                    "$ref": "#/definitions/TaskNotFoundError"
                },
                {
                    "$ref": "#/definitions/TaskNotCancelableError"
                },
                {
                    "$ref": "#/definitions/PushNotificationNotSupportedError"
                },
                {
                    "$ref": "#/definitions/UnsupportedOperationError"
                },
                {
                    "$ref": "#/definitions/ContentTypeNotSupportedError"
                },
                {
                    "$ref": "#/definitions/InvalidAgentResponseError"
                }
            ],
            "description": "A discriminated union of all standard JSON-RPC and A2A-specific error types."
        },
        "A2ARequest": {
            "anyOf": [
                {
                    "$ref": "#/definitions/SendMessageRequest"
                },
                {
                    "$ref": "#/definitions/SendStreamingMessageRequest"
                },
                {
                    "$ref": "#/definitions/GetTaskRequest"
                },
                {
                    "$ref": "#/definitions/CancelTaskRequest"
                },
                {
                    "$ref": "#/definitions/SetTaskPushNotificationConfigRequest"
                },
                {
                    "$ref": "#/definitions/GetTaskPushNotificationConfigRequest"
                },
                {
                    "$ref": "#/definitions/TaskResubscriptionRequest"
                },
                {
                    "$ref": "#/definitions/ListTaskPushNotificationConfigRequest"
                },
                {
                    "$ref": "#/definitions/DeleteTaskPushNotificationConfigRequest"
                }
            ],
            "description": "A discriminated union representing all possible JSON-RPC 2.0 requests supported by the A2A specification."
        },
        "APIKeySecurityScheme": {
            "description": "Defines a security scheme using an API key.",
            "properties": {
                "description": {
                    "description": "An optional description for the security scheme.",
                    "type": "string"
                },
                "in": {
                    "description": "The location of the API key.",
                    "enum": [
                        "cookie",
                        "header",
                        "query"
                    ],
                    "type": "string"
                },
                "name": {
                    "description": "The name of the header, query, or cookie parameter to be used.",
                    "type": "string"
                },
                "type": {
                    "const": "apiKey",
                    "description": "The type of the security scheme. Must be 'apiKey'.",
                    "type": "string"
                }
            },
            "required": [
                "in",
                "name",
                "type"
            ],
            "type": "object"
        },
        "AgentCapabilities": {
            "description": "Defines optional capabilities supported by an agent.",
            "properties": {
                "extensions": {
                    "description": "A list of protocol extensions supported by the agent.",
                    "items": {
                        "$ref": "#/definitions/AgentExtension"
                    },
                    "type": "array"
                },
                "payment": {
                    "$ref": "#/definitions/PaymentCapability",
                    "description": "Configuration for making or delegating payments via supported rails."
                },
                "pushNotifications": {
                    "description": "Indicates if the agent supports sending push notifications for asynchronous task updates.",
                    "type": "boolean"
                },
                "stateTransitionHistory": {
                    "description": "Indicates if the agent provides a history of state transitions for a task.",
                    "type": "boolean"
                },
                "streaming": {
                    "description": "Indicates if the agent supports Server-Sent Events (SSE) for streaming responses.",
                    "type": "boolean"
                }
            },
            "type": "object"
        },
        "AgentCard": {
            "description": "The AgentCard is a self-describing manifest for an agent. It provides essential\nmetadata including the agent's identity, capabilities, skills, supported\ncommunication methods, and security requirements.",
            "properties": {
                "additionalInterfaces": {
                    "description": "A list of additional supported interfaces (transport and URL combinations).\nThis allows agents to expose multiple transports, potentially at different URLs.\n\nBest practices:\n- SHOULD include all supported transports for completeness\n- SHOULD include an entry matching the main 'url' and 'preferredTransport'\n- MAY reuse URLs if multiple transports are available at the same endpoint\n- MUST accurately declare the transport available at each URL\n\nClients can select any interface from this list based on their transport capabilities\nand preferences. This enables transport negotiation and fallback scenarios.",
                    "items": {
                        "$ref": "#/definitions/AgentInterface"
                    },
                    "type": "array"
                },
                "capabilities": {
                    "$ref": "#/definitions/AgentCapabilities",
                    "description": "A declaration of optional capabilities supported by the agent."
                },
                "defaultInputModes": {
                    "description": "Default set of supported input MIME types for all skills, which can be\noverridden on a per-skill basis.",
                    "items": {
                        "type": "string"
                    },
                    "type": "array"
                },
                "defaultOutputModes": {
                    "description": "Default set of supported output MIME types for all skills, which can be\noverridden on a per-skill basis.",
                    "items": {
                        "type": "string"
                    },
                    "type": "array"
                },
                "description": {
                    "description": "A human-readable description of the agent, assisting users and other agents\nin understanding its purpose.",
                    "examples": [
                        "Agent that helps users with recipes and cooking."
                    ],
                    "type": "string"
                },
                "documentationUrl": {
                    "description": "An optional URL to the agent's documentation.",
                    "type": "string"
                },
                "iconUrl": {
                    "description": "An optional URL to an icon for the agent.",
                    "type": "string"
                },
                "name": {
                    "description": "A human-readable name for the agent.",
                    "examples": [
                        "Recipe Agent"
                    ],
                    "type": "string"
                },
                "preferredTransport": {
                    "default": "JSONRPC",
                    "description": "The transport protocol for the preferred endpoint (the main 'url' field).\nIf not specified, defaults to 'JSONRPC'.\n\nIMPORTANT: The transport specified here MUST be available at the main 'url'.\nThis creates a binding between the main URL and its supported transport protocol.\nClients should prefer this transport and URL combination when both are supported.",
                    "examples": [
                        "JSONRPC",
                        "GRPC",
                        "HTTP+JSON"
                    ],
                    "type": "string"
                },
                "protocolVersion": {
                    "default": "0.2.6",
                    "description": "The version of the A2A protocol this agent supports.",
                    "type": "string"
                },
                "provider": {
                    "$ref": "#/definitions/AgentProvider",
                    "description": "Information about the agent's service provider."
                },
                "security": {
                    "description": "A list of security requirement objects that apply to all agent interactions. Each object\nlists security schemes that can be used. Follows the OpenAPI 3.0 Security Requirement Object.",
                    "items": {
                        "additionalProperties": {
                            "items": {
                                "type": "string"
                            },
                            "type": "array"
                        },
                        "type": "object"
                    },
                    "type": "array"
                },
                "securitySchemes": {
                    "additionalProperties": {
                        "$ref": "#/definitions/SecurityScheme"
                    },
                    "description": "A declaration of the security schemes available to authorize requests. The key is the\nscheme name. Follows the OpenAPI 3.0 Security Scheme Object.",
                    "type": "object"
                },
                "signatures": {
                    "description": "JSON Web Signatures computed for this AgentCard.",
                    "items": {
                        "$ref": "#/definitions/AgentCardSignature"
                    },
                    "type": "array"
                },
                "skills": {
                    "description": "The set of skills, or distinct capabilities, that the agent can perform.",
                    "items": {
                        "$ref": "#/definitions/AgentSkill"
                    },
                    "type": "array"
                },
                "supportsAuthenticatedExtendedCard": {
                    "description": "If true, the agent can provide an extended agent card with additional details\nto authenticated users. Defaults to false.",
                    "type": "boolean"
                },
                "url": {
                    "description": "The preferred endpoint URL for interacting with the agent.\nThis URL MUST support the transport specified by 'preferredTransport'.",
                    "examples": [
                        "https://api.example.com/a2a/v1"
                    ],
                    "type": "string"
                },
                "version": {
                    "description": "The agent's own version number. The format is defined by the provider.",
                    "examples": [
                        "1.0.0"
                    ],
                    "type": "string"
                }
            },
            "required": [
                "capabilities",
                "defaultInputModes",
                "defaultOutputModes",
                "description",
                "name",
                "protocolVersion",
                "skills",
                "url",
                "version"
            ],
            "type": "object"
        },
        "AgentCardSignature": {
            "description": "AgentCardSignature represents a JWS signature of an AgentCard.\nThis follows the JSON format of an RFC 7515 JSON Web Signature (JWS).",
            "properties": {
                "header": {
                    "additionalProperties": {},
                    "description": "The unprotected JWS header values.",
                    "type": "object"
                },
                "protected": {
                    "description": "The protected JWS header for the signature. This is a Base64url-encoded\nJSON object, as per RFC 7515.",
                    "type": "string"
                },
                "signature": {
                    "description": "The computed signature, Base64url-encoded.",
                    "type": "string"
                }
            },
            "required": [
                "protected",
                "signature"
            ],
            "type": "object"
        },
        "AgentExtension": {
            "description": "A declaration of a protocol extension supported by an Agent.",
            "examples": [
                {
                    "description": "Google OAuth 2.0 authentication",
                    "required": false,
                    "uri": "https://developers.google.com/identity/protocols/oauth2"
                }
            ],
            "properties": {
                "description": {
                    "description": "A human-readable description of how this agent uses the extension.",
                    "type": "string"
                },
                "params": {
                    "additionalProperties": {},
                    "description": "Optional, extension-specific configuration parameters.",
                    "type": "object"
                },
                "required": {
                    "description": "If true, the client must understand and comply with the extension's requirements\nto interact with the agent.",
                    "type": "boolean"
                },
                "uri": {
                    "description": "The unique URI identifying the extension.",
                    "type": "string"
                }
            },
            "required": [
                "uri"
            ],
            "type": "object"
        },
        "AgentInterface": {
            "description": "Declares a combination of a target URL and a transport protocol for interacting with the agent.\nThis allows agents to expose the same functionality over multiple transport mechanisms.",
            "properties": {
                "transport": {
                    "description": "The transport protocol supported at this URL.",
                    "examples": [
                        "JSONRPC",
                        "GRPC",
                        "HTTP+JSON"
                    ],
                    "type": "string"
                },
                "url": {
                    "description": "The URL where this interface is available. Must be a valid absolute HTTPS URL in production.",
                    "examples": [
                        "https://api.example.com/a2a/v1",
                        "https://grpc.example.com/a2a",
                        "https://rest.example.com/v1"
                    ],
                    "type": "string"
                }
            },
            "required": [
                "transport",
                "url"
            ],
            "type": "object"
        },
        "AgentProvider": {
            "description": "Represents the service provider of an agent.",
            "examples": [
                {
                    "organization": "Google",
                    "url": "https://ai.google.dev"
                }
            ],
            "properties": {
                "organization": {
                    "description": "The name of the agent provider's organization.",
                    "type": "string"
                },
                "url": {
                    "description": "A URL for the agent provider's website or relevant documentation.",
                    "type": "string"
                }
            },
            "required": [
                "organization",
                "url"
            ],
            "type": "object"
        },
        "AgentSkill": {
            "description": "Represents a distinct capability or function that an agent can perform.",
            "properties": {
                "description": {
                    "description": "A detailed description of the skill, intended to help clients or users\nunderstand its purpose and functionality.",
                    "type": "string"
                },
                "examples": {
                    "description": "Example prompts or scenarios that this skill can handle. Provides a hint to\nthe client on how to use the skill.",
                    "examples": [
                        [
                            "I need a recipe for bread"
                        ]
                    ],
                    "items": {
                        "type": "string"
                    },
                    "type": "array"
                },
                "id": {
                    "description": "A unique identifier for the agent's skill.",
                    "type": "string"
                },
                "inputModes": {
                    "description": "The set of supported input MIME types for this skill, overriding the agent's defaults.",
                    "items": {
                        "type": "string"
                    },
                    "type": "array"
                },
                "name": {
                    "description": "A human-readable name for the skill.",
                    "type": "string"
                },
                "outputModes": {
                    "description": "The set of supported output MIME types for this skill, overriding the agent's defaults.",
                    "items": {
                        "type": "string"
                    },
                    "type": "array"
                },
                "tags": {
                    "description": "A set of keywords describing the skill's capabilities.",
                    "examples": [
                        [
                            "cooking",
                            "customer support",
                            "billing"
                        ]
                    ],
                    "items": {
                        "type": "string"
                    },
                    "type": "array"
                }
            },
            "required": [
                "description",
                "id",
                "name",
                "tags"
            ],
            "type": "object"
        },
        "Artifact": {
            "description": "Represents a file, data structure, or other resource generated by an agent during a task.",
            "properties": {
                "artifactId": {
                    "description": "A unique identifier for the artifact within the scope of the task.",
                    "type": "string"
                },
                "description": {
                    "description": "An optional, human-readable description of the artifact.",
                    "type": "string"
                },
                "extensions": {
                    "description": "The URIs of extensions that are relevant to this artifact.",
                    "items": {
                        "type": "string"
                    },
                    "type": "array"
                },
                "metadata": {
                    "additionalProperties": {},
                    "description": "Optional metadata for extensions. The key is an extension-specific identifier.",
                    "type": "object"
                },
                "name": {
                    "description": "An optional, human-readable name for the artifact.",
                    "type": "string"
                },
                "parts": {
                    "description": "An array of content parts that make up the artifact.",
                    "items": {
                        "$ref": "#/definitions/Part"
                    },
                    "type": "array"
                }
            },
            "required": [
                "artifactId",
                "parts"
            ],
            "type": "object"
        },
        "AuthorizationCodeOAuthFlow": {
            "description": "Defines configuration details for the OAuth 2.0 Authorization Code flow.",
            "properties": {
                "authorizationUrl": {
                    "description": "The authorization URL to be used for this flow.\nThis MUST be a URL and use TLS.",
                    "type": "string"
                },
                "refreshUrl": {
                    "description": "The URL to be used for obtaining refresh tokens.\nThis MUST be a URL and use TLS.",
                    "type": "string"
                },
                "scopes": {
                    "additionalProperties": {
                        "type": "string"
                    },
                    "description": "The available scopes for the OAuth2 security scheme. A map between the scope\nname and a short description for it.",
                    "type": "object"
                },
                "tokenUrl": {
                    "description": "The token URL to be used for this flow.\nThis MUST be a URL and use TLS.",
                    "type": "string"
                }
            },
            "required": [
                "authorizationUrl",
                "scopes",
                "tokenUrl"
            ],
            "type": "object"
        },
        "BitcoinCapability": {
            "description": "Parameters for Bitcoin payments or PSBT-based delegation.",
            "properties": {
                "delegation": {
                    "description": "Optional PSBT delegation information.",
                    "properties": {
                        "expiry": {
                            "description": "Expiration timestamp for the delegation, ISO 8601.",
                            "type": "string"
                        },
                        "maxSatoshis": {
                            "description": "Maximum amount authorized in satoshis.",
                            "type": "integer"
                        },
                        "psbt": {
                            "description": "Base64 encoded PSBT template to sign.",
                            "type": "string"
                        }
                    },
                    "required": [
                        "expiry",
                        "maxSatoshis",
                        "psbt"
                    ],
                    "type": "object"
                },
                "network": {
<<<<<<< HEAD
                    "default": "mainnet",
                    "description": "Network the address resides on.",
=======
                    "description": "Network the address resides on. Defaults to mainnet.",
>>>>>>> 558d8a28
                    "enum": [
                        "mainnet",
                        "signet",
                        "testnet"
                    ],
                    "type": "string"
                },
                "payTo": {
<<<<<<< HEAD
                    "description": "Receiving address for direct payments. Must be a valid Bitcoin\naddress in bech32 or base58 format.",
=======
                    "description": "Receiving address for direct payments.",
>>>>>>> 558d8a28
                    "type": "string"
                }
            },
            "required": [
                "payTo"
            ],
            "type": "object"
        },
        "CancelTaskRequest": {
            "description": "Represents a JSON-RPC request for the `tasks/cancel` method.",
            "properties": {
                "id": {
                    "description": "The identifier for this request.",
                    "type": [
                        "string",
                        "integer"
                    ]
                },
                "jsonrpc": {
                    "const": "2.0",
                    "description": "The version of the JSON-RPC protocol. MUST be exactly \"2.0\".",
                    "type": "string"
                },
                "method": {
                    "const": "tasks/cancel",
                    "description": "The method name. Must be 'tasks/cancel'.",
                    "type": "string"
                },
                "params": {
                    "$ref": "#/definitions/TaskIdParams",
                    "description": "The parameters identifying the task to cancel."
                }
            },
            "required": [
                "id",
                "jsonrpc",
                "method",
                "params"
            ],
            "type": "object"
        },
        "CancelTaskResponse": {
            "anyOf": [
                {
                    "$ref": "#/definitions/JSONRPCErrorResponse"
                },
                {
                    "$ref": "#/definitions/CancelTaskSuccessResponse"
                }
            ],
            "description": "Represents a JSON-RPC response for the `tasks/cancel` method."
        },
        "CancelTaskSuccessResponse": {
            "description": "Represents a successful JSON-RPC response for the `tasks/cancel` method.",
            "properties": {
                "id": {
                    "description": "The identifier established by the client.",
                    "type": [
                        "string",
                        "integer",
                        "null"
                    ]
                },
                "jsonrpc": {
                    "const": "2.0",
                    "description": "The version of the JSON-RPC protocol. MUST be exactly \"2.0\".",
                    "type": "string"
                },
                "result": {
                    "$ref": "#/definitions/Task",
                    "description": "The result, containing the final state of the canceled Task object."
                }
            },
            "required": [
                "id",
                "jsonrpc",
                "result"
            ],
            "type": "object"
        },
        "ClientCredentialsOAuthFlow": {
            "description": "Defines configuration details for the OAuth 2.0 Client Credentials flow.",
            "properties": {
                "refreshUrl": {
                    "description": "The URL to be used for obtaining refresh tokens. This MUST be a URL.",
                    "type": "string"
                },
                "scopes": {
                    "additionalProperties": {
                        "type": "string"
                    },
                    "description": "The available scopes for the OAuth2 security scheme. A map between the scope\nname and a short description for it.",
                    "type": "object"
                },
                "tokenUrl": {
                    "description": "The token URL to be used for this flow. This MUST be a URL.",
                    "type": "string"
                }
            },
            "required": [
                "scopes",
                "tokenUrl"
            ],
            "type": "object"
        },
        "ContentTypeNotSupportedError": {
            "description": "An A2A-specific error indicating an incompatibility between the requested\ncontent types and the agent's capabilities.",
            "properties": {
                "code": {
                    "const": -32005,
                    "description": "The error code for an unsupported content type.",
                    "type": "integer"
                },
                "data": {
                    "description": "A primitive or structured value containing additional information about the error.\nThis may be omitted."
                },
                "message": {
                    "default": "Incompatible content types",
                    "description": "The error message.",
                    "type": "string"
                }
            },
            "required": [
                "code",
                "message"
            ],
            "type": "object"
        },
        "DataPart": {
            "description": "Represents a structured data segment (e.g., JSON) within a message or artifact.",
            "properties": {
                "data": {
                    "additionalProperties": {},
                    "description": "The structured data content.",
                    "type": "object"
                },
                "kind": {
                    "const": "data",
                    "description": "The type of this part, used as a discriminator. Always 'data'.",
                    "type": "string"
                },
                "metadata": {
                    "additionalProperties": {},
                    "description": "Optional metadata associated with this part.",
                    "type": "object"
                }
            },
            "required": [
                "data",
                "kind"
            ],
            "type": "object"
        },
        "DeleteTaskPushNotificationConfigParams": {
            "description": "Defines parameters for deleting a specific push notification configuration for a task.",
            "properties": {
                "id": {
                    "description": "The unique identifier of the task.",
                    "type": "string"
                },
                "metadata": {
                    "additionalProperties": {},
                    "description": "Optional metadata associated with the request.",
                    "type": "object"
                },
                "pushNotificationConfigId": {
                    "description": "The ID of the push notification configuration to delete.",
                    "type": "string"
                }
            },
            "required": [
                "id",
                "pushNotificationConfigId"
            ],
            "type": "object"
        },
        "DeleteTaskPushNotificationConfigRequest": {
            "description": "Represents a JSON-RPC request for the `tasks/pushNotificationConfig/delete` method.",
            "properties": {
                "id": {
                    "description": "The identifier for this request.",
                    "type": [
                        "string",
                        "integer"
                    ]
                },
                "jsonrpc": {
                    "const": "2.0",
                    "description": "The version of the JSON-RPC protocol. MUST be exactly \"2.0\".",
                    "type": "string"
                },
                "method": {
                    "const": "tasks/pushNotificationConfig/delete",
                    "description": "The method name. Must be 'tasks/pushNotificationConfig/delete'.",
                    "type": "string"
                },
                "params": {
                    "$ref": "#/definitions/DeleteTaskPushNotificationConfigParams",
                    "description": "The parameters identifying the push notification configuration to delete."
                }
            },
            "required": [
                "id",
                "jsonrpc",
                "method",
                "params"
            ],
            "type": "object"
        },
        "DeleteTaskPushNotificationConfigResponse": {
            "anyOf": [
                {
                    "$ref": "#/definitions/JSONRPCErrorResponse"
                },
                {
                    "$ref": "#/definitions/DeleteTaskPushNotificationConfigSuccessResponse"
                }
            ],
            "description": "Represents a JSON-RPC response for the `tasks/pushNotificationConfig/delete` method."
        },
        "DeleteTaskPushNotificationConfigSuccessResponse": {
            "description": "Represents a successful JSON-RPC response for the `tasks/pushNotificationConfig/delete` method.",
            "properties": {
                "id": {
                    "description": "The identifier established by the client.",
                    "type": [
                        "string",
                        "integer",
                        "null"
                    ]
                },
                "jsonrpc": {
                    "const": "2.0",
                    "description": "The version of the JSON-RPC protocol. MUST be exactly \"2.0\".",
                    "type": "string"
                },
                "result": {
                    "description": "The result is null on successful deletion.",
                    "type": "null"
                }
            },
            "required": [
                "id",
                "jsonrpc",
                "result"
            ],
            "type": "object"
        },
        "FileBase": {
            "description": "Defines base properties for a file.",
            "properties": {
                "mimeType": {
                    "description": "The MIME type of the file (e.g., \"application/pdf\").",
                    "type": "string"
                },
                "name": {
                    "description": "An optional name for the file (e.g., \"document.pdf\").",
                    "type": "string"
                }
            },
            "type": "object"
        },
        "FilePart": {
            "description": "Represents a file segment within a message or artifact. The file content can be\nprovided either directly as bytes or as a URI.",
            "properties": {
                "file": {
                    "anyOf": [
                        {
                            "$ref": "#/definitions/FileWithBytes"
                        },
                        {
                            "$ref": "#/definitions/FileWithUri"
                        }
                    ],
                    "description": "The file content, represented as either a URI or as base64-encoded bytes."
                },
                "kind": {
                    "const": "file",
                    "description": "The type of this part, used as a discriminator. Always 'file'.",
                    "type": "string"
                },
                "metadata": {
                    "additionalProperties": {},
                    "description": "Optional metadata associated with this part.",
                    "type": "object"
                }
            },
            "required": [
                "file",
                "kind"
            ],
            "type": "object"
        },
        "FileWithBytes": {
            "description": "Represents a file with its content provided directly as a base64-encoded string.",
            "properties": {
                "bytes": {
                    "description": "The base64-encoded content of the file.",
                    "type": "string"
                },
                "mimeType": {
                    "description": "The MIME type of the file (e.g., \"application/pdf\").",
                    "type": "string"
                },
                "name": {
                    "description": "An optional name for the file (e.g., \"document.pdf\").",
                    "type": "string"
                }
            },
            "required": [
                "bytes"
            ],
            "type": "object"
        },
        "FileWithUri": {
            "description": "Represents a file with its content located at a specific URI.",
            "properties": {
                "mimeType": {
                    "description": "The MIME type of the file (e.g., \"application/pdf\").",
                    "type": "string"
                },
                "name": {
                    "description": "An optional name for the file (e.g., \"document.pdf\").",
                    "type": "string"
                },
                "uri": {
                    "description": "A URL pointing to the file's content.",
                    "type": "string"
                }
            },
            "required": [
                "uri"
            ],
            "type": "object"
        },
        "GetTaskPushNotificationConfigParams": {
            "description": "Defines parameters for fetching a specific push notification configuration for a task.",
            "properties": {
                "id": {
                    "description": "The unique identifier of the task.",
                    "type": "string"
                },
                "metadata": {
                    "additionalProperties": {},
                    "description": "Optional metadata associated with the request.",
                    "type": "object"
                },
                "pushNotificationConfigId": {
                    "description": "The ID of the push notification configuration to retrieve.",
                    "type": "string"
                }
            },
            "required": [
                "id"
            ],
            "type": "object"
        },
        "GetTaskPushNotificationConfigRequest": {
            "description": "Represents a JSON-RPC request for the `tasks/pushNotificationConfig/get` method.",
            "properties": {
                "id": {
                    "description": "The identifier for this request.",
                    "type": [
                        "string",
                        "integer"
                    ]
                },
                "jsonrpc": {
                    "const": "2.0",
                    "description": "The version of the JSON-RPC protocol. MUST be exactly \"2.0\".",
                    "type": "string"
                },
                "method": {
                    "const": "tasks/pushNotificationConfig/get",
                    "description": "The method name. Must be 'tasks/pushNotificationConfig/get'.",
                    "type": "string"
                },
                "params": {
                    "anyOf": [
                        {
                            "$ref": "#/definitions/TaskIdParams"
                        },
                        {
                            "$ref": "#/definitions/GetTaskPushNotificationConfigParams"
                        }
                    ],
                    "description": "The parameters for getting a push notification configuration."
                }
            },
            "required": [
                "id",
                "jsonrpc",
                "method",
                "params"
            ],
            "type": "object"
        },
        "GetTaskPushNotificationConfigResponse": {
            "anyOf": [
                {
                    "$ref": "#/definitions/JSONRPCErrorResponse"
                },
                {
                    "$ref": "#/definitions/GetTaskPushNotificationConfigSuccessResponse"
                }
            ],
            "description": "Represents a JSON-RPC response for the `tasks/pushNotificationConfig/get` method."
        },
        "GetTaskPushNotificationConfigSuccessResponse": {
            "description": "Represents a successful JSON-RPC response for the `tasks/pushNotificationConfig/get` method.",
            "properties": {
                "id": {
                    "description": "The identifier established by the client.",
                    "type": [
                        "string",
                        "integer",
                        "null"
                    ]
                },
                "jsonrpc": {
                    "const": "2.0",
                    "description": "The version of the JSON-RPC protocol. MUST be exactly \"2.0\".",
                    "type": "string"
                },
                "result": {
                    "$ref": "#/definitions/TaskPushNotificationConfig",
                    "description": "The result, containing the requested push notification configuration."
                }
            },
            "required": [
                "id",
                "jsonrpc",
                "result"
            ],
            "type": "object"
        },
        "GetTaskRequest": {
            "description": "Represents a JSON-RPC request for the `tasks/get` method.",
            "properties": {
                "id": {
                    "description": "The identifier for this request.",
                    "type": [
                        "string",
                        "integer"
                    ]
                },
                "jsonrpc": {
                    "const": "2.0",
                    "description": "The version of the JSON-RPC protocol. MUST be exactly \"2.0\".",
                    "type": "string"
                },
                "method": {
                    "const": "tasks/get",
                    "description": "The method name. Must be 'tasks/get'.",
                    "type": "string"
                },
                "params": {
                    "$ref": "#/definitions/TaskQueryParams",
                    "description": "The parameters for querying a task."
                }
            },
            "required": [
                "id",
                "jsonrpc",
                "method",
                "params"
            ],
            "type": "object"
        },
        "GetTaskResponse": {
            "anyOf": [
                {
                    "$ref": "#/definitions/JSONRPCErrorResponse"
                },
                {
                    "$ref": "#/definitions/GetTaskSuccessResponse"
                }
            ],
            "description": "Represents a JSON-RPC response for the `tasks/get` method."
        },
        "GetTaskSuccessResponse": {
            "description": "Represents a successful JSON-RPC response for the `tasks/get` method.",
            "properties": {
                "id": {
                    "description": "The identifier established by the client.",
                    "type": [
                        "string",
                        "integer",
                        "null"
                    ]
                },
                "jsonrpc": {
                    "const": "2.0",
                    "description": "The version of the JSON-RPC protocol. MUST be exactly \"2.0\".",
                    "type": "string"
                },
                "result": {
                    "$ref": "#/definitions/Task",
                    "description": "The result, containing the requested Task object."
                }
            },
            "required": [
                "id",
                "jsonrpc",
                "result"
            ],
            "type": "object"
        },
        "HTTPAuthSecurityScheme": {
            "description": "Defines a security scheme using HTTP authentication.",
            "properties": {
                "bearerFormat": {
                    "description": "A hint to the client to identify how the bearer token is formatted (e.g., \"JWT\").\nThis is primarily for documentation purposes.",
                    "type": "string"
                },
                "description": {
                    "description": "An optional description for the security scheme.",
                    "type": "string"
                },
                "scheme": {
                    "description": "The name of the HTTP Authentication scheme to be used in the Authorization header,\nas defined in RFC7235 (e.g., \"Bearer\").\nThis value should be registered in the IANA Authentication Scheme registry.",
                    "type": "string"
                },
                "type": {
                    "const": "http",
                    "description": "The type of the security scheme. Must be 'http'.",
                    "type": "string"
                }
            },
            "required": [
                "scheme",
                "type"
            ],
            "type": "object"
        },
        "ImplicitOAuthFlow": {
            "description": "Defines configuration details for the OAuth 2.0 Implicit flow.",
            "properties": {
                "authorizationUrl": {
                    "description": "The authorization URL to be used for this flow. This MUST be a URL.",
                    "type": "string"
                },
                "refreshUrl": {
                    "description": "The URL to be used for obtaining refresh tokens. This MUST be a URL.",
                    "type": "string"
                },
                "scopes": {
                    "additionalProperties": {
                        "type": "string"
                    },
                    "description": "The available scopes for the OAuth2 security scheme. A map between the scope\nname and a short description for it.",
                    "type": "object"
                }
            },
            "required": [
                "authorizationUrl",
                "scopes"
            ],
            "type": "object"
        },
        "InternalError": {
            "description": "An error indicating an internal error on the server.",
            "properties": {
                "code": {
                    "const": -32603,
                    "description": "The error code for an internal server error.",
                    "type": "integer"
                },
                "data": {
                    "description": "A primitive or structured value containing additional information about the error.\nThis may be omitted."
                },
                "message": {
                    "default": "Internal error",
                    "description": "The error message.",
                    "type": "string"
                }
            },
            "required": [
                "code",
                "message"
            ],
            "type": "object"
        },
        "InvalidAgentResponseError": {
            "description": "An A2A-specific error indicating that the agent returned a response that\ndoes not conform to the specification for the current method.",
            "properties": {
                "code": {
                    "const": -32006,
                    "description": "The error code for an invalid agent response.",
                    "type": "integer"
                },
                "data": {
                    "description": "A primitive or structured value containing additional information about the error.\nThis may be omitted."
                },
                "message": {
                    "default": "Invalid agent response",
                    "description": "The error message.",
                    "type": "string"
                }
            },
            "required": [
                "code",
                "message"
            ],
            "type": "object"
        },
        "InvalidParamsError": {
            "description": "An error indicating that the method parameters are invalid.",
            "properties": {
                "code": {
                    "const": -32602,
                    "description": "The error code for an invalid parameters error.",
                    "type": "integer"
                },
                "data": {
                    "description": "A primitive or structured value containing additional information about the error.\nThis may be omitted."
                },
                "message": {
                    "default": "Invalid parameters",
                    "description": "The error message.",
                    "type": "string"
                }
            },
            "required": [
                "code",
                "message"
            ],
            "type": "object"
        },
        "InvalidRequestError": {
            "description": "An error indicating that the JSON sent is not a valid Request object.",
            "properties": {
                "code": {
                    "const": -32600,
                    "description": "The error code for an invalid request.",
                    "type": "integer"
                },
                "data": {
                    "description": "A primitive or structured value containing additional information about the error.\nThis may be omitted."
                },
                "message": {
                    "default": "Request payload validation error",
                    "description": "The error message.",
                    "type": "string"
                }
            },
            "required": [
                "code",
                "message"
            ],
            "type": "object"
        },
        "JSONParseError": {
            "description": "An error indicating that the server received invalid JSON.",
            "properties": {
                "code": {
                    "const": -32700,
                    "description": "The error code for a JSON parse error.",
                    "type": "integer"
                },
                "data": {
                    "description": "A primitive or structured value containing additional information about the error.\nThis may be omitted."
                },
                "message": {
                    "default": "Invalid JSON payload",
                    "description": "The error message.",
                    "type": "string"
                }
            },
            "required": [
                "code",
                "message"
            ],
            "type": "object"
        },
        "JSONRPCError": {
            "description": "Represents a JSON-RPC 2.0 Error object, included in an error response.",
            "properties": {
                "code": {
                    "description": "A number that indicates the error type that occurred.",
                    "type": "integer"
                },
                "data": {
                    "description": "A primitive or structured value containing additional information about the error.\nThis may be omitted."
                },
                "message": {
                    "description": "A string providing a short description of the error.",
                    "type": "string"
                }
            },
            "required": [
                "code",
                "message"
            ],
            "type": "object"
        },
        "JSONRPCErrorResponse": {
            "description": "Represents a JSON-RPC 2.0 Error Response object.",
            "properties": {
                "error": {
                    "anyOf": [
                        {
                            "$ref": "#/definitions/JSONRPCError"
                        },
                        {
                            "$ref": "#/definitions/JSONParseError"
                        },
                        {
                            "$ref": "#/definitions/InvalidRequestError"
                        },
                        {
                            "$ref": "#/definitions/MethodNotFoundError"
                        },
                        {
                            "$ref": "#/definitions/InvalidParamsError"
                        },
                        {
                            "$ref": "#/definitions/InternalError"
                        },
                        {
                            "$ref": "#/definitions/TaskNotFoundError"
                        },
                        {
                            "$ref": "#/definitions/TaskNotCancelableError"
                        },
                        {
                            "$ref": "#/definitions/PushNotificationNotSupportedError"
                        },
                        {
                            "$ref": "#/definitions/UnsupportedOperationError"
                        },
                        {
                            "$ref": "#/definitions/ContentTypeNotSupportedError"
                        },
                        {
                            "$ref": "#/definitions/InvalidAgentResponseError"
                        }
                    ],
                    "description": "An object describing the error that occurred."
                },
                "id": {
                    "description": "The identifier established by the client.",
                    "type": [
                        "string",
                        "integer",
                        "null"
                    ]
                },
                "jsonrpc": {
                    "const": "2.0",
                    "description": "The version of the JSON-RPC protocol. MUST be exactly \"2.0\".",
                    "type": "string"
                }
            },
            "required": [
                "error",
                "id",
                "jsonrpc"
            ],
            "type": "object"
        },
        "JSONRPCMessage": {
            "description": "Defines the base structure for any JSON-RPC 2.0 request, response, or notification.",
            "properties": {
                "id": {
                    "description": "A unique identifier established by the client. It must be a String, a Number, or null.\nThe server must reply with the same value in the response. This property is omitted for notifications.",
                    "type": [
                        "string",
                        "integer",
                        "null"
                    ]
                },
                "jsonrpc": {
                    "const": "2.0",
                    "description": "The version of the JSON-RPC protocol. MUST be exactly \"2.0\".",
                    "type": "string"
                }
            },
            "required": [
                "jsonrpc"
            ],
            "type": "object"
        },
        "JSONRPCRequest": {
            "description": "Represents a JSON-RPC 2.0 Request object.",
            "properties": {
                "id": {
                    "description": "A unique identifier established by the client. It must be a String, a Number, or null.\nThe server must reply with the same value in the response. This property is omitted for notifications.",
                    "type": [
                        "string",
                        "integer",
                        "null"
                    ]
                },
                "jsonrpc": {
                    "const": "2.0",
                    "description": "The version of the JSON-RPC protocol. MUST be exactly \"2.0\".",
                    "type": "string"
                },
                "method": {
                    "description": "A string containing the name of the method to be invoked.",
                    "type": "string"
                },
                "params": {
                    "additionalProperties": {},
                    "description": "A structured value holding the parameter values to be used during the method invocation.",
                    "type": "object"
                }
            },
            "required": [
                "jsonrpc",
                "method"
            ],
            "type": "object"
        },
        "JSONRPCResponse": {
            "anyOf": [
                {
                    "$ref": "#/definitions/JSONRPCErrorResponse"
                },
                {
                    "$ref": "#/definitions/SendMessageSuccessResponse"
                },
                {
                    "$ref": "#/definitions/SendStreamingMessageSuccessResponse"
                },
                {
                    "$ref": "#/definitions/GetTaskSuccessResponse"
                },
                {
                    "$ref": "#/definitions/CancelTaskSuccessResponse"
                },
                {
                    "$ref": "#/definitions/SetTaskPushNotificationConfigSuccessResponse"
                },
                {
                    "$ref": "#/definitions/GetTaskPushNotificationConfigSuccessResponse"
                },
                {
                    "$ref": "#/definitions/ListTaskPushNotificationConfigSuccessResponse"
                },
                {
                    "$ref": "#/definitions/DeleteTaskPushNotificationConfigSuccessResponse"
                }
            ],
            "description": "A discriminated union representing all possible JSON-RPC 2.0 responses\nfor the A2A specification methods."
        },
        "JSONRPCSuccessResponse": {
            "description": "Represents a successful JSON-RPC 2.0 Response object.",
            "properties": {
                "id": {
                    "description": "The identifier established by the client.",
                    "type": [
                        "string",
                        "integer",
                        "null"
                    ]
                },
                "jsonrpc": {
                    "const": "2.0",
                    "description": "The version of the JSON-RPC protocol. MUST be exactly \"2.0\".",
                    "type": "string"
                },
                "result": {
                    "description": "The value of this member is determined by the method invoked on the Server."
                }
            },
            "required": [
                "id",
                "jsonrpc",
                "result"
            ],
            "type": "object"
        },
        "ListTaskPushNotificationConfigParams": {
            "description": "Defines parameters for listing all push notification configurations associated with a task.",
            "properties": {
                "id": {
                    "description": "The unique identifier of the task.",
                    "type": "string"
                },
                "metadata": {
                    "additionalProperties": {},
                    "description": "Optional metadata associated with the request.",
                    "type": "object"
                }
            },
            "required": [
                "id"
            ],
            "type": "object"
        },
        "ListTaskPushNotificationConfigRequest": {
            "description": "Represents a JSON-RPC request for the `tasks/pushNotificationConfig/list` method.",
            "properties": {
                "id": {
                    "description": "The identifier for this request.",
                    "type": [
                        "string",
                        "integer"
                    ]
                },
                "jsonrpc": {
                    "const": "2.0",
                    "description": "The version of the JSON-RPC protocol. MUST be exactly \"2.0\".",
                    "type": "string"
                },
                "method": {
                    "const": "tasks/pushNotificationConfig/list",
                    "description": "The method name. Must be 'tasks/pushNotificationConfig/list'.",
                    "type": "string"
                },
                "params": {
                    "$ref": "#/definitions/ListTaskPushNotificationConfigParams",
                    "description": "The parameters identifying the task whose configurations are to be listed."
                }
            },
            "required": [
                "id",
                "jsonrpc",
                "method",
                "params"
            ],
            "type": "object"
        },
        "ListTaskPushNotificationConfigResponse": {
            "anyOf": [
                {
                    "$ref": "#/definitions/JSONRPCErrorResponse"
                },
                {
                    "$ref": "#/definitions/ListTaskPushNotificationConfigSuccessResponse"
                }
            ],
            "description": "Represents a JSON-RPC response for the `tasks/pushNotificationConfig/list` method."
        },
        "ListTaskPushNotificationConfigSuccessResponse": {
            "description": "Represents a successful JSON-RPC response for the `tasks/pushNotificationConfig/list` method.",
            "properties": {
                "id": {
                    "description": "The identifier established by the client.",
                    "type": [
                        "string",
                        "integer",
                        "null"
                    ]
                },
                "jsonrpc": {
                    "const": "2.0",
                    "description": "The version of the JSON-RPC protocol. MUST be exactly \"2.0\".",
                    "type": "string"
                },
                "result": {
                    "description": "The result, containing an array of all push notification configurations for the task.",
                    "items": {
                        "$ref": "#/definitions/TaskPushNotificationConfig"
                    },
                    "type": "array"
                }
            },
            "required": [
                "id",
                "jsonrpc",
                "result"
            ],
            "type": "object"
        },
        "Message": {
            "description": "Represents a single message in the conversation between a user and an agent.",
            "properties": {
                "contextId": {
                    "description": "The context identifier for this message, used to group related interactions.",
                    "type": "string"
                },
                "extensions": {
                    "description": "The URIs of extensions that are relevant to this message.",
                    "items": {
                        "type": "string"
                    },
                    "type": "array"
                },
                "kind": {
                    "const": "message",
                    "description": "The type of this object, used as a discriminator. Always 'message' for a Message.",
                    "type": "string"
                },
                "messageId": {
                    "description": "A unique identifier for the message, typically a UUID, generated by the sender.",
                    "type": "string"
                },
                "metadata": {
                    "additionalProperties": {},
                    "description": "Optional metadata for extensions. The key is an extension-specific identifier.",
                    "type": "object"
                },
                "parts": {
                    "description": "An array of content parts that form the message body. A message can be\ncomposed of multiple parts of different types (e.g., text and files).",
                    "items": {
                        "$ref": "#/definitions/Part"
                    },
                    "type": "array"
                },
                "referenceTaskIds": {
                    "description": "A list of other task IDs that this message references for additional context.",
                    "items": {
                        "type": "string"
                    },
                    "type": "array"
                },
                "role": {
                    "description": "Identifies the sender of the message. `user` for the client, `agent` for the service.",
                    "enum": [
                        "agent",
                        "user"
                    ],
                    "type": "string"
                },
                "taskId": {
                    "description": "The identifier of the task this message is part of. Can be omitted for the first message of a new task.",
                    "type": "string"
                }
            },
            "required": [
                "kind",
                "messageId",
                "parts",
                "role"
            ],
            "type": "object"
        },
        "MessageSendConfiguration": {
            "description": "Defines configuration options for a `message/send` or `message/stream` request.",
            "properties": {
                "acceptedOutputModes": {
                    "description": "A list of output MIME types the client is prepared to accept in the response.",
                    "items": {
                        "type": "string"
                    },
                    "type": "array"
                },
                "blocking": {
                    "description": "If true, the client will wait for the task to complete. The server may reject this if the task is long-running.",
                    "type": "boolean"
                },
                "historyLength": {
                    "description": "The number of most recent messages from the task's history to retrieve in the response.",
                    "type": "integer"
                },
                "pushNotificationConfig": {
                    "$ref": "#/definitions/PushNotificationConfig",
                    "description": "Configuration for the agent to send push notifications for updates after the initial response."
                }
            },
            "type": "object"
        },
        "MessageSendParams": {
            "description": "Defines the parameters for a request to send a message to an agent. This can be used\nto create a new task, continue an existing one, or restart a task.",
            "properties": {
                "configuration": {
                    "$ref": "#/definitions/MessageSendConfiguration",
                    "description": "Optional configuration for the send request."
                },
                "message": {
                    "$ref": "#/definitions/Message",
                    "description": "The message object being sent to the agent."
                },
                "metadata": {
                    "additionalProperties": {},
                    "description": "Optional metadata for extensions.",
                    "type": "object"
                }
            },
            "required": [
                "message"
            ],
            "type": "object"
        },
        "MethodNotFoundError": {
            "description": "An error indicating that the requested method does not exist or is not available.",
            "properties": {
                "code": {
                    "const": -32601,
                    "description": "The error code for a method not found error.",
                    "type": "integer"
                },
                "data": {
                    "description": "A primitive or structured value containing additional information about the error.\nThis may be omitted."
                },
                "message": {
                    "default": "Method not found",
                    "description": "The error message.",
                    "type": "string"
                }
            },
            "required": [
                "code",
                "message"
            ],
            "type": "object"
        },
        "OAuth2SecurityScheme": {
            "description": "Defines a security scheme using OAuth 2.0.",
            "properties": {
                "description": {
                    "description": "An optional description for the security scheme.",
                    "type": "string"
                },
                "flows": {
                    "$ref": "#/definitions/OAuthFlows",
                    "description": "An object containing configuration information for the supported OAuth 2.0 flows."
                },
                "type": {
                    "const": "oauth2",
                    "description": "The type of the security scheme. Must be 'oauth2'.",
                    "type": "string"
                }
            },
            "required": [
                "flows",
                "type"
            ],
            "type": "object"
        },
        "OAuthFlows": {
            "description": "Defines the configuration for the supported OAuth 2.0 flows.",
            "properties": {
                "authorizationCode": {
                    "$ref": "#/definitions/AuthorizationCodeOAuthFlow",
                    "description": "Configuration for the OAuth Authorization Code flow. Previously called accessCode in OpenAPI 2.0."
                },
                "clientCredentials": {
                    "$ref": "#/definitions/ClientCredentialsOAuthFlow",
                    "description": "Configuration for the OAuth Client Credentials flow. Previously called application in OpenAPI 2.0."
                },
                "implicit": {
                    "$ref": "#/definitions/ImplicitOAuthFlow",
                    "description": "Configuration for the OAuth Implicit flow."
                },
                "password": {
                    "$ref": "#/definitions/PasswordOAuthFlow",
                    "description": "Configuration for the OAuth Resource Owner Password flow."
                }
            },
            "type": "object"
        },
        "OpenIdConnectSecurityScheme": {
            "description": "Defines a security scheme using OpenID Connect.",
            "properties": {
                "description": {
                    "description": "An optional description for the security scheme.",
                    "type": "string"
                },
                "openIdConnectUrl": {
                    "description": "The OpenID Connect Discovery URL for the OIDC provider's metadata.",
                    "type": "string"
                },
                "type": {
                    "const": "openIdConnect",
                    "description": "The type of the security scheme. Must be 'openIdConnect'.",
                    "type": "string"
                }
            },
            "required": [
                "openIdConnectUrl",
                "type"
            ],
            "type": "object"
        },
        "Part": {
            "anyOf": [
                {
                    "$ref": "#/definitions/TextPart"
                },
                {
                    "$ref": "#/definitions/FilePart"
                },
                {
                    "$ref": "#/definitions/DataPart"
                }
            ],
            "description": "A discriminated union representing a part of a message or artifact, which can\nbe text, a file, or structured data."
        },
        "PartBase": {
            "description": "Defines base properties common to all message or artifact parts.",
            "properties": {
                "metadata": {
                    "additionalProperties": {},
                    "description": "Optional metadata associated with this part.",
                    "type": "object"
                }
            },
            "type": "object"
        },
        "PasswordOAuthFlow": {
            "description": "Defines configuration details for the OAuth 2.0 Resource Owner Password flow.",
            "properties": {
                "refreshUrl": {
                    "description": "The URL to be used for obtaining refresh tokens. This MUST be a URL.",
                    "type": "string"
                },
                "scopes": {
                    "additionalProperties": {
                        "type": "string"
                    },
                    "description": "The available scopes for the OAuth2 security scheme. A map between the scope\nname and a short description for it.",
                    "type": "object"
                },
                "tokenUrl": {
                    "description": "The token URL to be used for this flow. This MUST be a URL.",
                    "type": "string"
                }
            },
            "required": [
                "scopes",
                "tokenUrl"
            ],
            "type": "object"
        },
        "PaymentCapability": {
            "description": "Configuration for payment handling supported by the agent.",
            "properties": {
                "bitcoin": {
                    "$ref": "#/definitions/BitcoinCapability",
                    "description": "Bitcoin-specific payment parameters."
                }
            },
            "type": "object"
        },
        "PushNotificationAuthenticationInfo": {
            "description": "Defines authentication details for a push notification endpoint.",
            "properties": {
                "credentials": {
                    "description": "Optional credentials required by the push notification endpoint.",
                    "type": "string"
                },
                "schemes": {
                    "description": "A list of supported authentication schemes (e.g., 'Basic', 'Bearer').",
                    "items": {
                        "type": "string"
                    },
                    "type": "array"
                }
            },
            "required": [
                "schemes"
            ],
            "type": "object"
        },
        "PushNotificationConfig": {
            "description": "Defines the configuration for setting up push notifications for task updates.",
            "properties": {
                "authentication": {
                    "$ref": "#/definitions/PushNotificationAuthenticationInfo",
                    "description": "Optional authentication details for the agent to use when calling the notification URL."
                },
                "id": {
                    "description": "A unique ID for the push notification configuration, created by the server\nto support multiple notification callbacks.",
                    "type": "string"
                },
                "token": {
                    "description": "A unique token for this task or session to validate incoming push notifications.",
                    "type": "string"
                },
                "url": {
                    "description": "The callback URL where the agent should send push notifications.",
                    "type": "string"
                }
            },
            "required": [
                "url"
            ],
            "type": "object"
        },
        "PushNotificationNotSupportedError": {
            "description": "An A2A-specific error indicating that the agent does not support push notifications.",
            "properties": {
                "code": {
                    "const": -32003,
                    "description": "The error code for when push notifications are not supported.",
                    "type": "integer"
                },
                "data": {
                    "description": "A primitive or structured value containing additional information about the error.\nThis may be omitted."
                },
                "message": {
                    "default": "Push Notification is not supported",
                    "description": "The error message.",
                    "type": "string"
                }
            },
            "required": [
                "code",
                "message"
            ],
            "type": "object"
        },
        "SecurityScheme": {
            "anyOf": [
                {
                    "$ref": "#/definitions/APIKeySecurityScheme"
                },
                {
                    "$ref": "#/definitions/HTTPAuthSecurityScheme"
                },
                {
                    "$ref": "#/definitions/OAuth2SecurityScheme"
                },
                {
                    "$ref": "#/definitions/OpenIdConnectSecurityScheme"
                }
            ],
            "description": "Defines a security scheme that can be used to secure an agent's endpoints.\nThis is a discriminated union type based on the OpenAPI 3.0 Security Scheme Object."
        },
        "SecuritySchemeBase": {
            "description": "Defines base properties shared by all security scheme objects.",
            "properties": {
                "description": {
                    "description": "An optional description for the security scheme.",
                    "type": "string"
                }
            },
            "type": "object"
        },
        "SendMessageRequest": {
            "description": "Represents a JSON-RPC request for the `message/send` method.",
            "properties": {
                "id": {
                    "description": "The identifier for this request.",
                    "type": [
                        "string",
                        "integer"
                    ]
                },
                "jsonrpc": {
                    "const": "2.0",
                    "description": "The version of the JSON-RPC protocol. MUST be exactly \"2.0\".",
                    "type": "string"
                },
                "method": {
                    "const": "message/send",
                    "description": "The method name. Must be 'message/send'.",
                    "type": "string"
                },
                "params": {
                    "$ref": "#/definitions/MessageSendParams",
                    "description": "The parameters for sending a message."
                }
            },
            "required": [
                "id",
                "jsonrpc",
                "method",
                "params"
            ],
            "type": "object"
        },
        "SendMessageResponse": {
            "anyOf": [
                {
                    "$ref": "#/definitions/JSONRPCErrorResponse"
                },
                {
                    "$ref": "#/definitions/SendMessageSuccessResponse"
                }
            ],
            "description": "Represents a JSON-RPC response for the `message/send` method."
        },
        "SendMessageSuccessResponse": {
            "description": "Represents a successful JSON-RPC response for the `message/send` method.",
            "properties": {
                "id": {
                    "description": "The identifier established by the client.",
                    "type": [
                        "string",
                        "integer",
                        "null"
                    ]
                },
                "jsonrpc": {
                    "const": "2.0",
                    "description": "The version of the JSON-RPC protocol. MUST be exactly \"2.0\".",
                    "type": "string"
                },
                "result": {
                    "anyOf": [
                        {
                            "$ref": "#/definitions/Task"
                        },
                        {
                            "$ref": "#/definitions/Message"
                        }
                    ],
                    "description": "The result, which can be a direct reply Message or the initial Task object."
                }
            },
            "required": [
                "id",
                "jsonrpc",
                "result"
            ],
            "type": "object"
        },
        "SendStreamingMessageRequest": {
            "description": "Represents a JSON-RPC request for the `message/stream` method.",
            "properties": {
                "id": {
                    "description": "The identifier for this request.",
                    "type": [
                        "string",
                        "integer"
                    ]
                },
                "jsonrpc": {
                    "const": "2.0",
                    "description": "The version of the JSON-RPC protocol. MUST be exactly \"2.0\".",
                    "type": "string"
                },
                "method": {
                    "const": "message/stream",
                    "description": "The method name. Must be 'message/stream'.",
                    "type": "string"
                },
                "params": {
                    "$ref": "#/definitions/MessageSendParams",
                    "description": "The parameters for sending a message."
                }
            },
            "required": [
                "id",
                "jsonrpc",
                "method",
                "params"
            ],
            "type": "object"
        },
        "SendStreamingMessageResponse": {
            "anyOf": [
                {
                    "$ref": "#/definitions/JSONRPCErrorResponse"
                },
                {
                    "$ref": "#/definitions/SendStreamingMessageSuccessResponse"
                }
            ],
            "description": "Represents a JSON-RPC response for the `message/stream` method."
        },
        "SendStreamingMessageSuccessResponse": {
            "description": "Represents a successful JSON-RPC response for the `message/stream` method.\nThe server may send multiple response objects for a single request.",
            "properties": {
                "id": {
                    "description": "The identifier established by the client.",
                    "type": [
                        "string",
                        "integer",
                        "null"
                    ]
                },
                "jsonrpc": {
                    "const": "2.0",
                    "description": "The version of the JSON-RPC protocol. MUST be exactly \"2.0\".",
                    "type": "string"
                },
                "result": {
                    "anyOf": [
                        {
                            "$ref": "#/definitions/Task"
                        },
                        {
                            "$ref": "#/definitions/Message"
                        },
                        {
                            "$ref": "#/definitions/TaskStatusUpdateEvent"
                        },
                        {
                            "$ref": "#/definitions/TaskArtifactUpdateEvent"
                        }
                    ],
                    "description": "The result, which can be a Message, Task, or a streaming update event."
                }
            },
            "required": [
                "id",
                "jsonrpc",
                "result"
            ],
            "type": "object"
        },
        "SetTaskPushNotificationConfigRequest": {
            "description": "Represents a JSON-RPC request for the `tasks/pushNotificationConfig/set` method.",
            "properties": {
                "id": {
                    "description": "The identifier for this request.",
                    "type": [
                        "string",
                        "integer"
                    ]
                },
                "jsonrpc": {
                    "const": "2.0",
                    "description": "The version of the JSON-RPC protocol. MUST be exactly \"2.0\".",
                    "type": "string"
                },
                "method": {
                    "const": "tasks/pushNotificationConfig/set",
                    "description": "The method name. Must be 'tasks/pushNotificationConfig/set'.",
                    "type": "string"
                },
                "params": {
                    "$ref": "#/definitions/TaskPushNotificationConfig",
                    "description": "The parameters for setting the push notification configuration."
                }
            },
            "required": [
                "id",
                "jsonrpc",
                "method",
                "params"
            ],
            "type": "object"
        },
        "SetTaskPushNotificationConfigResponse": {
            "anyOf": [
                {
                    "$ref": "#/definitions/JSONRPCErrorResponse"
                },
                {
                    "$ref": "#/definitions/SetTaskPushNotificationConfigSuccessResponse"
                }
            ],
            "description": "Represents a JSON-RPC response for the `tasks/pushNotificationConfig/set` method."
        },
        "SetTaskPushNotificationConfigSuccessResponse": {
            "description": "Represents a successful JSON-RPC response for the `tasks/pushNotificationConfig/set` method.",
            "properties": {
                "id": {
                    "description": "The identifier established by the client.",
                    "type": [
                        "string",
                        "integer",
                        "null"
                    ]
                },
                "jsonrpc": {
                    "const": "2.0",
                    "description": "The version of the JSON-RPC protocol. MUST be exactly \"2.0\".",
                    "type": "string"
                },
                "result": {
                    "$ref": "#/definitions/TaskPushNotificationConfig",
                    "description": "The result, containing the configured push notification settings."
                }
            },
            "required": [
                "id",
                "jsonrpc",
                "result"
            ],
            "type": "object"
        },
        "Task": {
            "description": "Represents a single, stateful operation or conversation between a client and an agent.",
            "properties": {
                "artifacts": {
                    "description": "A collection of artifacts generated by the agent during the execution of the task.",
                    "items": {
                        "$ref": "#/definitions/Artifact"
                    },
                    "type": "array"
                },
                "contextId": {
                    "description": "A server-generated identifier for maintaining context across multiple related tasks or interactions.",
                    "type": "string"
                },
                "history": {
                    "description": "An array of messages exchanged during the task, representing the conversation history.",
                    "items": {
                        "$ref": "#/definitions/Message"
                    },
                    "type": "array"
                },
                "id": {
                    "description": "A unique identifier for the task, generated by the server for a new task.",
                    "type": "string"
                },
                "kind": {
                    "const": "task",
                    "description": "The type of this object, used as a discriminator. Always 'task' for a Task.",
                    "type": "string"
                },
                "metadata": {
                    "additionalProperties": {},
                    "description": "Optional metadata for extensions. The key is an extension-specific identifier.",
                    "type": "object"
                },
                "status": {
                    "$ref": "#/definitions/TaskStatus",
                    "description": "The current status of the task, including its state and a descriptive message."
                }
            },
            "required": [
                "contextId",
                "id",
                "kind",
                "status"
            ],
            "type": "object"
        },
        "TaskArtifactUpdateEvent": {
            "description": "An event sent by the agent to notify the client that an artifact has been\ngenerated or updated. This is typically used in streaming models.",
            "properties": {
                "append": {
                    "description": "If true, the content of this artifact should be appended to a previously sent artifact with the same ID.",
                    "type": "boolean"
                },
                "artifact": {
                    "$ref": "#/definitions/Artifact",
                    "description": "The artifact that was generated or updated."
                },
                "contextId": {
                    "description": "The context ID associated with the task.",
                    "type": "string"
                },
                "kind": {
                    "const": "artifact-update",
                    "description": "The type of this event, used as a discriminator. Always 'artifact-update'.",
                    "type": "string"
                },
                "lastChunk": {
                    "description": "If true, this is the final chunk of the artifact.",
                    "type": "boolean"
                },
                "metadata": {
                    "additionalProperties": {},
                    "description": "Optional metadata for extensions.",
                    "type": "object"
                },
                "taskId": {
                    "description": "The ID of the task this artifact belongs to.",
                    "type": "string"
                }
            },
            "required": [
                "artifact",
                "contextId",
                "kind",
                "taskId"
            ],
            "type": "object"
        },
        "TaskIdParams": {
            "description": "Defines parameters containing a task ID, used for simple task operations.",
            "properties": {
                "id": {
                    "description": "The unique identifier of the task.",
                    "type": "string"
                },
                "metadata": {
                    "additionalProperties": {},
                    "description": "Optional metadata associated with the request.",
                    "type": "object"
                }
            },
            "required": [
                "id"
            ],
            "type": "object"
        },
        "TaskNotCancelableError": {
            "description": "An A2A-specific error indicating that the task is in a state where it cannot be canceled.",
            "properties": {
                "code": {
                    "const": -32002,
                    "description": "The error code for a task that cannot be canceled.",
                    "type": "integer"
                },
                "data": {
                    "description": "A primitive or structured value containing additional information about the error.\nThis may be omitted."
                },
                "message": {
                    "default": "Task cannot be canceled",
                    "description": "The error message.",
                    "type": "string"
                }
            },
            "required": [
                "code",
                "message"
            ],
            "type": "object"
        },
        "TaskNotFoundError": {
            "description": "An A2A-specific error indicating that the requested task ID was not found.",
            "properties": {
                "code": {
                    "const": -32001,
                    "description": "The error code for a task not found error.",
                    "type": "integer"
                },
                "data": {
                    "description": "A primitive or structured value containing additional information about the error.\nThis may be omitted."
                },
                "message": {
                    "default": "Task not found",
                    "description": "The error message.",
                    "type": "string"
                }
            },
            "required": [
                "code",
                "message"
            ],
            "type": "object"
        },
        "TaskPushNotificationConfig": {
            "description": "A container associating a push notification configuration with a specific task.",
            "properties": {
                "pushNotificationConfig": {
                    "$ref": "#/definitions/PushNotificationConfig",
                    "description": "The push notification configuration for this task."
                },
                "taskId": {
                    "description": "The ID of the task.",
                    "type": "string"
                }
            },
            "required": [
                "pushNotificationConfig",
                "taskId"
            ],
            "type": "object"
        },
        "TaskQueryParams": {
            "description": "Defines parameters for querying a task, with an option to limit history length.",
            "properties": {
                "historyLength": {
                    "description": "The number of most recent messages from the task's history to retrieve.",
                    "type": "integer"
                },
                "id": {
                    "description": "The unique identifier of the task.",
                    "type": "string"
                },
                "metadata": {
                    "additionalProperties": {},
                    "description": "Optional metadata associated with the request.",
                    "type": "object"
                }
            },
            "required": [
                "id"
            ],
            "type": "object"
        },
        "TaskResubscriptionRequest": {
            "description": "Represents a JSON-RPC request for the `tasks/resubscribe` method, used to resume a streaming connection.",
            "properties": {
                "id": {
                    "description": "The identifier for this request.",
                    "type": [
                        "string",
                        "integer"
                    ]
                },
                "jsonrpc": {
                    "const": "2.0",
                    "description": "The version of the JSON-RPC protocol. MUST be exactly \"2.0\".",
                    "type": "string"
                },
                "method": {
                    "const": "tasks/resubscribe",
                    "description": "The method name. Must be 'tasks/resubscribe'.",
                    "type": "string"
                },
                "params": {
                    "$ref": "#/definitions/TaskIdParams",
                    "description": "The parameters identifying the task to resubscribe to."
                }
            },
            "required": [
                "id",
                "jsonrpc",
                "method",
                "params"
            ],
            "type": "object"
        },
        "TaskState": {
            "description": "Defines the lifecycle states of a Task.",
            "enum": [
                "submitted",
                "working",
                "input-required",
                "completed",
                "canceled",
                "failed",
                "rejected",
                "auth-required",
                "unknown"
            ],
            "type": "string"
        },
        "TaskStatus": {
            "description": "Represents the status of a task at a specific point in time.",
            "properties": {
                "message": {
                    "$ref": "#/definitions/Message",
                    "description": "An optional, human-readable message providing more details about the current status."
                },
                "state": {
                    "$ref": "#/definitions/TaskState",
                    "description": "The current state of the task's lifecycle."
                },
                "timestamp": {
                    "description": "An ISO 8601 datetime string indicating when this status was recorded.",
                    "examples": [
                        "2023-10-27T10:00:00Z"
                    ],
                    "type": "string"
                }
            },
            "required": [
                "state"
            ],
            "type": "object"
        },
        "TaskStatusUpdateEvent": {
            "description": "An event sent by the agent to notify the client of a change in a task's status.\nThis is typically used in streaming or subscription models.",
            "properties": {
                "contextId": {
                    "description": "The context ID associated with the task.",
                    "type": "string"
                },
                "final": {
                    "description": "If true, this is the final event in the stream for this interaction.",
                    "type": "boolean"
                },
                "kind": {
                    "const": "status-update",
                    "description": "The type of this event, used as a discriminator. Always 'status-update'.",
                    "type": "string"
                },
                "metadata": {
                    "additionalProperties": {},
                    "description": "Optional metadata for extensions.",
                    "type": "object"
                },
                "status": {
                    "$ref": "#/definitions/TaskStatus",
                    "description": "The new status of the task."
                },
                "taskId": {
                    "description": "The ID of the task that was updated.",
                    "type": "string"
                }
            },
            "required": [
                "contextId",
                "final",
                "kind",
                "status",
                "taskId"
            ],
            "type": "object"
        },
        "TextPart": {
            "description": "Represents a text segment within a message or artifact.",
            "properties": {
                "kind": {
                    "const": "text",
                    "description": "The type of this part, used as a discriminator. Always 'text'.",
                    "type": "string"
                },
                "metadata": {
                    "additionalProperties": {},
                    "description": "Optional metadata associated with this part.",
                    "type": "object"
                },
                "text": {
                    "description": "The string content of the text part.",
                    "type": "string"
                }
            },
            "required": [
                "kind",
                "text"
            ],
            "type": "object"
        },
        "TransportProtocol": {
            "description": "Supported A2A transport protocols.",
            "enum": [
                "JSONRPC",
                "GRPC",
                "HTTP+JSON"
            ],
            "type": "string"
        },
        "UnsupportedOperationError": {
            "description": "An A2A-specific error indicating that the requested operation is not supported by the agent.",
            "properties": {
                "code": {
                    "const": -32004,
                    "description": "The error code for an unsupported operation.",
                    "type": "integer"
                },
                "data": {
                    "description": "A primitive or structured value containing additional information about the error.\nThis may be omitted."
                },
                "message": {
                    "default": "This operation is not supported",
                    "description": "The error message.",
                    "type": "string"
                }
            },
            "required": [
                "code",
                "message"
            ],
            "type": "object"
        }
    }
}
<|MERGE_RESOLUTION|>--- conflicted
+++ resolved
@@ -538,12 +538,9 @@
                     "type": "object"
                 },
                 "network": {
-<<<<<<< HEAD
                     "default": "mainnet",
                     "description": "Network the address resides on.",
-=======
-                    "description": "Network the address resides on. Defaults to mainnet.",
->>>>>>> 558d8a28
+
                     "enum": [
                         "mainnet",
                         "signet",
@@ -552,11 +549,7 @@
                     "type": "string"
                 },
                 "payTo": {
-<<<<<<< HEAD
                     "description": "Receiving address for direct payments. Must be a valid Bitcoin\naddress in bech32 or base58 format.",
-=======
-                    "description": "Receiving address for direct payments.",
->>>>>>> 558d8a28
                     "type": "string"
                 }
             },
