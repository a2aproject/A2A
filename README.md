![image info](images/A2A_banner.png)

**_An open protocol enabling communication and interoperability between opaque agentic applications._**

<!-- TOC -->

- [Agent2Agent Protocol A2A](#agent2agent-protocol-a2a)
    - [Getting Started](#getting-started)
    - [Contributing](#contributing)
    - [What's next](#whats-next)
    - [About](#about)

<!-- /TOC -->

One of the biggest challenges in enterprise AI adoption is getting agents built on different frameworks and vendors to work together. That’s why we created an open *Agent2Agent (A2A) protocol*, a collaborative way to help agents across different ecosystems communicate with each other. Google is driving this open protocol initiative for the industry because we believe this protocol will be **critical to support multi-agent communication by giving your agents a common language – irrespective of the framework or vendor they are built on**. 
With *A2A*, agents can show each other their capabilities and negotiate how they will interact with users (via text, forms, or bidirectional audio/video) – all while working securely together.

### **See A2A in Action**

Watch [this demo video](https://storage.googleapis.com/gweb-developer-goog-blog-assets/original_videos/A2A_demo_v4.mp4) to see how A2A enables seamless communication between different agent frameworks.

### Conceptual Overview

The Agent2Agent (A2A) protocol facilitates communication between independent AI agents. Here are the core concepts:

*   **Agent Card:** A public metadata file (usually at `/.well-known/agent.json`) describing an agent's capabilities, skills, endpoint URL, and authentication requirements. Clients use this for discovery.
*   **A2A Server:** An agent exposing an HTTP endpoint that implements the A2A protocol methods (defined in the [json specification](/specification)). It receives requests and manages task execution.
*   **A2A Client:** An application or another agent that consumes A2A services. It sends requests (like `tasks/send`) to an A2A Server's URL.
*   **Task:** The central unit of work. A client initiates a task by sending a message (`tasks/send` or `tasks/sendSubscribe`). Tasks have unique IDs and progress through states (`submitted`, `working`, `input-required`, `completed`, `failed`, `canceled`).
*   **Message:** Represents communication turns between the client (`role: "user"`) and the agent (`role: "agent"`). Messages contain `Parts`.
*   **Part:** The fundamental content unit within a `Message` or `Artifact`. Can be `TextPart`, `FilePart` (with inline bytes or a URI), or `DataPart` (for structured JSON, e.g., forms).
*   **Artifact:** Represents outputs generated by the agent during a task (e.g., generated files, final structured data). Artifacts also contain `Parts`.
*   **Streaming:** For long-running tasks, servers supporting the `streaming` capability can use `tasks/sendSubscribe`. The client receives Server-Sent Events (SSE) containing `TaskStatusUpdateEvent` or `TaskArtifactUpdateEvent` messages, providing real-time progress.
*   **Push Notifications:** Servers supporting `pushNotifications` can proactively send task updates to a client-provided webhook URL, configured via `tasks/pushNotification/set`.

**Typical Flow:**

1.  **Discovery:** Client fetches the Agent Card from the server's well-known URL.
2.  **Initiation:** Client sends a `tasks/send` or `tasks/sendSubscribe` request containing the initial user message and a unique Task ID.
3.  **Processing:**
    *   **(Streaming):** Server sends SSE events (status updates, artifacts) as the task progresses.
    *   **(Non-Streaming):** Server processes the task synchronously and returns the final `Task` object in the response.
4.  **Interaction (Optional):** If the task enters `input-required`, the client sends subsequent messages using the same Task ID via `tasks/send` or `tasks/sendSubscribe`.
5.  **Completion:** The task eventually reaches a terminal state (`completed`, `failed`, `canceled`).

### **Getting Started**

* 📚 Read the [technical documentation](https://google.github.io/A2A/#/documentation) to understand the capabilities
* 📝 Review the [json specification](/specification) of the protocol structures
* 🎬 Use our [samples](/samples) to see A2A in action
    * Sample A2A Client/Server ([Python](/samples/python/common), [JS](/samples/js/src))
    * [Multi-Agent Web App](/demo/README.md)
    * CLI ([Python](/samples/python/hosts/cli/README.md), [JS](/samples/js/README.md))
* 🤖 Use our [sample agents](/samples/python/agents/README.md) to see how to bring A2A to agent frameworks
    * [Agent Development Kit (ADK)](/samples/python/agents/google_adk/README.md)
    * [CrewAI](/samples/python/agents/crewai/README.md)
    * [LangGraph](/samples/python/agents/langgraph/README.md)
    * [Genkit](/samples/js/src/agents/README.md)
<<<<<<< HEAD
    * [LlamaIndex](/samples/python/agents/llama_index_file_chat/README.md)
=======
    * [Semantic Kernel](/samples/python/agents/semantickernel/README.md)
>>>>>>> 37604a50
* 📑 Review key topics to understand protocol details 
    * [A2A and MCP](https://google.github.io/A2A/#/topics/a2a_and_mcp.md)
    * [Agent Discovery](https://google.github.io/A2A/#/topics/agent_discovery.md)
    * [Enterprise Ready](https://google.github.io/A2A/#/topics/enterprise_ready.md)
    * [Push Notifications](https://google.github.io/A2A/#/topics/push_notifications.md) 

### **Contributing**

We highly value community contributions and appreciate your interest in A2A Protocol! Here's how you can get involved:
* Get Started? Please see our [contributing guide](CONTRIBUTING.md) to get started.
* Have questions? Join our community in [GitHub discussions](https://github.com/google/A2A/discussions).
* Want to help with protocol improvement feedback?  Dive into [GitHub issues](https://github.com/google/A2A/issues).
* Private Feedback? Please use this [Google form](https://docs.google.com/forms/d/e/1FAIpQLScS23OMSKnVFmYeqS2dP7dxY3eTyT7lmtGLUa8OJZfP4RTijQ/viewform)

### **What's next**

Future plans include improvements to the protocol itself and enhancements to the samples:

**Protocol Enhancements:**

*   **Agent Discovery:**
    *   Formalize inclusion of authorization schemes and optional credentials directly within the `AgentCard`.
*   **Agent Collaboration:**
    *   Investigate a `QuerySkill()` method for dynamically checking unsupported or unanticipated skills.
*   **Task Lifecycle & UX:**
    *   Support for dynamic UX negotiation *within* a task (e.g., agent adding audio/video mid-conversation).
*   **Client Methods & Transport:**
    *   Explore extending support to client-initiated methods (beyond task management).
    *   Improvements to streaming reliability and push notification mechanisms.

**Sample & Documentation Enhancements:**

*   Simplify "Hello World" examples.
*   Include additional examples of agents integrated with different frameworks or showcasing specific A2A features.
*   Provide more comprehensive documentation for the common client/server libraries.
*   Generate human-readable HTML documentation from the JSON Schema.

### **About**

A2A Protocol is an open source project run by Google LLC, under [License](LICENSE) and open to contributions from the entire community.<|MERGE_RESOLUTION|>--- conflicted
+++ resolved
@@ -56,11 +56,8 @@
     * [CrewAI](/samples/python/agents/crewai/README.md)
     * [LangGraph](/samples/python/agents/langgraph/README.md)
     * [Genkit](/samples/js/src/agents/README.md)
-<<<<<<< HEAD
     * [LlamaIndex](/samples/python/agents/llama_index_file_chat/README.md)
-=======
     * [Semantic Kernel](/samples/python/agents/semantickernel/README.md)
->>>>>>> 37604a50
 * 📑 Review key topics to understand protocol details 
     * [A2A and MCP](https://google.github.io/A2A/#/topics/a2a_and_mcp.md)
     * [Agent Discovery](https://google.github.io/A2A/#/topics/agent_discovery.md)
