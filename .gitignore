--- conflicted
+++ resolved
@@ -188,10 +188,4 @@
 /typings
 
 # System files
-<<<<<<< HEAD
-Thumbs.db
-*.vscode*
-=======
-.DS_Store
-Thumbs.db
->>>>>>> 445905a3
+Thumbs.db