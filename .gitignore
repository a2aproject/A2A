--- conflicted
+++ resolved
@@ -137,9 +137,6 @@
 
 # macOS
 .DS_Store
-<<<<<<< HEAD
-__pycache__
-.env
 
 # Go specific
 *.exe
@@ -150,7 +147,7 @@
 *.test
 *.out
 go.work
-=======
+
 
 # PyCharm
 .idea
@@ -199,7 +196,5 @@
 /typings
 
 # System files
-.DS_Store
 Thumbs.db
-*.vscode*
->>>>>>> 502a4d0f
+*.vscode*