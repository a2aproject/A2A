--- conflicted
+++ resolved
@@ -1,9 +1,5 @@
 {
     "tabWidth": 2,
-<<<<<<< HEAD
-    "trailingComma": "es5",
-    "bracketSameLine": true
-=======
     "useTabs": false,
     "trailingComma": "es5",
     "bracketSameLine": true,
@@ -17,5 +13,4 @@
             }
         }
     ]
->>>>>>> 9a7e0b9e
 }