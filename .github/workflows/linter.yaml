--- conflicted
+++ resolved
@@ -57,12 +57,12 @@
           FILTER_REGEX_INCLUDE: '^(docs/|types/).*'
 
           VALIDATE_ALL_CODEBASE: false
-<<<<<<< HEAD
+ feat/taskstatus-metadata-support
           FILTER_REGEX_EXCLUDE: "^(\\.github/|\\.vscode/|CODE_OF_CONDUCT.md|CHANGELOG.md).*"
  main
-=======
+
           FILTER_REGEX_EXCLUDE: "^(\\.github/|\\.vscode/).*|CODE_OF_CONDUCT.md|CHANGELOG.md"
->>>>>>> 2e889e25
+ main
           VALIDATE_PYTHON_BLACK: false
           VALIDATE_PYTHON_FLAKE8: false
           VALIDATE_PYTHON_ISORT: false
