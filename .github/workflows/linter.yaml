#################################
#################################
## Super Linter GitHub Actions ##
#################################
#################################
name: Lint Code Base

#
# Documentation:
# https://docs.github.com/en/actions/learn-github-actions/workflow-syntax-for-github-actions
#

#############################
# Start the job on all push #
#############################
on:
  pull_request:
    branches: [main]

###############
# Set the Job #
###############
jobs:
  build:
    # Name the Job
    name: Lint Code Base
    # Set the agent to run on
    runs-on: ubuntu-latest
    # if on repo to avoid failing runs on forks
    if: |
      github.repository == 'google-a2a/A2A'

    ##################
    # Load all steps #
    ##################
    steps:
      ##########################
      # Checkout the code base #
      ##########################
      - name: Checkout Code
        uses: actions/checkout@v4
        with:
          # Full git history is needed to get a proper list of changed files within `super-linter`
          fetch-depth: 0

      ################################
      # Run Linter against code base #
      ################################
      - name: Lint Code Base
        uses: super-linter/super-linter/slim@v7
        env:
          DEFAULT_BRANCH: main
          GITHUB_TOKEN: ${{ secrets.GITHUB_TOKEN }}
          LOG_LEVEL: WARN
          SHELLCHECK_OPTS: -e SC1091 -e 2086
<<<<<<< HEAD
          FILTER_REGEX_INCLUDE: '^(docs/|types/).*'
=======
          VALIDATE_ALL_CODEBASE: false
          FILTER_REGEX_EXCLUDE: "^(\\.github/|\\.vscode/|CODE_OF_CONDUCT.md|CHANGELOG.md).*"
>>>>>>> 6b07c376
          VALIDATE_PYTHON_BLACK: false
          VALIDATE_PYTHON_FLAKE8: false
          VALIDATE_PYTHON_ISORT: false
          VALIDATE_PYTHON_MYPY: false
          VALIDATE_PYTHON_PYLINT: false
          VALIDATE_PYTHON_PYINK: false
          VALIDATE_CHECKOV: false
          VALIDATE_JAVASCRIPT_STANDARD: false
          VALIDATE_TYPESCRIPT_STANDARD: false
          VALIDATE_NATURAL_LANGUAGE: false
          MARKDOWN_CONFIG_FILE: ".markdownlint.json"<|MERGE_RESOLUTION|>--- conflicted
+++ resolved
@@ -53,12 +53,12 @@
           GITHUB_TOKEN: ${{ secrets.GITHUB_TOKEN }}
           LOG_LEVEL: WARN
           SHELLCHECK_OPTS: -e SC1091 -e 2086
-<<<<<<< HEAD
+ feat/taskstatus-metadata-support
           FILTER_REGEX_INCLUDE: '^(docs/|types/).*'
-=======
+
           VALIDATE_ALL_CODEBASE: false
           FILTER_REGEX_EXCLUDE: "^(\\.github/|\\.vscode/|CODE_OF_CONDUCT.md|CHANGELOG.md).*"
->>>>>>> 6b07c376
+ main
           VALIDATE_PYTHON_BLACK: false
           VALIDATE_PYTHON_FLAKE8: false
           VALIDATE_PYTHON_ISORT: false
