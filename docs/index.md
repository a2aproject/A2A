--- conflicted
+++ resolved
@@ -15,19 +15,7 @@
 
 The **Agent2Agent (A2A) Protocol** is an open standard designed to enable seamless communication and collaboration between AI agents.
 
-<<<<<<< HEAD
-<figure class="hero" markdown>
-  ![A2A Banner](https://storage.googleapis.com/gweb-developer-goog-blog-assets/images/image2.original_6xqVyTd.jpg){width="70%"}
-  <figcaption>
-    The <strong>Agent2Agent (A2A) Protocol</strong> is an open standard
-    designed to enable seamless communication and collaboration between AI agents.<br>
-    In a world where agents are built using diverse frameworks and by different vendors,
-    A2A provides a common language, breaking down silos and fostering interoperability.
-   </figcaption>
-</figure>
-=======
 In a world where agents are built using diverse frameworks and by different vendors, A2A provides a common language, breaking down silos and fostering interoperability.
->>>>>>> 6524df76
 
 !!! abstract ""
     Build with
@@ -61,27 +49,7 @@
 
 - :material-application-cog-outline:{ .lg .middle } **Follow the Tutorials**
 
-<<<<<<< HEAD
-<div style="text-align:center">
-
-```mermaid
-graph LR
-    User(🧑‍💻 User) <--> ClientAgent(🤖 Client Agent)
-    ClientAgent --> A2A1(**↔️ A2A**) --> RemoteAgent1(🤖 Remote Agent 1)
-    ClientAgent --> A2A2(**↔️ A2A**) --> RemoteAgent2(🤖 Remote Agent 2)
-
-    style User fill:#fdebd0,stroke:#e67e22,stroke-width:2px
-    style ClientAgent fill:#d6eaf8,stroke:#3498db,stroke-width:2px
-    style RemoteAgent1 fill:#d6eaf8,stroke:#3498db,stroke-width:2px
-    style RemoteAgent2 fill:#d6eaf8,stroke:#3498db,stroke-width:2px
-    style A2A1 fill:#ebedef,stroke:#909497,stroke-width:2px
-    style A2A2 fill:#ebedef,stroke:#909497,stroke-width:2px
-```
-
-</div>
-=======
     Build your first A2A-compliant agent with our step-by-step Python quickstart.
->>>>>>> 6524df76
 
     [:octicons-arrow-right-24: Python Tutorial](./tutorials/python/1-introduction.md)
 
@@ -123,11 +91,7 @@
     style A2A2 fill:#ebedef,stroke:#909497,stroke-width:2px
 ```
 
-<<<<<<< HEAD
-## A2A Resources
-=======
 </div>
->>>>>>> 6524df76
 
 <div class="grid cards" markdown>
 
@@ -149,24 +113,10 @@
 
 ## How does A2A work with MCP?
 
-<<<<<<< HEAD
-- :material-code-braces:{ .lg .middle } **Download the SDK**
-
-    [:fontawesome-brands-python: Python](https://github.com/a2aproject/a2a-python)
-
-    [:fontawesome-brands-js: JavaScript](https://github.com/a2aproject/a2a-js)
-
-    [:fontawesome-brands-java: Java](https://github.com/a2aproject/a2a-java)
-
-    [:octicons-code-24: C#/.NET](https://github.com/a2aproject/a2a-dotnet)
-
-    [:fontawesome-brands-golang: Golang](https://github.com/a2aproject/a2a-go)
-=======
 ![A2A MCP Graphic](assets/a2a-mcp-readme.png){width="60%"}
 {style="text-align: center; margin-bottom:1em; margin-top:1em;"}
 
 A2A and [Model Context Protocol (MCP)](https://modelcontextprotocol.io/) are complementary standards for building robust agentic applications:
->>>>>>> 6524df76
 
 - **Model Context Protocol (MCP)**: Provides [agent-to-tool communication](https://cloud.google.com/discover/what-is-model-context-protocol). It's a complementary standard that standardizes how an agent connects to its tools, APIs, and resources to get information.
 - **IBM ACP**: [Incorporated into the A2A Protocol](https://github.com/orgs/i-am-bee/discussions/5)
