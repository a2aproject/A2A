# Agent2Agent Protocol (A2A)

An open protocol enabling Agent-to-Agent interoperability, bridging the gap
between opaque agentic systems.

<img src="assets/a2a-actors.png" width="70%" style="margin:20px auto;display:block;">

## Key Principles

Using A2A, agents accomplish tasks for end users without sharing memory,
thoughts, or tools. Instead the agents exchange context, status, instructions,
and data in their native modalities.

- **Simple**: Reuse existing standards
- **Enterprise Ready**: Auth, Security, Privacy, Tracing, Monitoring
- **Async First**: (Very) Long running-tasks and human-in-the-loop
- **Modality Agnostic**: text, audio/video, forms, iframe, etc.
- **Opaque Execution**: Agents do not have to share thoughts, plans, or tools.

### More Detailed Discussions

- [A2A and MCP](topics/a2a-and-mcp.md)
- [Enterprise Ready](topics/enterprise-ready.md)
- [Push Notifications](topics/push-notifications.md)
- [Agent Discovery](topics/agent-discovery.md)

## Overview

### Actors

The A2A protocol has three actors:

- **User**
  The end user (human or service) that is using an agentic system to accomplish tasks.
- **Client**
  The entity (service, agent, application) that is requesting an action from an opaque agent on behalf of the user.
- **Remote Agent (Server)**
  The opaque ("black box") agent which is the A2A server.

### Transport

The protocol leverages HTTP for transport between the client and the remote agent. Depending on the capabilities of the client and the remote agent, they may leverage SSE for supporting streaming for receiving updates from the server.

A2A leverages [JSON-RPC 2.0](https://www.jsonrpc.org/specification) as the data exchange format for communication between a Client and a Remote Agent.

### Async

A2A clients and servers can use standard request/response patterns and poll for updates. However, A2A also supports streaming updates through SSE (while connected) and receiving [push notifications](topics/push-notifications.md) while disconnected.

### Authentication and Authorization

A2A models agents as enterprise applications (and can do so because A2A agents are opaque and do not share tools and resources). This quickly brings enterprise-readiness to agentic interop.

A2A follows [OpenAPI's Authentication specification](https://swagger.io/docs/specification/v3_0/authentication/) for authentication. Importantly, A2A agents do not exchange identity information within the A2A protocol. Instead, they obtain materials (such as tokens) out of band and transmit materials in HTTP headers and not in A2A payloads.

<<<<<<< HEAD
While A2A does not transmit identity in-band, servers do send authentication requirements in A2A payloads. At minimum, servers are expected to publish their requirements in their [Agent Card](#agent-card). Thoughts about discovering agent cards are in [eopic: Agent Cards](topics/agent-discovery.md).

Clients should use one of the servers published authentication protocols to authenticate their identity and obtain credential material. A2A servers should authenticate **every** request and reject or challenge requests with standard HTTP response codes (401, 403), and authentication-protocol-specific headers and bodies (such as a HTTP 401 response with a [WWW-Authenticate](https://developer.mozilla.org/en-US/docs/Web/HTTP/Headers/WWW-Authenticate) header indicating the required authentication schema, or OIDC discovery document at a well-known path). More details discussed in [topic: Enterprise Ready](topics/enterprise-ready.md).
=======
While A2A does not transmit identity in-band, servers do send authentication requirements in A2A payloads. At minimum, servers are expected to publish their requirements in their [Agent Card](#agent-card). Thoughts about discovering agent cards are in [this topic](topics/agent-discovery.md).

Clients should use one of the servers published authentication protocols to authenticate their identity and obtain credential material. A2A servers should authenticate **every** request and reject or challenge requests with standard HTTP response codes (401, 403), and authentication-protocol-specific headers and bodies (such as a HTTP 401 response with a [WWW-Authenticate](https://developer.mozilla.org/en-US/docs/Web/HTTP/Headers/WWW-Authenticate) header indicating the required authentication schema, or OIDC discovery document at a well-known path). More details discussed in [Enterprise Ready](topics/enterprise-ready.md).
>>>>>>> dc7739e6

> Note: If an agent requires that the client/user provide additional credentials during execution of a task (for example, to use a specific tool), the agent should return a task status of `Input-Required` with the payload being an Authentication structure. The client should, again, obtain credential material out of band to A2A.

## Agent Card

Remote Agents that support A2A are required to publish an **Agent Card** in JSON format describing the agent's capabilities/skills and authentication mechanism. Clients use the Agent Card information to identify the best agent that can perform a task and leverage A2A to communicate with that remote agent.

### Discovery

<<<<<<< HEAD
We recommend agents host their Agent Card at `https://DOMAIN/.well-known/agent.json`. This is compatible with a DNS approach where the client finds the server IP via DNS and sends an HTTP `GET` to retrieve the agent card. We also anticipate that systems will maintain private registries (e.g. an 'Agent Catalog' or private marketplace, etc). More discussion can be found in [topic: Agent Discovery](topics/agent-discovery.md).
=======
We recommend agents host their Agent Card at `https://DOMAIN/.well-known/agent.json`. This is compatible with a DNS approach where the client finds the server IP via DNS and sends an HTTP `GET` to retrieve the agent card. We also anticipate that systems will maintain private registries (e.g. an 'Agent Catalog' or private marketplace, etc). More discussion can be found in [this document](topics/agent-discovery.md).
>>>>>>> dc7739e6

### Representation

Following is the proposed representation of an Agent Card

```typescript
// An AgentCard conveys key information:
// - Overall details (version, name, description, uses)
// - Skills: A set of capabilities the agent can perform
// - Default modalities/content types supported by the agent.
// - Authentication requirements
interface AgentCard {
  // Human readable name of the agent.
  // (e.g. "Recipe Agent")
  name: string;
  // A human-readable description of the agent. Used to assist users and
  // other agents in understanding what the agent can do.
  // (e.g. "Agent that helps users with recipes and cooking.")
  description: string;
  // A URL to the address the agent is hosted at.
  url: string;
  // The service provider of the agent
  provider?: {
    organization: string;
    url: string;
  };
  // The version of the agent - format is up to the provider. (e.g. "1.0.0")
  version: string;
  // A URL to documentation for the agent.
  documentationUrl?: string;
  // Optional capabilities supported by the agent.
  capabilities: {
    streaming?: boolean; // true if the agent supports SSE
    pushNotifications?: boolean; // true if the agent can notify updates to client
    stateTransitionHistory?: boolean; //true if the agent exposes status change history for tasks
  };
  // Authentication requirements for the agent.
  // Intended to match OpenAPI authentication structure.
  authentication: {
    schemes: string[]; // e.g. Basic, Bearer
    credentials?: string; //credentials a client should use for private cards
  };
  // The set of interaction modes that the agent
  // supports across all skills. This can be overridden per-skill.
  defaultInputModes: string[]; // supported mime types for input
  defaultOutputModes: string[]; // supported mime types for output
  // Skills are a unit of capability that an agent can perform.
  skills: {
    id: string; // unique identifier for the agent's skill
    name: string; //human readable name of the skill
    // description of the skill - will be used by the client or a human
    // as a hint to understand what the skill does.
    description: string;
    // Set of tag words describing classes of capabilities for this specific
    // skill (e.g. "cooking", "customer support", "billing")
    tags: string[];
    // The set of example scenarios that the skill can perform.
    // Will be used by the client as a hint to understand how the skill can be
    // used. (e.g. "I need a recipe for bread")
    examples?: string[]; // example prompts for tasks
    // The set of interaction modes that the skill supports
    // (if different than the default)
    inputModes?: string[]; // supported mime types for input
    outputModes?: string[]; // supported mime types for output
  }[];
}
```

## Agent-to-Agent Communication

The communication between a Client and a Remote Agent is oriented towards **_task completion_** where agents collaboratively fulfill an end user's request. A Task object allows a Client and a Remote Agent to collaborate for completing the submitted task.

A task can be completed by a remote agent immediately or it can be long-running. For long-running tasks, the client may poll the agent for fetching the latest status. Agents can also push notifications to the client via SSE (if connected) or through an external notification service.

## Core Objects

### Task

A Task is a stateful entity that allows Clients and Remote Agents to achieve a specific outcome and generate results. Clients and Remote Agents exchange Messages within a Task. Remote Agents generate results as Artifacts.

A Task is always created by a Client and the status is always determined by the Remote Agent. Multiple Tasks may be part of a common session (denoted by optional sessionId) if required by the client. To do so, the Client sets an optional sessionId when creating the Task.

The agent may:

- fulfill the request immediately
- schedule work for later
- reject the request
- negotiate a different modality
- ask the client for more information
- delegate to other agents and systems

Even after fulfilling the goal, the client can request more information or a change in the context of that same Task. (For example client: "draw a picture of a rabbit", agent: "&lt;picture&gt;", client: "make it red").

Tasks are used to transmit [Artifacts](#artifact) (results) and [Messages](#message) (thoughts, instructions, anything else). Tasks maintain a status and an optional history of status and Messages.

```typescript
interface Task {
  id: string; // unique identifier for the task
  sessionId: string; // client-generated id for the session holding the task.
  status: TaskStatus; // current status of the task
  history?: Message[];
  artifacts?: Artifact[]; // collection of artifacts created by the agent.
  metadata?: Record<string, any>; // extension metadata
}
// TaskState and accompanying message.
interface TaskStatus {
  state: TaskState;
  message?: Message; //additional status updates for client
  timestamp?: string; // ISO datetime value
}
// sent by server during sendSubscribe or subscribe requests
interface TaskStatusUpdateEvent {
  id: string; //Task id
  status: TaskStatus;
  final: boolean; //indicates the end of the event stream
  metadata?: Record<string, any>;
}
// sent by server during sendSubscribe or subscribe requests
interface TaskArtifactUpdateEvent {
  id: string; //Task id
  artifact: Artifact;
  metadata?: Record<string, any>;
}
// Sent by the client to the agent to create, continue, or restart a task.
interface TaskSendParams {
  id: string;
  sessionId?: string; //server creates a new sessionId for new tasks if not set
  message: Message;
  historyLength?: number; //number of recent messages to be retrieved
  // where the server should send notifications when disconnected.
  pushNotification?: PushNotificationConfig;
  metadata?: Record<string, any>; // extension metadata
}
type TaskState =
  | "submitted"
  | "working"
  | "input-required"
  | "completed"
  | "canceled"
  | "failed"
  | "unknown";
```

### Artifact

Agents generate Artifacts as an end result of a Task. Artifacts are immutable, can be named, and can have multiple parts. A streaming response can append parts to existing Artifacts.

A single Task can generate many Artifacts. For example, "create a webpage" could create separate HTML and image Artifacts.

```typescript
interface Artifact {
  name?: string;
  description?: string;
  parts: Part[];
  metadata?: Record<string, any>;
  index: number;
  append?: boolean;
  lastChunk?: boolean;
}
```

### Message

A Message contains any content that is not an Artifact. This can include things like agent thoughts, user context, instructions, errors, status, or metadata.

All content from a client comes in the form of a Message. Agents send Messages to communicate status or to provide instructions (whereas generated results are sent as Artifacts).

A Message can have multiple parts to denote different pieces of content. For example, a user request could include a textual description from a user and then multiple files used as context from the client.

```typescript
interface Message {
  role: "user" | "agent";
  parts: Part[];
  metadata?: Record<string, any>;
}
```

### Part

A fully formed piece of content exchanged between a client and a remote agent as part of a Message or an Artifact. Each Part has its own content type and metadata.

```typescript
interface TextPart {
  type: "text";
  text: string;
}
interface FilePart {
  type: "file";
  file: {
    name?: string;
    mimeType?: string;
    // oneof {
    bytes?: string; //base64 encoded content
    uri?: string;
    //}
  };
}
interface DataPart {
  type: "data";
  data: Record<string, any>;
}
type Part = (TextPart | FilePart | DataPart) & {
  metadata: Record<string, any>;
};
```

### Push Notifications

A2A supports a secure notification mechanism whereby an agent can notify a client of an update outside of a connected session via a PushNotificationService. Within and across enterprises, it is critical that the agent verifies the identity of the notification service, authenticates itself with the service, and presents an identifier that ties the notification to the executing Task.

The target server of the PushNotificationService should be considered a separate service, and is not guaranteed (or even expected) to be the client directly. This PushNotificationService is responsible for authenticating and authorizing the agent and for proxying the verified notification to the appropriate endpoint (which could be anything from a pub/sub queue, to an email inbox or other service, etc).

For contrived scenarios with isolated client-agent pairs (e.g. local service mesh in a contained VPC, etc.) or isolated environments without enterprise security concerns, the client may choose to simply open a port and act as its own PushNotificationService. Any enterprise implementation will likely have a centralized service that authenticates the remote agents with trusted notification credentials and can handle online/offline scenarios. (This should be thought of similarly to a mobile Push Notification Service).

```typescript
interface PushNotificationConfig {
  url: string;
  token?: string; // token unique to this task/session
  authentication?: {
    schemes: string[];
    credentials?: string;
  };
}
interface TaskPushNotificationConfig {
  id: string; //task id
  pushNotificationConfig: PushNotificationConfig;
}
```

## Sample Methods and JSON Responses

### Sample Agent Card

```json
{
  "name": "Google Maps Agent",
  "description": "Plan routes, remember places, and generate directions",
  "url": "https://maps-agent.google.com",
  "provider": {
    "organization": "Google",
    "url": "https://google.com"
  },
  "version": "1.0.0",
  "authentication": {
    "schemes": "OAuth2"
  },
  "defaultInputModes": ["text/plain"],
  "defaultOutputModes": ["text/plain", "application/html"],
  "capabilities": {
    "streaming": true,
    "pushNotifications": false
  },
  "skills": [
    {
      "id": "route-planner",
      "name": "Route planning",
      "description": "Helps plan routing between two locations",
      "tags": ["maps", "routing", "navigation"],
      "examples": [
        "plan my route from Sunnyvale to Mountain View",
        "what's the commute time from Sunnyvale to San Francisco at 9AM",
        "create turn by turn directions from Sunnyvale to Mountain View"
      ],
      // can return a video of the route
      "outputModes": ["application/html", "video/mp4"]
    },
    {
      "id": "custom-map",
      "name": "My Map",
      "description": "Manage a custom map with your own saved places",
      "tags": ["custom-map", "saved-places"],
      "examples": [
        "show me my favorite restaurants on the map",
        "create a visual of all places I've visited in the past year"
      ],
      "outputModes": ["application/html"]
    }
  ]
}
```

### Send a Task

Allows a client to send content to a remote agent to start a new Task, resume an interrupted Task, or reopen a completed Task. A Task interrupt may be caused by an agent requiring additional user input or a runtime error.

**Request:**

```json
{
  "jsonrpc": "2.0",
  "id": 1,
  "method": "tasks/send",
  "params": {
    "id": "de38c76d-d54c-436c-8b9f-4c2703648d64",
    "message": {
      "role": "user",
      "parts": [
        {
          "type": "text",
          "text": "tell me a joke"
        }
      ]
    },
    "metadata": {}
  }
}
```

**Response:**

```json
{
  "jsonrpc": "2.0",
  "id": 1,
  "result": {
    "id": "de38c76d-d54c-436c-8b9f-4c2703648d64",
    "sessionId": "c295ea44-7543-4f78-b524-7a38915ad6e4",
    "status": {
      "state": "completed"
    },
    "artifacts": [
      {
        "name": "joke",
        "parts": [
          {
            "type": "text",
            "text": "Why did the chicken cross the road? To get to the other side!"
          }
        ]
      }
    ],
    "metadata": {}
  }
}
```

### Get a Task

Clients may use this method to retrieve the generated Artifacts for a Task. The agent determines the retention window for Tasks previously submitted to it. An agent may return an error code for Tasks that were past the retention window or for Tasks that are short-lived and not persisted.

The client may also request the last N items of history for the Task, which will include all Messages, in order, sent by the client and server. By default, this is 0 (no history).

**Request:**

```json
{
  "jsonrpc": "2.0",
  "id": 1,
  "method": "tasks/get",
  "params": {
    "id": "de38c76d-d54c-436c-8b9f-4c2703648d64",
    "historyLength": 10,
    "metadata": {}
  }
}
```

**Response:**

```json
{
  "jsonrpc": "2.0",
  "id": 1,
  "result": {
    "id": "de38c76d-d54c-436c-8b9f-4c2703648d64",
    "sessionId": "c295ea44-7543-4f78-b524-7a38915ad6e4",
    "status": {
      "state": "completed"
    },
    "artifacts": [
      {
        "parts": [
          {
            "type": "text",
            "text": "Why did the chicken cross the road? To get to the other side!"
          }
        ]
      }
    ],
    "history": [
      {
        "role": "user",
        "parts": [
          {
            "type": "text",
            "text": "tell me a joke"
          }
        ]
      }
    ],
    "metadata": {}
  }
}
```

### Cancel a Task

A client may choose to cancel previously submitted Tasks.

**Request:**

```json
{
  "jsonrpc": "2.0",
  "id": 1,
  "method": "tasks/cancel",
  "params": {
    "id": "de38c76d-d54c-436c-8b9f-4c2703648d64",
    "metadata": {}
  }
}
```

**Response:**

```json
{
  "jsonrpc": "2.0",
  "id": 1,
  "result": {
    "id": "de38c76d-d54c-436c-8b9f-4c2703648d64",
    "sessionId": "c295ea44-7543-4f78-b524-7a38915ad6e4",
    "status": {
      "state": "canceled"
    },
    "metadata": {}
  }
}
```

### Set Task Push Notifications

Clients may configure a push notification URL for receiving an update on Task status change.

**Request:**

```json
{
  "jsonrpc": "2.0",
  "id": 1,
  "method": "tasks/pushNotification/set",
  "params": {
    "id": "de38c76d-d54c-436c-8b9f-4c2703648d64",
    "pushNotificationConfig": {
      "url": "https://example.com/callback",
      "authentication": {
        "schemes": ["jwt"]
      }
    }
  }
}
```

**Response:**

```json
{
  "jsonrpc": "2.0",
  "id": 1,
  "result": {
    "id": "de38c76d-d54c-436c-8b9f-4c2703648d64",
    "pushNotificationConfig": {
      "url": "https://example.com/callback",
      "authentication": {
        "schemes": ["jwt"]
      }
    }
  }
}
```

### Get Task Push Notifications

Clients may retrieve the currently configured push notification configuration for a Task using this method.

**Request:**

```json
{
  "jsonrpc": "2.0",
  "id": 1,
  "method": "tasks/pushNotification/get",
  "params": {
    "id": "de38c76d-d54c-436c-8b9f-4c2703648d64"
  }
}
```

**Response:**

```json
{
  "jsonrpc": "2.0",
  "id": 1,
  "result": {
    "id": "de38c76d-d54c-436c-8b9f-4c2703648d64",
    "pushNotificationConfig": {
      "url": "https://example.com/callback",
      "authentication": {
        "schemes": ["jwt"]
      }
    }
  }
}
```

### Multi-turn Conversations

A Task may pause execution on the remote agent if it requires additional user input. When a Task is in the `input-required` state, the client must provide additional input for the Task to resume processing.

The Message included in the `input-required` state must include details indicating what the client must do (e.g., "fill out a form", "log into SaaS service foo"). If this includes structured data, the instruction should be sent as one `Part` and the structured data as a second `Part`.

**Request (Sequence 1):**

```json
{
  "jsonrpc": "2.0",
  "id": 1,
  "method": "tasks/send",
  "params": {
    "id": "de38c76d-d54c-436c-8b9f-4c2703648d64",
    "message": {
      "role": "user",
      "parts": [
        {
          "type": "text",
          "text": "request a new phone for me"
        }
      ]
    },
    "metadata": {}
  }
}
```

**Response (Sequence 2 - Input Required):**

```json
{
  "jsonrpc": "2.0",
  "id": 1,
  "result": {
    "id": "de38c76d-d54c-436c-8b9f-4c2703648d64",
    "sessionId": "c295ea44-7543-4f78-b524-7a38915ad6e4",
    "status": {
      "state": "input-required",
      "message": {
        "role": "agent",
        "parts": [
          {
            "type": "text",
            "text": "Select a phone type (iPhone/Android)"
          }
        ]
      }
    },
    "metadata": {}
  }
}
```

**Request (Sequence 3 - Providing Input):**

```json
{
  "jsonrpc": "2.0",
  "id": 2,
  "method": "tasks/send",
  "params": {
    "id": "de38c76d-d54c-436c-8b9f-4c2703648d64",
    "sessionId": "c295ea44-7543-4f78-b524-7a38915ad6e4",
    "message": {
      "role": "user",
      "parts": [
        {
          "type": "text",
          "text": "Android"
        }
      ]
    },
    "metadata": {}
  }
}
```

**Response (Sequence 4 - Completion):**

```json
{
  "jsonrpc": "2.0",
  "id": 2,
  "result": {
    "id": "de38c76d-d54c-436c-8b9f-4c2703648d64",
    "sessionId": "c295ea44-7543-4f78-b524-7a38915ad6e4",
    "status": {
      "state": "completed"
    },
    "artifacts": [
      {
        "name": "order-confirmation",
        "parts": [
          {
            "type": "text",
            "text": "I have ordered a new Android device for you. Your request number is R12443"
          }
        ],
        "metadata": {}
      }
    ],
    "metadata": {}
  }
}
```

### Streaming Support

For clients and remote agents capable of communicating over HTTP with Server-Sent Events (SSE), clients can send the RPC request with method `tasks/sendSubscribe` when creating a new Task. The remote agent can respond with a stream of `TaskStatusUpdateEvents` (to communicate status changes or instructions/requests) and `TaskArtifactUpdateEvents` (to stream generated results).

Note that `TaskArtifactUpdateEvents` can append new parts to existing Artifacts. Clients can use `tasks/get` to retrieve the entire Artifact outside of the streaming context. Agents must set the `final: true` attribute at the end of the stream or if the agent is interrupted and requires additional user input.

**Request:**

```json
{
  "method": "tasks/sendSubscribe",
  "params": {
    "id": "de38c76d-d54c-436c-8b9f-4c2703648d64",
    "sessionId": "c295ea44-7543-4f78-b524-7a38915ad6e4",
    "message": {
      "role": "user",
      "parts": [
        {
          "type": "text",
          "text": "write a long paper describing the attached pictures"
        },
        {
          "type": "file",
          "file": {
            "mimeType": "image/png",
            "data": "<base64-encoded-content>"
          }
        }
      ]
    },
    "metadata": {}
  }
}
```

**Response (SSE Stream):**

```json
data: {
  "jsonrpc": "2.0",
  "id": 1,
  "result": {
    "id": "de38c76d-d54c-436c-8b9f-4c2703648d64",
    "status": {
      "state": "working",
      "timestamp":"2025-04-02T16:59:25.331844"
    },
    "final": false
  }
}

data: {
  "jsonrpc": "2.0",
  "id": 1,
  "result": {
    "id": "de38c76d-d54c-436c-8b9f-4c2703648d64",
    "artifact": {
      "parts": [
        {"type":"text", "text": "<section 1...>"}
      ],
      "index": 0,
      "append": false,
      "lastChunk": false
    }
  }
}

data: {
  "jsonrpc": "2.0",
  "id": 1,
  "result": {
    "id": "de38c76d-d54c-436c-8b9f-4c2703648d64",
    "artifact": {
      "parts": [
        {"type":"text", "text": "<section 2...>"}
      ],
      "index": 0,
      "append": true,
      "lastChunk": false
    }
  }
}

data: {
  "jsonrpc": "2.0",
  "id": 1,
  "result": {
    "id": 1,
    "artifact": {
      "parts": [
        {"type":"text", "text": "<section 3...>"}
      ],
      "index": 0,
      "append": true,
      "lastChunk": true
    }
  }
}

data: {
  "jsonrpc": "2.0",
  "id": 1,
  "result": {
    "id": 1,
    "status": {
      "state": "completed",
      "timestamp":"2025-04-02T16:59:35.331844"
    },
    "final": true
  }
}
```

#### Resubscribe to Task

A disconnected client may resubscribe to a remote agent that supports streaming to receive Task updates via SSE.

**Request:**

```json
{
  "method": "tasks/resubscribe",
  "params": {
    "id": "de38c76d-d54c-436c-8b9f-4c2703648d64",
    "metadata": {}
  }
}
```

**Response (SSE Stream):**

```json
data: {
  "jsonrpc": "2.0",
  "id": 1,
  "result": {
    "id": "de38c76d-d54c-436c-8b9f-4c2703648d64",
    "artifact": {
      "parts": [
        {"type":"text", "text": "<section 2...>"}
      ],
      "index": 0,
      "append": true,
      "lastChunk":false
    }
  }
}

data: {
  "jsonrpc": "2.0",
  "id": 1,
  "result": {
    "id": "de38c76d-d54c-436c-8b9f-4c2703648d64",
    "artifact": {
      "parts": [
        {"type":"text", "text": "<section 3...>"}
      ],
      "index": 0,
      "append": true,
      "lastChunk": true
    }
  }
}

data: {
  "jsonrpc": "2.0",
  "id": 1,
  "result": {
    "id": "de38c76d-d54c-436c-8b9f-4c2703648d64",
    "status": {
      "state": "completed",
      "timestamp":"2025-04-02T16:59:35.331844"
    },
    "final": true
  }
}
```

### Non-textual Media

The following example demonstrates an interaction between a client and an agent involving non-textual data (a PDF file).

**Request (Sequence 1 - Send File):**

```json
{
  "jsonrpc": "2.0",
  "id": 9,
  "method": "tasks/send",
  "params": {
    "id": "de38c76d-d54c-436c-8b9f-4c2703648d64",
    "sessionId": "c295ea44-7543-4f78-b524-7a38915ad6e4",
    "message": {
      "role": "user",
      "parts": [
        {
          "type": "text",
          "text": "Analyze the attached report and generate high level overview"
        },
        {
          "type": "file",
          "file": {
            "mimeType": "application/pdf",
            "data": "<base64-encoded-content>"
          }
        }
      ]
    },
    "metadata": {}
  }
}
```

**Response (Sequence 2 - Acknowledgment/Working):**

```json
{
  "jsonrpc": "2.0",
  "id": 9,
  "result": {
    "id": "de38c76d-d54c-436c-8b9f-4c2703648d64",
    "sessionId": "c295ea44-7543-4f78-b524-7a38915ad6e4",
    "status": {
      "state": "working",
      "message": {
        "role": "agent",
        "parts": [
          {
            "type": "text",
            "text": "analysis in progress, please wait"
          }
        ],
        "metadata": {}
      }
    },
    "metadata": {}
  }
}
```

**Request (Sequence 3 - Get Result):**

```json
{
  "jsonrpc": "2.0",
  "id": 10,
  "method": "tasks/get",
  "params": {
    "id": "de38c76d-d54c-436c-8b9f-4c2703648d64",
    "metadata": {}
  }
}
```

**Response (Sequence 4 - Completed with Analysis):**

```json
{
  "jsonrpc": "2.0",
  "id": 9,
  "result": {
    "id": "de38c76d-d54c-436c-8b9f-4c2703648d64",
    "sessionId": "c295ea44-7543-4f78-b524-7a38915ad6e4",
    "status": {
      "state": "completed"
    },
    "artifacts": [
      {
        "parts": [
          {
            "type": "text",
            "text": "<generated analysis content>"
          }
        ],
        "metadata": {}
      }
    ],
    "metadata": {}
  }
}
```

### Structured Output

Both the client and the agent can request structured output from the other party by specifying a `mimeType` and `schema` in the `metadata` of a `Part`.

**Request (Requesting JSON Output):**

```json
{
  "jsonrpc": "2.0",
  "id": 9,
  "method": "tasks/send",
  "params": {
    "id": "de38c76d-d54c-436c-8b9f-4c2703648d64",
    "sessionId": "c295ea44-7543-4f78-b524-7a38915ad6e4",
    "message": {
      "role": "user",
      "parts": [
        {
          "type": "text",
          "text": "Show me a list of my open IT tickets",
          "metadata": {
            "mimeType": "application/json",
            "schema": {
              "type": "array",
              "items": {
                "type": "object",
                "properties": {
                  "ticketNumber": { "type": "string" },
                  "description": { "type": "string" }
                }
              }
            }
          }
        }
      ]
    },
    "metadata": {}
  }
}
```

**Response (Providing JSON Output):**

```json
{
  "jsonrpc": "2.0",
  "id": 9,
  "result": {
    "id": "de38c76d-d54c-436c-8b9f-4c2703648d64",
    "sessionId": "c295ea44-7543-4f78-b524-7a38915ad6e4",
    "status": {
      "state": "completed",
      "timestamp": "2025-04-17T17:47:09.680794"
    },
    "artifacts": [
      {
        "parts": [
          {
            "type": "text",
            "text": "[{\"ticketNumber\":\"REQ12312\",\"description\":\"request for VPN access\"},{\"ticketNumber\":\"REQ23422\",\"description\":\"Add to DL - team-gcp-onboarding\"}]"
          }
        ],
        "index": 0
      }
    ]
  }
}
```

### Error Handling

Following is the `ErrorMessage` format for the server to respond to the client when it encounters an error processing the client request.

```typescript
interface ErrorMessage {
  code: number;
  message: string;
  data?: any;
}
```

The following are the standard JSON-RPC error codes that the server can respond with for error scenarios:

| Error Code           | Message                          | Description                                            |
| :------------------- | :------------------------------- | :----------------------------------------------------- |
| `-32700`             | JSON parse error                 | Invalid JSON was sent                                  |
| `-32600`             | Invalid Request                  | Request payload validation error                       |
| `-32601`             | Method not found                 | Not a valid method                                     |
| `-32602`             | Invalid params                   | Invalid method parameters                              |
| `-32603`             | Internal error                   | Internal JSON-RPC error                                |
| `-32000` to `-32099` | Server error                     | Reserved for implementation specific error codes       |
| `-32001`             | Task not found                   | Task not found with the provided id                    |
| `-32002`             | Task cannot be canceled          | Task cannot be canceled by the remote agent            |
| `-32003`             | Push notifications not supported | Push Notification is not supported by the agent        |
| `-32004`             | Unsupported operation            | Operation is not supported                             |
| `-32005`             | Incompatible content types       | Incompatible content types between client and an agent |<|MERGE_RESOLUTION|>--- conflicted
+++ resolved
@@ -53,15 +53,9 @@
 
 A2A follows [OpenAPI's Authentication specification](https://swagger.io/docs/specification/v3_0/authentication/) for authentication. Importantly, A2A agents do not exchange identity information within the A2A protocol. Instead, they obtain materials (such as tokens) out of band and transmit materials in HTTP headers and not in A2A payloads.
 
-<<<<<<< HEAD
 While A2A does not transmit identity in-band, servers do send authentication requirements in A2A payloads. At minimum, servers are expected to publish their requirements in their [Agent Card](#agent-card). Thoughts about discovering agent cards are in [eopic: Agent Cards](topics/agent-discovery.md).
 
 Clients should use one of the servers published authentication protocols to authenticate their identity and obtain credential material. A2A servers should authenticate **every** request and reject or challenge requests with standard HTTP response codes (401, 403), and authentication-protocol-specific headers and bodies (such as a HTTP 401 response with a [WWW-Authenticate](https://developer.mozilla.org/en-US/docs/Web/HTTP/Headers/WWW-Authenticate) header indicating the required authentication schema, or OIDC discovery document at a well-known path). More details discussed in [topic: Enterprise Ready](topics/enterprise-ready.md).
-=======
-While A2A does not transmit identity in-band, servers do send authentication requirements in A2A payloads. At minimum, servers are expected to publish their requirements in their [Agent Card](#agent-card). Thoughts about discovering agent cards are in [this topic](topics/agent-discovery.md).
-
-Clients should use one of the servers published authentication protocols to authenticate their identity and obtain credential material. A2A servers should authenticate **every** request and reject or challenge requests with standard HTTP response codes (401, 403), and authentication-protocol-specific headers and bodies (such as a HTTP 401 response with a [WWW-Authenticate](https://developer.mozilla.org/en-US/docs/Web/HTTP/Headers/WWW-Authenticate) header indicating the required authentication schema, or OIDC discovery document at a well-known path). More details discussed in [Enterprise Ready](topics/enterprise-ready.md).
->>>>>>> dc7739e6
 
 > Note: If an agent requires that the client/user provide additional credentials during execution of a task (for example, to use a specific tool), the agent should return a task status of `Input-Required` with the payload being an Authentication structure. The client should, again, obtain credential material out of band to A2A.
 
@@ -71,11 +65,7 @@
 
 ### Discovery
 
-<<<<<<< HEAD
 We recommend agents host their Agent Card at `https://DOMAIN/.well-known/agent.json`. This is compatible with a DNS approach where the client finds the server IP via DNS and sends an HTTP `GET` to retrieve the agent card. We also anticipate that systems will maintain private registries (e.g. an 'Agent Catalog' or private marketplace, etc). More discussion can be found in [topic: Agent Discovery](topics/agent-discovery.md).
-=======
-We recommend agents host their Agent Card at `https://DOMAIN/.well-known/agent.json`. This is compatible with a DNS approach where the client finds the server IP via DNS and sends an HTTP `GET` to retrieve the agent card. We also anticipate that systems will maintain private registries (e.g. an 'Agent Catalog' or private marketplace, etc). More discussion can be found in [this document](topics/agent-discovery.md).
->>>>>>> dc7739e6
 
 ### Representation
 
