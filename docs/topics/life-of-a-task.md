--- conflicted
+++ resolved
@@ -5,11 +5,7 @@
 - A stateless `Message`.
 - A stateful `Task` followed by zero or more `TaskStatusUpdateEvent` or `TaskArtifactUpdateEvent`.
 
-<<<<<<< HEAD
 If the response is a `Message`, the interaction is completed. On the other hand, A `Task` will keep getting updated until it is in an interrupted state (`input-required`, `auth-required`, or `user-consent-required`) or a terminal state (`completed`, `cancelled`, `rejected`, or `failed`). The `user-consent-required` state pauses the task until the end-user provides explicit consent for sensitive operations, such as booking travel or sharing personal data.
-=======
-If the response is a `Message`, the interaction is completed. On the other hand, if the response is a `Task`, then the task will be processed by the agent, until it is in a interrupted state (`input-required` or `auth-required`) or a terminal state (`completed`, `cancelled`, `rejected` or `failed`).
->>>>>>> 74ec2616
 
 ## Context
 
