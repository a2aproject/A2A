--- conflicted
+++ resolved
@@ -16,13 +16,9 @@
 
 ## Discovery Strategies
 
-<<<<<<< HEAD
 Normative discovery elements (well-known location, Agent Card structure, conditional disclosure) are defined in [Spec §5](/specification/#5-agent-discovery-the-agent-card).
 
-Here are common strategies for how a client agent might discover the Agent Card of a remote agent:
-=======
 The following sections detail common strategies used by client agents to discover remote Agent Cards:
->>>>>>> 876ba6e2
 
 ### 1. Well-Known URI
 
