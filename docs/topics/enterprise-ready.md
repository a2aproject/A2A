--- conflicted
+++ resolved
@@ -1,75 +1,3 @@
-<<<<<<< HEAD
-# Enterprise-Ready Features for A2A Agents
-
-The Agent2Agent (A2A) protocol is designed with enterprise requirements at its core. Instead of inventing new, proprietary standards for security and operations, A2A aims to integrate seamlessly with existing enterprise infrastructure and widely adopted best practices. A2A treats remote agents as standard, HTTP-based enterprise applications. This approach allows organizations to leverage their existing investments and expertise in security, monitoring, governance, and identity management.
-
-A key principle of A2A is that agents are typically "opaque" – they do not share internal memory, tools, or direct resource access with each other. This opacity naturally aligns with standard client/server security paradigms.
-
-## 1. Transport Level Security (TLS)
-
-Normative transport & authentication requirements live in the specification ([Spec §§3–5, 10.2, 16](/specification/)). This topic elaborates operational guidance.
-
-Ensuring the confidentiality and integrity of data in transit is fundamental.
-
-- **HTTPS Mandate:** All A2A communication in production environments **MUST** occur over HTTPS.
-- **Modern TLS Standards:** Implementations **SHOULD** use modern TLS versions (TLS 1.2 or higher is recommended) with strong, industry-standard cipher suites to protect data from eavesdropping and tampering.
-- **Server Identity Verification:** A2A Clients **SHOULD** verify the A2A Server's identity by validating its TLS certificate against trusted certificate authorities (CAs) during the TLS handshake. This prevents man-in-the-middle attacks.
-
-## 2. Authentication
-
-A2A delegates authentication to standard web mechanisms, primarily relying on HTTP headers and established standards like OAuth2 and OpenID Connect. Authentication requirements are advertised by the A2A Server in its [Agent Card](../specification.md#5-agent-discovery-the-agent-card).
-
-- **No In-Payload Identity:** A2A protocol payloads (JSON-RPC messages) do **not** carry user or client identity information. Identity is established at the transport/HTTP layer.
-- **Agent Card Declaration:** The A2A Server's `AgentCard` describes the authentication `schemes` it supports in its `security` field. Each named scheme in this field is an identifier specific to the card. The details for each named scheme, including the scheme type, can be provided in the `securitySchemes` field of the Agent Card. The supported names of the scheme types ("apiKey", "http", "oauth2", "openIdConnect") align with those defined in the [OpenAPI Specification for authentication](https://swagger.io/docs/specification/authentication/).
-- **Out-of-Band Credential Acquisition:** The A2A Client is responsible for obtaining the necessary credential materials (e.g., OAuth 2.0 tokens, either in JWT format or some other format; API keys; or other) through processes external to the A2A protocol itself. This could involve OAuth flows (authorization code, client credentials), secure key distribution, etc.
-- **HTTP Header Transmission:** Credentials **MUST** be transmitted in standard HTTP headers as per the requirements of the chosen authentication scheme (e.g., `Authorization: Bearer <token>`, `API-Key: <key_value>`).
-- **Server-Side Validation:** The A2A Server **MUST** authenticate **every** incoming request based on the credentials provided in the HTTP headers and its declared requirements.
-    - If authentication fails or is missing, the server **SHOULD** respond with standard HTTP status codes such as `401 Unauthorized` or `403 Forbidden`.
-    - A `401 Unauthorized` response **SHOULD** include a `WWW-Authenticate` header indicating the required scheme(s), guiding the client on how to authenticate correctly.
-- **In-Task Authentication (Secondary Credentials):** If an agent, during a task, requires additional credentials for a _different_ system (e.g., to access a specific tool on behalf of the user), A2A recommends:
-    1. The A2A Server transitions the A2A task to the `input-required` state.
-    2. The `TaskStatus.message` (often using a `DataPart`) should provide details about the required authentication for the secondary system, potentially using an `AuthenticationInfo`-like structure.
-    3. The A2A Client then obtains these new credentials out-of-band for the secondary system. These credentials might be provided back to the A2A Server (if it's proxying the request) or used by the client to interact directly with the secondary system.
-
-## 3. Authorization
-
-Once a client is authenticated, the A2A Server is responsible for authorizing the request. Authorization logic is specific to the agent's implementation, the data it handles, and applicable enterprise policies.
-
-- **Granular Control:** Authorization **SHOULD** be applied based on the authenticated identity (which could represent an end user, a client application, or both).
-- **Skill-Based Authorization:** Access can be controlled on a per-skill basis, as advertised in the Agent Card. For example, specific OAuth scopes might grant an authenticated client access to invoke certain skills but not others.
-- **Data and Action-Level Authorization:** Agents that interact with backend systems, databases, or tools **MUST** enforce appropriate authorization before performing sensitive actions or accessing sensitive data through those underlying resources. The agent acts as a gatekeeper.
-- **Principle of Least Privilege:** Grant only the necessary permissions required for a client or user to perform their intended operations via the A2A interface.
-
-## 4. Data Privacy and Confidentiality
-
-- **Sensitivity Awareness:** Implementers must be acutely aware of the sensitivity of data exchanged in `Message` and `Artifact` parts of A2A interactions.
-- **Compliance:** Ensure compliance with relevant data privacy regulations (e.g., GDPR, CCPA, HIPAA, depending on the domain and data).
-- **Data Minimization:** Avoid including or requesting unnecessarily sensitive information in A2A exchanges.
-- **Secure Handling:** Protect data both in transit (via TLS, as mandated) and at rest (if persisted by agents) according to enterprise data security policies and regulatory requirements.
-
-## 5. Tracing, Observability, and Monitoring
-
-A2A's reliance on HTTP allows for straightforward integration with standard enterprise tracing, logging, and monitoring tools.
-
-- **Distributed Tracing:**
-    - A2A Clients and Servers **SHOULD** participate in distributed tracing systems (e.g., OpenTelemetry, Jaeger, Zipkin).
-    - Trace context (trace IDs, span IDs) **SHOULD** be propagated via standard HTTP headers (e.g., W3C Trace Context headers like `traceparent` and `tracestate`).
-    - This enables end-to-end visibility of requests as they flow across multiple agents and underlying services, which is invaluable for debugging and performance analysis.
-- **Comprehensive Logging:** Implement detailed logging on both client and server sides. Logs should include relevant identifiers such as `taskId`, `sessionId`, correlation IDs, and trace context to facilitate troubleshooting and auditing.
-- **Metrics:** A2A Servers should expose key operational metrics (e.g., request rates, error rates, task processing latency, resource utilization) to enable performance monitoring, alerting, and capacity planning. These can be integrated with systems like Prometheus or Google Cloud Monitoring.
-- **Auditing:** Maintain audit trails for significant events, such as task creation, critical state changes, and actions performed by agents, especially those involving sensitive data access, modifications, or high-impact operations.
-
-## 6. API Management and Governance
-
-For A2A Servers exposed externally, across organizational boundaries, or even within large enterprises, integration with API Management solutions is highly recommended. This can provide:
-
-- **Centralized Policy Enforcement:** Consistent application of security policies (authentication, authorization), rate limiting, and quotas.
-- **Traffic Management:** Load balancing, routing, and mediation.
-- **Analytics and Reporting:** Insights into agent usage, performance, and trends.
-- **Developer Portals:** Facilitate discovery of A2A-enabled agents, provide documentation (including Agent Cards), and streamline onboarding for client developers.
-
-By adhering to these enterprise-grade practices, A2A implementations can be deployed securely, reliably, and manageably within complex organizational environments, fostering trust and enabling scalable inter-agent collaboration.
-=======
 # Enterprise Implementation of A2A
 
 The Agent2Agent (A2A) protocol is designed with enterprise requirements at its
@@ -85,6 +13,8 @@
 treating remote agents as standard HTTP-based enterprise applications.
 
 ## Transport Level Security (TLS)
+
+Normative transport & authentication requirements live in the specification ([Spec §§3–5, 10.2, 16](/specification/)). This topic elaborates operational guidance.
 
 Ensuring the confidentiality and integrity of data in transit is fundamental for
 any enterprise application.
@@ -208,5 +138,4 @@
 
 By adhering to these enterprise-grade practices, A2A implementations can be
 deployed securely, reliably, and manageably within complex organizational
-environments. This fosters trust and enables scalable inter-agent collaboration.
->>>>>>> 876ba6e2
+environments. This fosters trust and enables scalable inter-agent collaboration.