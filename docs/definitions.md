--- conflicted
+++ resolved
@@ -27,10 +27,5 @@
     <h3>Definition</h3>
 
     ```json
-<<<<<<< HEAD
     --8<-- "docs/spec/a2a.json"
-    ```
-=======
-    --8<-- "spec/a2a.json"
-    ```
->>>>>>> 7d0b8e10
+    ```