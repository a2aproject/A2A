{
  "editor.formatOnSave": true,
  "[python]": {
    "editor.defaultFormatter": "charliermarsh.ruff",
    "editor.formatOnSave": true,
    "editor.codeActionsOnSave": {
      "source.organizeImports": "explicit"
    }
  },
  "ruff.importStrategy": "fromEnvironment",
<<<<<<< HEAD
  "markdownlint.config": {
    "MD007": { "indent": 4 }
  }
=======
  "markdownlint.configFile": ".github/linters/.markdownlint.json"
>>>>>>> 6b07c376
}<|MERGE_RESOLUTION|>--- conflicted
+++ resolved
@@ -8,11 +8,11 @@
     }
   },
   "ruff.importStrategy": "fromEnvironment",
-<<<<<<< HEAD
+ feat/taskstatus-metadata-support
   "markdownlint.config": {
     "MD007": { "indent": 4 }
   }
-=======
+
   "markdownlint.configFile": ".github/linters/.markdownlint.json"
->>>>>>> 6b07c376
+ main
 }