--- conflicted
+++ resolved
@@ -21,9 +21,8 @@
 This will enable web-crawlers and applications to easily discover agents for known or configured domains. This effectively reduces the discovery process to "find a domain".
 
 ## Curated Discovery (Registry-Based)
-<<<<<<< HEAD
+
 We anticipate enterprise applications making curated registries of agents available through a catalog interface. This opens up more enterprise scenarios such as organization-specific agent registries that are curated by an administrator. 
-
 
 We recommend designing a globally unique Agent Registrar to uniformly manage Agents under various organizations, providing Registry-Based Agent service discovery capabilities.
 
@@ -785,10 +784,6 @@
   }
 }
 ```
-=======
->>>>>>> 11abc1d2
-
-We anticipate enterprise applications making curated registries of agents available through a catalog interface. This opens up more enterprise scenarios such as company-specific or team-specific agent registries that are curated by an administrator.
 
 _We **are** considering adding Registry support to the protocol - please drop us a [note](https://github.com/google/A2A/blob/main/README.md#contributing) with your opinion and where you see this being valuable as a standard_
 
