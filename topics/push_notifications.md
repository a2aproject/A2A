--- conflicted
+++ resolved
@@ -52,25 +52,18 @@
 
 If the agents become disconnected, they can resume the connection and receive live updates via the [Task/Resubscribe](../documentation.md#resubscribe-to-task) method.
 
-<<<<<<< HEAD
+
 ### Disconnected
 For disconnected scenarios, A2A supports a push notification mechanism whereby an Agent can notify a Client of an update outside of a connected session via a [PushNotificationConfig](../documentation.md#push-notifications). Within and across enterprises, it is critical that the agent verifies the identity of the notification service,  authenticates itself with the service, and presents an identifier that ties the notification to the executing task.
-=======
-## Disconnected
-For disconnected scenarios, A2A supports a push notification mechanism whereby an Agent can notify a Client of an update outside of a connected session via a [PushNotificationConfig](../documentation.md#push-notifications). Within and across Enterprises, it is critical that the agent verifies the identity of the notification service,  authenticates itself with the service, and presents an identifier that ties the notification to the executing task.
->>>>>>> 99b08b80
 
 The NotificationService should be considered a separate service from the client agent, and it is not guaranteed or even expected to be the client directly. This NotificationService is responsible for authenticating and authorizing the agent and for proxying the verified notification to the appropriate endpoint (which could be anything from a pub/sub queue, to an email inbox, to another notification service, etc).
 
 For contrived scenarios with isolated client-agent pairs (e.g. local service mesh in a contained VPC, etc.), the client may choose to simply open a port and act as its own NotificationService. However, any enterprise implementation is recommended to have a centralized service that authenticates the remote agents with trusted notification credentials and can handle online/offline scenarios. This can be thought of similarly to a mobile Push Notification Service with its own Authentication and Authorization controls.
 
-<<<<<<< HEAD
+
 ### Setting Task Notifications
 Clients need to set task push notification config to asynchronously receive task updates. They should generate a taskId and set the push notification configuration for the same using “tasks/pushNotification/set” RPC or directly in the `pushNotification` param of "tasks/send", "tasks/sendSubscribe".
-=======
-## Setting Task Notifications
-Clients need to set task notification info to asynchronously receive task updates. They should generate a taskId and set the notification info for the same using “tasks/pushNotification/set” RPC or directly in the `pushNotification` param of “tasks/send”, “tasks/sendSubscribe”.
->>>>>>> 99b08b80
+
 
 <pre>
 interface PushNotificationConfig {
